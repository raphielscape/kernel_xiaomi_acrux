/*
 * Copyright (c) 2012-2019, The Linux Foundation. All rights reserved.
 * Author: Brian Swetland <swetland@google.com>
 *
 * This software is licensed under the terms of the GNU General Public
 * License version 2, as published by the Free Software Foundation, and
 * may be copied, distributed, and modified under those terms.
 *
 * This program is distributed in the hope that it will be useful,
 * but WITHOUT ANY WARRANTY; without even the implied warranty of
 * MERCHANTABILITY or FITNESS FOR A PARTICULAR PURPOSE.  See the
 * GNU General Public License for more details.
 *
 */
#include <linux/fs.h>
#include <linux/mutex.h>
#include <linux/wait.h>
#include <linux/miscdevice.h>
#include <linux/uaccess.h>
#include <linux/sched.h>
#include <linux/dma-mapping.h>
#include <linux/miscdevice.h>
#include <linux/delay.h>
#include <linux/slab.h>
#include <linux/msm_audio.h>

#include <linux/debugfs.h>
#include <linux/time.h>
#include <linux/atomic.h>
#include <linux/msm_audio_ion.h>
#include <linux/mm.h>

#include <asm/ioctls.h>

#include <linux/memory.h>

#include <sound/apr_audio-v2.h>
#include <sound/q6asm-v2.h>
#include <sound/q6core.h>
#include <sound/q6audio-v2.h>
#include <sound/audio_cal_utils.h>
#include <sound/adsp_err.h>
#include <sound/compress_params.h>
#include <sound/q6common.h>

#define TRUE        0x01
#define FALSE       0x00
#define SESSION_MAX 9
#define ASM_MAX_CHANNELS 8

enum {
	ASM_TOPOLOGY_CAL = 0,
	ASM_CUSTOM_TOP_CAL,
	ASM_AUDSTRM_CAL,
	ASM_RTAC_APR_CAL,
	ASM_MAX_CAL_TYPES
};

union asm_token_struct {
	struct {
		u8 stream_id;
		u8 session_id;
		u8 buf_index;
		u8 flags;
	} _token;
	u32 token;
} __packed;


enum {
	ASM_DIRECTION_OFFSET,
	ASM_CMD_NO_WAIT_OFFSET,
	/*
	 * Offset is limited to 7 because flags is stored in u8
	 * field in asm_token_structure defined above. The offset
	 * starts from 0.
	 */
	ASM_MAX_OFFSET = 7,
};

enum {
	WAIT_CMD,
	NO_WAIT_CMD
};

#define ASM_SET_BIT(n, x)	(n |= 1 << x)
#define ASM_TEST_BIT(n, x)	((n >> x) & 1)

/* TODO, combine them together */
static DEFINE_MUTEX(session_lock);
struct asm_mmap {
	atomic_t ref_cnt;
	void *apr;
};

static struct asm_mmap this_mmap;

struct audio_session {
	struct audio_client *ac;
	spinlock_t session_lock;
	bool ignore;
};
/* session id: 0 reserved */
static struct audio_session session[ASM_ACTIVE_STREAMS_ALLOWED + 1];

struct asm_buffer_node {
	struct list_head list;
	phys_addr_t buf_phys_addr;
	uint32_t  mmap_hdl;
};
static int32_t q6asm_srvc_callback(struct apr_client_data *data, void *priv);
static int32_t q6asm_callback(struct apr_client_data *data, void *priv);
static void q6asm_add_hdr(struct audio_client *ac, struct apr_hdr *hdr,
			uint32_t pkt_size, uint32_t cmd_flg);
static void q6asm_add_hdr_custom_topology(struct audio_client *ac,
					  struct apr_hdr *hdr,
					  uint32_t pkt_size);
static void q6asm_add_hdr_async(struct audio_client *ac, struct apr_hdr *hdr,
			uint32_t pkt_size, uint32_t cmd_flg);
static int q6asm_memory_map_regions(struct audio_client *ac, int dir,
				uint32_t bufsz, uint32_t bufcnt,
				bool is_contiguous);
static int q6asm_memory_unmap_regions(struct audio_client *ac, int dir);
static void q6asm_reset_buf_state(struct audio_client *ac);

static int q6asm_map_channels(u8 *channel_mapping, uint32_t channels,
				bool use_back_flavor);
void *q6asm_mmap_apr_reg(void);

static int q6asm_is_valid_session(struct apr_client_data *data, void *priv);
static int q6asm_get_asm_topology_cal(void);
static int q6asm_get_asm_app_type_cal(void);

/* for ASM custom topology */
static struct cal_type_data *cal_data[ASM_MAX_CAL_TYPES];
static struct audio_buffer common_buf[2];
static struct audio_client common_client;
static int set_custom_topology;
static int topology_map_handle;

struct generic_get_data_ {
	int valid;
	int is_inband;
	int size_in_ints;
	int ints[];
};
static struct generic_get_data_ *generic_get_data;

#ifdef CONFIG_DEBUG_FS
#define OUT_BUFFER_SIZE 56
#define IN_BUFFER_SIZE 24

static struct timeval out_cold_tv;
static struct timeval out_warm_tv;
static struct timeval out_cont_tv;
static struct timeval in_cont_tv;
static long out_enable_flag;
static long in_enable_flag;
static struct dentry *out_dentry;
static struct dentry *in_dentry;
static int in_cont_index;
/*This var is used to keep track of first write done for cold output latency */
static int out_cold_index;
static char *out_buffer;
static char *in_buffer;

static uint32_t adsp_reg_event_opcode[] = {
	ASM_STREAM_CMD_REGISTER_PP_EVENTS,
	ASM_STREAM_CMD_REGISTER_ENCDEC_EVENTS,
	ASM_STREAM_CMD_REGISTER_IEC_61937_FMT_UPDATE };

static uint32_t adsp_raise_event_opcode[] = {
	ASM_STREAM_PP_EVENT,
	ASM_STREAM_CMD_ENCDEC_EVENTS,
	ASM_IEC_61937_MEDIA_FMT_EVENT };

static int is_adsp_reg_event(uint32_t cmd)
{
	int i;

	for (i = 0; i < ARRAY_SIZE(adsp_reg_event_opcode); i++) {
		if (cmd == adsp_reg_event_opcode[i])
			return i;
	}
	return -EINVAL;
}

static int is_adsp_raise_event(uint32_t cmd)
{
	int i;

	for (i = 0; i < ARRAY_SIZE(adsp_raise_event_opcode); i++) {
		if (cmd == adsp_raise_event_opcode[i])
			return i;
	}
	return -EINVAL;
}

int q6asm_get_svc_version(uint32_t service_id)
{
	int ret = 0;
	static int asm_cached_version;
	size_t ver_size;
	struct avcs_fwk_ver_info *ver_info = NULL;

	if (service_id == AVCS_SERVICE_ID_ALL) {
		pr_err("%s: Invalid service id: %d", __func__,
					AVCS_SERVICE_ID_ALL);
		return -EINVAL;
	}

	if (asm_cached_version != 0)
		return asm_cached_version;

	ver_size = sizeof(struct avcs_get_fwk_version) +
			sizeof(struct avs_svc_api_info);
	ver_info = kzalloc(ver_size, GFP_KERNEL);
	if (ver_info == NULL)
		return -ENOMEM;

	ret = q6core_get_service_version(service_id, ver_info, ver_size);
	if (ret < 0)
		goto done;

	ret = ver_info->services[0].api_version;
	asm_cached_version = ret;
done:
	kfree(ver_info);
	return ret;
}

static inline void q6asm_set_flag_in_token(union asm_token_struct *asm_token,
					   int flag, int flag_offset)
{
	if (flag)
		ASM_SET_BIT(asm_token->_token.flags, flag_offset);
}

static inline int q6asm_get_flag_from_token(union asm_token_struct *asm_token,
					    int flag_offset)
{
	return ASM_TEST_BIT(asm_token->_token.flags, flag_offset);
}

static inline void q6asm_update_token(u32 *token, u8 session_id, u8 stream_id,
				      u8 buf_index, u8 dir, u8 nowait_flag)
{
	union asm_token_struct asm_token;

	asm_token.token = 0;
	asm_token._token.session_id = session_id;
	asm_token._token.stream_id = stream_id;
	asm_token._token.buf_index = buf_index;
	q6asm_set_flag_in_token(&asm_token, dir, ASM_DIRECTION_OFFSET);
	q6asm_set_flag_in_token(&asm_token, nowait_flag,
				  ASM_CMD_NO_WAIT_OFFSET);
	*token = asm_token.token;
}

static inline uint32_t q6asm_get_pcm_format_id(uint32_t media_format_block_ver)
{
	uint32_t pcm_format_id;

	switch (media_format_block_ver) {
	case PCM_MEDIA_FORMAT_V5:
		pcm_format_id = ASM_MEDIA_FMT_MULTI_CHANNEL_PCM_V5;
		break;
	case PCM_MEDIA_FORMAT_V4:
		pcm_format_id = ASM_MEDIA_FMT_MULTI_CHANNEL_PCM_V4;
		break;
	case PCM_MEDIA_FORMAT_V3:
		pcm_format_id = ASM_MEDIA_FMT_MULTI_CHANNEL_PCM_V3;
		break;
	case PCM_MEDIA_FORMAT_V2:
	default:
		pcm_format_id = ASM_MEDIA_FMT_MULTI_CHANNEL_PCM_V2;
		break;
	}
	return pcm_format_id;
}

/*
 * q6asm_get_buf_index_from_token:
 *       Retrieve buffer index from token.
 *
 * @token: token value sent to ASM service on q6.
 * Returns buffer index in the read/write commands.
 */
uint8_t q6asm_get_buf_index_from_token(uint32_t token)
{
	union asm_token_struct asm_token;

	asm_token.token = token;
	return asm_token._token.buf_index;
}
EXPORT_SYMBOL(q6asm_get_buf_index_from_token);

/*
 * q6asm_get_stream_id_from_token:
 *       Retrieve stream id from token.
 *
 * @token: token value sent to ASM service on q6.
 * Returns stream id.
 */
uint8_t q6asm_get_stream_id_from_token(uint32_t token)
{
	union asm_token_struct asm_token;

	asm_token.token = token;
	return asm_token._token.stream_id;
}
EXPORT_SYMBOL(q6asm_get_stream_id_from_token);

static int audio_output_latency_dbgfs_open(struct inode *inode,
							struct file *file)
{
	file->private_data = inode->i_private;
	return 0;
}
static ssize_t audio_output_latency_dbgfs_read(struct file *file,
				char __user *buf, size_t count, loff_t *ppos)
{
	if (out_buffer == NULL) {
		pr_err("%s: out_buffer is null\n", __func__);
		return 0;
	}
	if (count < OUT_BUFFER_SIZE) {
		pr_err("%s: read size %d exceeds buf size %zd\n", __func__,
						OUT_BUFFER_SIZE, count);
		return 0;
	}
	snprintf(out_buffer, OUT_BUFFER_SIZE, "%ld,%ld,%ld,%ld,%ld,%ld,",\
		out_cold_tv.tv_sec, out_cold_tv.tv_usec, out_warm_tv.tv_sec,\
		out_warm_tv.tv_usec, out_cont_tv.tv_sec, out_cont_tv.tv_usec);
	return  simple_read_from_buffer(buf, OUT_BUFFER_SIZE, ppos,
						out_buffer, OUT_BUFFER_SIZE);
}
static ssize_t audio_output_latency_dbgfs_write(struct file *file,
			const char __user *buf, size_t count, loff_t *ppos)
{
	char *temp;

	if (count != 2*sizeof(char)) {
		pr_err("%s: err count is more %zd\n", __func__, count);
		return -EINVAL;
	} else {
		temp  = kmalloc(2*sizeof(char), GFP_KERNEL);
	}

	out_cold_index = 0;

	if (temp) {
		if (copy_from_user(temp, buf, 2*sizeof(char))) {
			pr_err("%s: copy from user failed for size %zd\n",
				__func__, 2*sizeof(char));
			kfree(temp);
			return -EFAULT;
		}
		if (!kstrtol(temp, 10, &out_enable_flag)) {
			kfree(temp);
			return count;
		}
		kfree(temp);
	}
	return -EINVAL;
}
static const struct file_operations audio_output_latency_debug_fops = {
	.open = audio_output_latency_dbgfs_open,
	.read = audio_output_latency_dbgfs_read,
	.write = audio_output_latency_dbgfs_write
};
static int audio_input_latency_dbgfs_open(struct inode *inode,
							struct file *file)
{
	file->private_data = inode->i_private;
	return 0;
}
static ssize_t audio_input_latency_dbgfs_read(struct file *file,
				char __user *buf, size_t count, loff_t *ppos)
{
	if (in_buffer == NULL) {
		pr_err("%s: in_buffer is null\n", __func__);
		return 0;
	}
	if (count < IN_BUFFER_SIZE) {
		pr_err("%s: read size %d exceeds buf size %zd\n", __func__,
						IN_BUFFER_SIZE, count);
		return 0;
	}
	snprintf(in_buffer, IN_BUFFER_SIZE, "%ld,%ld,",\
				in_cont_tv.tv_sec, in_cont_tv.tv_usec);
	return  simple_read_from_buffer(buf, IN_BUFFER_SIZE, ppos,
						in_buffer, IN_BUFFER_SIZE);
}
static ssize_t audio_input_latency_dbgfs_write(struct file *file,
			const char __user *buf, size_t count, loff_t *ppos)
{
	char *temp;

	if (count != 2*sizeof(char)) {
		pr_err("%s: err count is more %zd\n", __func__, count);
		return -EINVAL;
	} else {
		temp  = kmalloc(2*sizeof(char), GFP_KERNEL);
	}
	if (temp) {
		if (copy_from_user(temp, buf, 2*sizeof(char))) {
			pr_err("%s: copy from user failed for size %zd\n",
				__func__, 2*sizeof(char));
			kfree(temp);
			return -EFAULT;
		}
		if (!kstrtol(temp, 10, &in_enable_flag)) {
			kfree(temp);
			return count;
		}
		kfree(temp);
	}
	return -EINVAL;
}
static const struct file_operations audio_input_latency_debug_fops = {
	.open = audio_input_latency_dbgfs_open,
	.read = audio_input_latency_dbgfs_read,
	.write = audio_input_latency_dbgfs_write
};

static void config_debug_fs_write_cb(void)
{
	if (out_enable_flag) {
		/* For first Write done log the time and reset
		out_cold_index*/
		if (out_cold_index != 1) {
			do_gettimeofday(&out_cold_tv);
			pr_debug("COLD: apr_send_pkt at %ld sec %ld microsec\n",
				out_cold_tv.tv_sec,\
				out_cold_tv.tv_usec);
			out_cold_index = 1;
		}
		pr_debug("%s: out_enable_flag %ld\n",
			__func__, out_enable_flag);
	}
}
static void config_debug_fs_read_cb(void)
{
	if (in_enable_flag) {
		/* when in_cont_index == 7, DSP would be
		* writing into the 8th 512 byte buffer and this
		* timestamp is tapped here.Once done it then writes
		* to 9th 512 byte buffer.These two buffers(8th, 9th)
		* reach the test application in 5th iteration and that
		* timestamp is tapped at user level. The difference
		* of these two timestamps gives us the time between
		* the time at which dsp started filling the sample
		* required and when it reached the test application.
		* Hence continuous input latency
		*/
		if (in_cont_index == 7) {
			do_gettimeofday(&in_cont_tv);
			pr_info("%s: read buffer at %ld sec %ld microsec\n",
				__func__,
				in_cont_tv.tv_sec, in_cont_tv.tv_usec);
		}
		in_cont_index++;
	}
}

static void config_debug_fs_reset_index(void)
{
	in_cont_index = 0;
}

static void config_debug_fs_run(void)
{
	if (out_enable_flag) {
		do_gettimeofday(&out_cold_tv);
		pr_debug("%s: COLD apr_send_pkt at %ld sec %ld microsec\n",
			__func__, out_cold_tv.tv_sec, out_cold_tv.tv_usec);
	}
}

static void config_debug_fs_write(struct audio_buffer *ab, int offset)
{
	if (out_enable_flag) {
		char zero_pattern[2] = {0x00, 0x00};
		char *data;

		if ((offset < 0) || (offset > ab->size)) {
			pr_err("Invalid offset %d", offset);
			return;
		}

		data = (char *)ab->data + offset;
		/* If First two byte is non zero and last two byte
		is zero then it is warm output pattern */
		if ((strncmp(data, zero_pattern, 2)) &&
		(!strncmp((data + 2), zero_pattern, 2))) {
			do_gettimeofday(&out_warm_tv);
			pr_debug("%s: WARM:apr_send_pkt at %ld sec %ld microsec\n",
			 __func__,
			 out_warm_tv.tv_sec,\
			out_warm_tv.tv_usec);
			pr_debug("%s: Warm Pattern Matched\n", __func__);
		}
		/* If First two byte is zero and last two byte is
		non zero then it is cont ouput pattern */
		else if ((!strncmp(data, zero_pattern, 2))
		&& (strncmp((data + 2), zero_pattern, 2))) {
			do_gettimeofday(&out_cont_tv);
			pr_debug("%s: CONT:apr_send_pkt at %ld sec %ld microsec\n",
			__func__,
			out_cont_tv.tv_sec,
			out_cont_tv.tv_usec);
			pr_debug("%s: Cont Pattern Matched\n", __func__);
		}
	}
}
static void config_debug_fs_init(void)
{
	out_buffer = kzalloc(OUT_BUFFER_SIZE, GFP_KERNEL);
	if (out_buffer == NULL) {
		pr_err("%s: kmalloc() for out_buffer failed\n", __func__);
		goto outbuf_fail;
	}
	in_buffer = kzalloc(IN_BUFFER_SIZE, GFP_KERNEL);
	if (in_buffer == NULL) {
		pr_err("%s: kmalloc() for in_buffer failed\n", __func__);
		goto inbuf_fail;
	}
	out_dentry = debugfs_create_file("audio_out_latency_measurement_node",\
				S_IRUGO | S_IWUSR | S_IWGRP,\
				NULL, NULL, &audio_output_latency_debug_fops);
	if (IS_ERR(out_dentry)) {
		pr_err("%s: debugfs_create_file failed\n", __func__);
		goto file_fail;
	}
	in_dentry = debugfs_create_file("audio_in_latency_measurement_node",\
				S_IRUGO | S_IWUSR | S_IWGRP,\
				NULL, NULL, &audio_input_latency_debug_fops);
	if (IS_ERR(in_dentry)) {
		pr_err("%s: debugfs_create_file failed\n", __func__);
		goto file_fail;
	}
	return;
file_fail:
	kfree(in_buffer);
inbuf_fail:
	kfree(out_buffer);
outbuf_fail:
	in_buffer = NULL;
	out_buffer = NULL;
	return;
}
#else
static void config_debug_fs_write(struct audio_buffer *ab, int offset)
{
	return;
}
static void config_debug_fs_run(void)
{
	return;
}
static void config_debug_fs_reset_index(void)
{
	return;
}
static void config_debug_fs_read_cb(void)
{
	return;
}
static void config_debug_fs_write_cb(void)
{
	return;
}
static void config_debug_fs_init(void)
{
	return;
}
#endif

int q6asm_mmap_apr_dereg(void)
{
	int c;

	c = atomic_sub_return(1, &this_mmap.ref_cnt);
	if (c == 0) {
		apr_deregister(this_mmap.apr);
		common_client.mmap_apr = NULL;
		pr_debug("%s: APR De-Register common port\n", __func__);
	} else if (c < 0) {
		pr_err("%s: APR Common Port Already Closed %d\n",
			__func__, c);
		atomic_set(&this_mmap.ref_cnt, 0);
	}

	return 0;
}

static int q6asm_session_alloc(struct audio_client *ac)
{
	int n;

	for (n = 1; n <= ASM_ACTIVE_STREAMS_ALLOWED; n++) {
		if (!(session[n].ac)) {
			session[n].ac = ac;
			return n;
		}
	}
	pr_err("%s: session not available\n", __func__);
	return -ENOMEM;
}

static void q6asm_session_set_ignore(int id)
{
	session[id].ignore = true;
}

static void q6asm_session_clean_ignore(void)
{
	int i;

	for (i = 1; i <= ASM_ACTIVE_STREAMS_ALLOWED; i++)
		session[i].ignore = false;
}

static void q6asm_session_deregister(struct audio_client *ac)
{
	rtac_set_asm_handle(ac->session, NULL);
	apr_deregister(ac->apr2);
	apr_deregister(ac->apr);
	q6asm_mmap_apr_dereg();
	ac->apr2 = NULL;
	ac->apr = NULL;
	ac->mmap_apr = NULL;
}

static int q6asm_session_register(struct audio_client *ac)
{
	ac->apr = apr_register("ADSP", "ASM",
			(apr_fn)q6asm_callback,
			((ac->session) << 8 | 0x0001),
			ac);
	if (ac->apr == NULL) {
		pr_err("%s: Registration with APR failed\n", __func__);
		goto fail_apr1;
	}

	ac->apr2 = apr_register("ADSP", "ASM",
			(apr_fn)q6asm_callback,
			((ac->session) << 8 | 0x0002),
			ac);
	if (ac->apr2 == NULL) {
		pr_err("%s: Registration with APR-2 failed\n", __func__);
		goto fail_apr2;
	}

	rtac_set_asm_handle(ac->session, ac->apr);

	pr_debug("%s: Registering the common port with APR\n", __func__);
	ac->mmap_apr = q6asm_mmap_apr_reg();
	if (ac->mmap_apr == NULL)
		goto fail_mmap;

	return 0;

fail_mmap:
	apr_deregister(ac->apr2);
fail_apr2:
	apr_deregister(ac->apr);
fail_apr1:
	return -EINVAL;
}

static int q6asm_session_try_next(struct audio_client *ac)
{
	int n;
	int s = ac->session;

	for (n = 1; n <= ASM_ACTIVE_STREAMS_ALLOWED; n++) {
		if (++s > ASM_ACTIVE_STREAMS_ALLOWED)
			s -= ASM_ACTIVE_STREAMS_ALLOWED;
		if (!session[s].ignore && !session[s].ac) {
			q6asm_session_deregister(ac);
			session[ac->session].ac = NULL;
			session[s].ac = ac;
			ac->session = s;
			return q6asm_session_register(ac);
		}
	}
	pr_debug("%s: session not available\n", __func__);
	return -EINVAL;
}

static int q6asm_get_session_id_from_audio_client(struct audio_client *ac)
{
	int n;
	for (n = 1; n <= ASM_ACTIVE_STREAMS_ALLOWED; n++) {
		if (session[n].ac == ac)
			return n;
	}
	return 0;
}

static bool q6asm_is_valid_audio_client(struct audio_client *ac)
{
	return q6asm_get_session_id_from_audio_client(ac) ? 1 : 0;
}

static void q6asm_session_free(struct audio_client *ac)
{
	int session_id;
	unsigned long flags;

	pr_debug("%s: sessionid[%d]\n", __func__, ac->session);
	session_id = ac->session;
	rtac_remove_popp_from_adm_devices(ac->session);
	spin_lock_irqsave(&(session[session_id].session_lock), flags);
	session[ac->session].ac = NULL;
	ac->session = 0;
	ac->perf_mode = LEGACY_PCM_MODE;
	ac->fptr_cache_ops = NULL;
	ac->cb = NULL;
	ac->priv = NULL;
	kfree(ac);
	ac = NULL;
	spin_unlock_irqrestore(&(session[session_id].session_lock), flags);

	return;
}

static uint32_t q6asm_get_next_buf(struct audio_client *ac,
		uint32_t curr_buf, uint32_t max_buf_cnt)
{
	dev_vdbg(ac->dev, "%s: curr_buf = %d, max_buf_cnt = %d\n",
		 __func__, curr_buf, max_buf_cnt);
	curr_buf += 1;
	return (curr_buf >= max_buf_cnt) ? 0 : curr_buf;
}

static int q6asm_map_cal_memory(int32_t cal_type,
	struct cal_block_data *cal_block)
{
	int			result = 0;
	struct asm_buffer_node	*buf_node = NULL;
	struct list_head	*ptr, *next;

	if (cal_block == NULL) {
		pr_err("%s: cal_block is NULL!\n",
			__func__);
		goto done;
	}

	if (cal_block->cal_data.paddr == 0) {
		pr_debug("%s: No address to map!\n",
			__func__);
		goto done;
	}

	common_client.mmap_apr = q6asm_mmap_apr_reg();
	if (common_client.mmap_apr == NULL) {
		pr_err("%s: q6asm_mmap_apr_reg failed\n",
			__func__);
		result = -EPERM;
		goto done;
	}
	common_client.apr = common_client.mmap_apr;
	if (cal_block->map_data.map_size == 0) {
		pr_debug("%s: map size is 0!\n",
			__func__);
		goto done;
	}

	/* Use second asm buf to map memory */
	if (common_client.port[IN].buf == NULL) {
		pr_err("%s: common buf is NULL\n",
			__func__);
		result = -EINVAL;
		goto done;
	}

	common_client.port[IN].buf->phys = cal_block->cal_data.paddr;

	result = q6asm_memory_map_regions(&common_client,
			IN, cal_block->map_data.map_size, 1, 1);
	if (result < 0) {
		pr_err("%s: mmap did not work! size = %zd result %d\n",
			__func__,
			cal_block->map_data.map_size, result);
		pr_debug("%s: mmap did not work! addr = 0x%pK, size = %zd\n",
			__func__,
			&cal_block->cal_data.paddr,
			cal_block->map_data.map_size);
		goto done;
	}

	list_for_each_safe(ptr, next,
		&common_client.port[IN].mem_map_handle) {
		buf_node = list_entry(ptr, struct asm_buffer_node,
					list);
		if (buf_node->buf_phys_addr == cal_block->cal_data.paddr) {
			cal_block->map_data.q6map_handle =  buf_node->mmap_hdl;
			break;
		}
	}
done:
	return result;
}

static int remap_cal_data(int32_t cal_type, struct cal_block_data *cal_block)
{
	int ret = 0;

	if (cal_block->map_data.ion_client == NULL) {
		pr_err("%s: No ION allocation for cal type %d!\n",
			__func__, cal_type);
		ret = -EINVAL;
		goto done;
	}

	if ((cal_block->map_data.map_size > 0) &&
		(cal_block->map_data.q6map_handle == 0)) {

		ret = q6asm_map_cal_memory(cal_type, cal_block);
		if (ret < 0) {
			pr_err("%s: mmap did not work! size = %zd ret %d\n",
				__func__, cal_block->map_data.map_size, ret);
			goto done;
		}
	}
done:
	return ret;
}

static int q6asm_unmap_cal_memory(int32_t cal_type,
	struct cal_block_data *cal_block)
{
	int			result = 0;
	int			result2 = 0;

	if (cal_block == NULL) {
		pr_err("%s: cal_block is NULL!\n",
			__func__);
		result = -EINVAL;
		goto done;
	}

	if (cal_block->map_data.q6map_handle == 0) {
		pr_debug("%s: No address to unmap!\n",
			__func__);
		result = -EINVAL;
		goto done;
	}

	if (common_client.mmap_apr == NULL) {
		common_client.mmap_apr = q6asm_mmap_apr_reg();
		if (common_client.mmap_apr == NULL) {
			pr_err("%s: q6asm_mmap_apr_reg failed\n",
				__func__);
			result = -EPERM;
			goto done;
		}
	}

	result2 = q6asm_memory_unmap_regions(&common_client, IN);
	if (result2 < 0) {
		pr_err("%s: unmap failed, err %d\n",
			__func__, result2);
		result = result2;
	}

	cal_block->map_data.q6map_handle = 0;
done:
	return result;
}

int q6asm_unmap_cal_data(int cal_type, struct cal_block_data *cal_block)
{
	int ret = 0;

	if ((cal_block->map_data.map_size > 0) &&
		(cal_block->map_data.q6map_handle != 0)) {

		ret = q6asm_unmap_cal_memory(cal_type, cal_block);
		if (ret < 0) {
			pr_err("%s: unmap did not work! size = %zd ret %d\n",
				__func__, cal_block->map_data.map_size, ret);
			goto done;
		}
	}
done:
	return ret;
}

int send_asm_custom_topology(struct audio_client *ac)
{
	struct cal_block_data		*cal_block = NULL;
	struct cmd_set_topologies	asm_top;
	int result = 0;
	int result1 = 0;

	if (cal_data[ASM_CUSTOM_TOP_CAL] == NULL)
		goto done;

	mutex_lock(&cal_data[ASM_CUSTOM_TOP_CAL]->lock);
	if (!set_custom_topology)
		goto unlock;
	set_custom_topology = 0;

	cal_block = cal_utils_get_only_cal_block(cal_data[ASM_CUSTOM_TOP_CAL]);
	if (cal_block == NULL)
		goto unlock;

	if (cal_block->cal_data.size == 0) {
		pr_debug("%s: No cal to send!\n", __func__);
		goto unlock;
	}

	pr_debug("%s: Sending cal_index %d\n", __func__, ASM_CUSTOM_TOP_CAL);

	result = remap_cal_data(ASM_CUST_TOPOLOGY_CAL_TYPE, cal_block);
	if (result) {
		pr_err("%s: Remap_cal_data failed for cal %d!\n",
			__func__, ASM_CUSTOM_TOP_CAL);
		goto unlock;
	}

	q6asm_add_hdr_custom_topology(ac, &asm_top.hdr, sizeof(asm_top));
	atomic_set(&ac->mem_state, -1);
	asm_top.hdr.opcode = ASM_CMD_ADD_TOPOLOGIES;
	asm_top.payload_addr_lsw = lower_32_bits(cal_block->cal_data.paddr);
	asm_top.payload_addr_msw = msm_audio_populate_upper_32_bits(
						cal_block->cal_data.paddr);
	asm_top.mem_map_handle = cal_block->map_data.q6map_handle;
	asm_top.payload_size = cal_block->cal_data.size;

	 pr_debug("%s: Sending ASM_CMD_ADD_TOPOLOGIES payload = %pK, size = %d, map handle = 0x%x\n",
		__func__, &cal_block->cal_data.paddr,
		asm_top.payload_size, asm_top.mem_map_handle);

	result = apr_send_pkt(ac->apr, (uint32_t *) &asm_top);
	if (result < 0) {
		pr_err("%s: Set topologies failed result %d\n",
			__func__, result);
		pr_debug("%s: Set topologies failed payload = 0x%pK\n",
			__func__, &cal_block->cal_data.paddr);
		goto unmap;

	}

	result = wait_event_timeout(ac->mem_wait,
			(atomic_read(&ac->mem_state) >= 0), 5*HZ);
	if (!result) {
		pr_err("%s: Set topologies failed timeout\n", __func__);
		pr_debug("%s: Set topologies failed after timedout payload = 0x%pK\n",
			__func__, &cal_block->cal_data.paddr);
		result = -ETIMEDOUT;
		goto unmap;
	}
	if (atomic_read(&ac->mem_state) > 0) {
		pr_err("%s: DSP returned error[%s]\n",
			__func__, adsp_err_get_err_str(
			atomic_read(&ac->mem_state)));
		result = adsp_err_get_lnx_err_code(
			atomic_read(&ac->mem_state));
		goto unmap;
	}

unmap:
	result1 = q6asm_unmap_cal_memory(ASM_CUST_TOPOLOGY_CAL_TYPE,
		cal_block);
	if (result1 < 0) {
		result = result1;
		pr_debug("%s: unmap cal failed! %d\n", __func__, result);
	}
unlock:
	mutex_unlock(&cal_data[ASM_CUSTOM_TOP_CAL]->lock);
done:
	return result;
}

int q6asm_map_rtac_block(struct rtac_cal_block_data *cal_block)
{
	int			result = 0;
	struct asm_buffer_node	*buf_node = NULL;
	struct list_head	*ptr, *next;
	pr_debug("%s:\n", __func__);

	if (cal_block == NULL) {
		pr_err("%s: cal_block is NULL!\n",
			__func__);
		result = -EINVAL;
		goto done;
	}

	if (cal_block->cal_data.paddr == 0) {
		pr_debug("%s: No address to map!\n",
			__func__);
		result = -EINVAL;
		goto done;
	}

	if (common_client.mmap_apr == NULL) {
		common_client.mmap_apr = q6asm_mmap_apr_reg();
		if (common_client.mmap_apr == NULL) {
			pr_err("%s: q6asm_mmap_apr_reg failed\n",
				__func__);
			result = -EPERM;
			goto done;
		}
	}

	if (cal_block->map_data.map_size == 0) {
		pr_debug("%s: map size is 0!\n",
			__func__);
		result = -EINVAL;
		goto done;
	}

	/* Use second asm buf to map memory */
	if (common_client.port[OUT].buf == NULL) {
		pr_err("%s: common buf is NULL\n",
			__func__);
		result = -EINVAL;
		goto done;
	}

	common_client.port[OUT].buf->phys = cal_block->cal_data.paddr;

	result = q6asm_memory_map_regions(&common_client,
			OUT, cal_block->map_data.map_size, 1, 1);
	if (result < 0) {
		pr_err("%s: mmap did not work! size = %d result %d\n",
			__func__,
			cal_block->map_data.map_size, result);
		pr_debug("%s: mmap did not work! addr = 0x%pK, size = %d\n",
			__func__,
			&cal_block->cal_data.paddr,
			cal_block->map_data.map_size);
		goto done;
	}

	list_for_each_safe(ptr, next,
		&common_client.port[OUT].mem_map_handle) {
		buf_node = list_entry(ptr, struct asm_buffer_node,
					list);
		if (buf_node->buf_phys_addr == cal_block->cal_data.paddr) {
			cal_block->map_data.map_handle =  buf_node->mmap_hdl;
			break;
		}
	}
done:
	return result;
}

int q6asm_unmap_rtac_block(uint32_t *mem_map_handle)
{
	int	result = 0;
	int	result2 = 0;
	pr_debug("%s:\n", __func__);

	if (mem_map_handle == NULL) {
		pr_debug("%s: Map handle is NULL, nothing to unmap\n",
			__func__);
		goto done;
	}

	if (*mem_map_handle == 0) {
		pr_debug("%s: Map handle is 0, nothing to unmap\n",
			__func__);
		goto done;
	}

	if (common_client.mmap_apr == NULL) {
		common_client.mmap_apr = q6asm_mmap_apr_reg();
		if (common_client.mmap_apr == NULL) {
			pr_err("%s: q6asm_mmap_apr_reg failed\n",
				__func__);
			result = -EPERM;
			goto done;
		}
	}


	result2 = q6asm_memory_unmap_regions(&common_client, OUT);
	if (result2 < 0) {
		pr_err("%s: unmap failed, err %d\n",
			__func__, result2);
		result = result2;
	} else {
		*mem_map_handle = 0;
	}

	result2 = q6asm_mmap_apr_dereg();
	if (result2 < 0) {
		pr_err("%s: q6asm_mmap_apr_dereg failed, err %d\n",
			__func__, result2);
		result = result2;
	}
done:
	return result;
}

int q6asm_audio_client_buf_free(unsigned int dir,
			struct audio_client *ac)
{
	struct audio_port_data *port;
	int cnt = 0;
	int rc = 0;
	pr_debug("%s: Session id %d\n", __func__, ac->session);
	mutex_lock(&ac->cmd_lock);
	if (ac->io_mode & SYNC_IO_MODE) {
		port = &ac->port[dir];
		if (!port->buf) {
			pr_err("%s: buf NULL\n", __func__);
			mutex_unlock(&ac->cmd_lock);
			return 0;
		}
		cnt = port->max_buf_cnt - 1;

		if (cnt >= 0) {
			rc = q6asm_memory_unmap_regions(ac, dir);
			if (rc < 0)
				pr_err("%s: Memory_unmap_regions failed %d\n",
								__func__, rc);
		}

		while (cnt >= 0) {
			if (port->buf[cnt].data) {
				if (!rc || atomic_read(&ac->reset))
					msm_audio_ion_free(
						port->buf[cnt].client,
						port->buf[cnt].handle);

				port->buf[cnt].client = NULL;
				port->buf[cnt].handle = NULL;
				port->buf[cnt].data = NULL;
				port->buf[cnt].phys = 0;
				--(port->max_buf_cnt);
			}
			--cnt;
		}
		kfree(port->buf);
		port->buf = NULL;
	}
	mutex_unlock(&ac->cmd_lock);
	return 0;
}

int q6asm_audio_client_buf_free_contiguous(unsigned int dir,
			struct audio_client *ac)
{
	struct audio_port_data *port;
	int cnt = 0;
	int rc = 0;
	pr_debug("%s: Session id %d\n", __func__, ac->session);
	mutex_lock(&ac->cmd_lock);
	port = &ac->port[dir];
	if (!port->buf) {
		mutex_unlock(&ac->cmd_lock);
		return 0;
	}
	cnt = port->max_buf_cnt - 1;

	if (cnt >= 0) {
		rc = q6asm_memory_unmap(ac, port->buf[0].phys, dir);
		if (rc < 0)
			pr_err("%s: Memory_unmap_regions failed %d\n",
							__func__, rc);
	}

	if (port->buf[0].data) {
		pr_debug("%s: data[%pK]phys[%pK][%pK] , client[%pK] handle[%pK]\n",
			__func__,
			port->buf[0].data,
			&port->buf[0].phys,
			&port->buf[0].phys,
			port->buf[0].client,
			port->buf[0].handle);
		if (!rc || atomic_read(&ac->reset))
			msm_audio_ion_free(port->buf[0].client,
					   port->buf[0].handle);
		port->buf[0].client = NULL;
		port->buf[0].handle = NULL;
	}

	while (cnt >= 0) {
		port->buf[cnt].data = NULL;
		port->buf[cnt].phys = 0;
		cnt--;
	}
	port->max_buf_cnt = 0;
	kfree(port->buf);
	port->buf = NULL;
	mutex_unlock(&ac->cmd_lock);
	return 0;
}

void q6asm_audio_client_free(struct audio_client *ac)
{
	int loopcnt;
	struct audio_port_data *port;

	if (!ac) {
		pr_err("%s: ac %pK\n", __func__, ac);
		return;
	}
	if (!ac->session) {
		pr_err("%s: ac session invalid\n", __func__);
		return;
	}

	mutex_lock(&session_lock);

	pr_debug("%s: Session id %d\n", __func__, ac->session);
	if (ac->io_mode & SYNC_IO_MODE) {
		for (loopcnt = 0; loopcnt <= OUT; loopcnt++) {
			port = &ac->port[loopcnt];
			if (!port->buf)
				continue;
			pr_debug("%s: loopcnt = %d\n",
				__func__, loopcnt);
			q6asm_audio_client_buf_free(loopcnt, ac);
		}
	}

	q6asm_session_deregister(ac);
	q6asm_session_free(ac);

	pr_debug("%s: APR De-Register\n", __func__);

/*done:*/
	mutex_unlock(&session_lock);

	return;
}

int q6asm_set_io_mode(struct audio_client *ac, uint32_t mode1)
{
	uint32_t mode;

	if (ac == NULL) {
		pr_err("%s: APR handle NULL\n", __func__);
		return -EINVAL;
	}

	ac->io_mode &= 0xFF00;
	mode = (mode1 & 0xF);

	pr_debug("%s: ac->mode after anding with FF00:0x%x,\n",
		__func__, ac->io_mode);

	if ((mode == ASYNC_IO_MODE) || (mode == SYNC_IO_MODE)) {
		ac->io_mode |= mode1;
		pr_debug("%s: Set Mode to 0x%x\n", __func__, ac->io_mode);
		return 0;
	} else {
		pr_err("%s: Not an valid IO Mode:%d\n", __func__, ac->io_mode);
		return -EINVAL;
	}
}

void *q6asm_mmap_apr_reg(void)
{
	if ((atomic_read(&this_mmap.ref_cnt) == 0) ||
	    (this_mmap.apr == NULL)) {
		this_mmap.apr = apr_register("ADSP", "ASM", \
					(apr_fn)q6asm_srvc_callback,\
					0x0FFFFFFFF, &this_mmap);
		if (this_mmap.apr == NULL) {
			pr_debug("%s: Unable to register APR ASM common port\n",
			 __func__);
			goto fail;
		}
	}
	atomic_inc(&this_mmap.ref_cnt);

	return this_mmap.apr;
fail:
	return NULL;
}

int q6asm_send_stream_cmd(struct audio_client *ac,
			  struct msm_adsp_event_data *data)
{
	char *asm_params = NULL;
	struct apr_hdr hdr;
	int rc;
	uint32_t sz = 0;
	uint64_t actual_sz = 0;

	if (!data || !ac) {
		pr_err("%s: %s is NULL\n", __func__,
			(!data) ? "data" : "ac");
		rc = -EINVAL;
		goto done;
	}

	if (data->event_type >= ARRAY_SIZE(adsp_reg_event_opcode)) {
		pr_err("%s: event %u out of boundary of array size of (%lu)\n",
		       __func__, data->event_type,
		       (long)ARRAY_SIZE(adsp_reg_event_opcode));
		rc = -EINVAL;
		goto done;
	}

	actual_sz = sizeof(struct apr_hdr) + data->payload_len;
	if (actual_sz > U32_MAX) {
		pr_err("%s: payload size 0x%X exceeds limit\n",
				__func__, data->payload_len);
		rc = -EINVAL;
		goto done;
	}

	sz = (uint32_t)actual_sz;
	asm_params = kzalloc(sz, GFP_KERNEL);
	if (!asm_params) {
		rc = -ENOMEM;
		goto done;
	}

	q6asm_add_hdr_async(ac, &hdr, sz, TRUE);
	atomic_set(&ac->cmd_state_pp, -1);
	hdr.opcode = adsp_reg_event_opcode[data->event_type];
	memcpy(asm_params, &hdr, sizeof(struct apr_hdr));
	memcpy(asm_params + sizeof(struct apr_hdr),
		data->payload, data->payload_len);
	rc = apr_send_pkt(ac->apr, (uint32_t *) asm_params);
	if (rc < 0) {
		pr_err("%s: stream event cmd apr pkt failed\n", __func__);
		rc = -EINVAL;
		goto fail_send_param;
	}

	rc = wait_event_timeout(ac->cmd_wait,
				(atomic_read(&ac->cmd_state_pp) >= 0), 1 * HZ);
	if (!rc) {
		pr_err("%s: timeout for stream event cmd resp\n", __func__);
		rc = -ETIMEDOUT;
		goto fail_send_param;
	}

	if (atomic_read(&ac->cmd_state_pp) > 0) {
		pr_err("%s: DSP returned error[%s] for stream event cmd\n",
				__func__, adsp_err_get_err_str(
				atomic_read(&ac->cmd_state_pp)));
		rc = adsp_err_get_lnx_err_code(
				atomic_read(&ac->cmd_state_pp));
		goto fail_send_param;
	}

	rc = 0;
fail_send_param:
	kfree(asm_params);
done:
	return rc;
}

struct audio_client *q6asm_audio_client_alloc(app_cb cb, void *priv)
{
	struct audio_client *ac;
	int n;
	int lcnt = 0;
	int rc = 0;

	ac = kzalloc(sizeof(struct audio_client), GFP_KERNEL);
	if (!ac) {
		pr_err("%s: client not present\n", __func__);
		return NULL;
	}

	mutex_lock(&session_lock);
	n = q6asm_session_alloc(ac);
	if (n <= 0) {
		pr_err("%s: ASM Session alloc fail n=%d\n", __func__, n);
		mutex_unlock(&session_lock);
		kfree(ac);
		goto fail_session;
	}
	ac->session = n;
	ac->cb = cb;
	ac->path_delay = UINT_MAX;
	ac->priv = priv;
	ac->io_mode = SYNC_IO_MODE;
	ac->perf_mode = LEGACY_PCM_MODE;
	ac->fptr_cache_ops = NULL;
	/* DSP expects stream id from 1 */
	ac->stream_id = 1;

	rc = q6asm_session_register(ac);
	if (rc < 0) {
		mutex_unlock(&session_lock);
		goto fail_register;
	}

	init_waitqueue_head(&ac->cmd_wait);
	init_waitqueue_head(&ac->time_wait);
	init_waitqueue_head(&ac->mem_wait);
	atomic_set(&ac->time_flag, 1);
	atomic_set(&ac->reset, 0);
	INIT_LIST_HEAD(&ac->port[0].mem_map_handle);
	INIT_LIST_HEAD(&ac->port[1].mem_map_handle);
	pr_debug("%s: mem_map_handle list init'ed\n", __func__);
	mutex_init(&ac->cmd_lock);
	for (lcnt = 0; lcnt <= OUT; lcnt++) {
		mutex_init(&ac->port[lcnt].lock);
		spin_lock_init(&ac->port[lcnt].dsp_lock);
	}
	atomic_set(&ac->cmd_state, 0);
	atomic_set(&ac->cmd_state_pp, 0);
	atomic_set(&ac->mem_state, 0);

	rc = send_asm_custom_topology(ac);
	if (rc < 0) {
		mutex_unlock(&session_lock);
		goto fail_send;
	}

	pr_debug("%s: session[%d]\n", __func__, ac->session);

	mutex_unlock(&session_lock);

	return ac;
fail_send:
	q6asm_session_deregister(ac);
fail_register:
	q6asm_session_free(ac);
fail_session:
	return NULL;
}

struct audio_client *q6asm_get_audio_client(int session_id)
{
	if (session_id == ASM_CONTROL_SESSION) {
		return &common_client;
	}

	if ((session_id <= 0) || (session_id > ASM_ACTIVE_STREAMS_ALLOWED)) {
		pr_err("%s: invalid session: %d\n", __func__, session_id);
		goto err;
	}

	if (!(session[session_id].ac)) {
		pr_err("%s: session not active: %d\n", __func__, session_id);
		goto err;
	}
	return session[session_id].ac;
err:
	return NULL;
}

int q6asm_audio_client_buf_alloc(unsigned int dir,
			struct audio_client *ac,
			unsigned int bufsz,
			uint32_t bufcnt)
{
	int cnt = 0;
	int rc = 0;
	struct audio_buffer *buf;
	size_t len;

	if (!(ac) || !(bufsz) || ((dir != IN) && (dir != OUT))) {
		pr_err("%s: ac %pK bufsz %d dir %d\n", __func__, ac, bufsz,
			dir);
		return -EINVAL;
	}

	pr_debug("%s: session[%d]bufsz[%d]bufcnt[%d]\n", __func__, ac->session,
		bufsz, bufcnt);

	if (ac->session <= 0 || ac->session > ASM_ACTIVE_STREAMS_ALLOWED) {
		pr_err("%s: Session ID is invalid, session = %d\n", __func__,
			ac->session);
		goto fail;
	}

	if (ac->io_mode & SYNC_IO_MODE) {
		if (ac->port[dir].buf) {
			pr_debug("%s: buffer already allocated\n", __func__);
			return 0;
		}
		mutex_lock(&ac->cmd_lock);
		if (bufcnt > (U32_MAX/sizeof(struct audio_buffer))) {
			pr_err("%s: Buffer size overflows", __func__);
			mutex_unlock(&ac->cmd_lock);
			goto fail;
		}
		buf = kzalloc(((sizeof(struct audio_buffer))*bufcnt),
				GFP_KERNEL);

		if (!buf) {
			mutex_unlock(&ac->cmd_lock);
			goto fail;
		}

		ac->port[dir].buf = buf;

		while (cnt < bufcnt) {
			if (bufsz > 0) {
				if (!buf[cnt].data) {
					rc = msm_audio_ion_alloc("asm_client",
					&buf[cnt].client, &buf[cnt].handle,
					      bufsz,
					      (ion_phys_addr_t *)&buf[cnt].phys,
					      &len,
					      &buf[cnt].data);
					if (rc) {
						pr_err("%s: ION Get Physical for AUDIO failed, rc = %d\n",
							__func__, rc);
						mutex_unlock(&ac->cmd_lock);
					goto fail;
					}

					buf[cnt].used = 1;
					buf[cnt].size = bufsz;
					buf[cnt].actual_size = bufsz;
					pr_debug("%s: data[%pK]phys[%pK][%pK]\n",
						__func__,
					   buf[cnt].data,
					   &buf[cnt].phys,
					   &buf[cnt].phys);
					cnt++;
				}
			}
		}
		ac->port[dir].max_buf_cnt = cnt;

		mutex_unlock(&ac->cmd_lock);
		rc = q6asm_memory_map_regions(ac, dir, bufsz, cnt, 0);
		if (rc < 0) {
			pr_err("%s: CMD Memory_map_regions failed %d for size %d\n",
				__func__, rc, bufsz);
			goto fail;
		}
	}
	return 0;
fail:
	q6asm_audio_client_buf_free(dir, ac);
	return -EINVAL;
}

int q6asm_audio_client_buf_alloc_contiguous(unsigned int dir,
			struct audio_client *ac,
			unsigned int bufsz,
			unsigned int bufcnt)
{
	int cnt = 0;
	int rc = 0;
	struct audio_buffer *buf;
	size_t len;
	int bytes_to_alloc;

	if (!(ac) || ((dir != IN) && (dir != OUT))) {
		pr_err("%s: ac %pK dir %d\n", __func__, ac, dir);
		return -EINVAL;
	}

	pr_debug("%s: session[%d]bufsz[%d]bufcnt[%d]\n",
			__func__, ac->session,
			bufsz, bufcnt);

	if (ac->session <= 0 || ac->session > ASM_ACTIVE_STREAMS_ALLOWED) {
		pr_err("%s: Session ID is invalid, session = %d\n", __func__,
			ac->session);
		goto fail;
	}

	if (ac->port[dir].buf) {
		pr_err("%s: buffer already allocated\n", __func__);
		return 0;
	}

	if (bufcnt == 0) {
		pr_err("%s: invalid buffer count\n", __func__);
		return -EINVAL;
	}

	mutex_lock(&ac->cmd_lock);
	buf = kzalloc(((sizeof(struct audio_buffer))*bufcnt),
			GFP_KERNEL);

	if (!buf) {
		pr_err("%s: buffer allocation failed\n", __func__);
		mutex_unlock(&ac->cmd_lock);
		goto fail;
	}

	ac->port[dir].buf = buf;

	/* check for integer overflow */
	if ((bufcnt > 0) && ((INT_MAX / bufcnt) < bufsz)) {
		pr_err("%s: integer overflow\n", __func__);
		mutex_unlock(&ac->cmd_lock);
		goto fail;
	}
	bytes_to_alloc = bufsz * bufcnt;

	/* The size to allocate should be multiple of 4K bytes */
	bytes_to_alloc = PAGE_ALIGN(bytes_to_alloc);

	rc = msm_audio_ion_alloc("asm_client", &buf[0].client, &buf[0].handle,
		bytes_to_alloc,
		(ion_phys_addr_t *)&buf[0].phys, &len,
		&buf[0].data);
	if (rc) {
		pr_err("%s: Audio ION alloc is failed, rc = %d\n",
			__func__, rc);
		mutex_unlock(&ac->cmd_lock);
		goto fail;
	}

	buf[0].used = dir ^ 1;
	buf[0].size = bufsz;
	buf[0].actual_size = bufsz;
	cnt = 1;
	while (cnt < bufcnt) {
		if (bufsz > 0) {
			buf[cnt].data =  buf[0].data + (cnt * bufsz);
			buf[cnt].phys =  buf[0].phys + (cnt * bufsz);
			if (!buf[cnt].data) {
				pr_err("%s: Buf alloc failed\n",
							__func__);
				mutex_unlock(&ac->cmd_lock);
				goto fail;
			}
			buf[cnt].used = dir ^ 1;
			buf[cnt].size = bufsz;
			buf[cnt].actual_size = bufsz;
			pr_debug("%s: data[%pK]phys[%pK][%pK]\n",
				__func__,
				buf[cnt].data,
				&buf[cnt].phys,
				&buf[cnt].phys);
		}
		cnt++;
	}
	ac->port[dir].max_buf_cnt = cnt;
	mutex_unlock(&ac->cmd_lock);
	rc = q6asm_memory_map_regions(ac, dir, bufsz, cnt, 1);
	if (rc < 0) {
		pr_err("%s: CMD Memory_map_regions failed %d for size %d\n",
			__func__, rc, bufsz);
		goto fail;
	}
	return 0;
fail:
	q6asm_audio_client_buf_free_contiguous(dir, ac);
	return -EINVAL;
}

static int32_t q6asm_srvc_callback(struct apr_client_data *data, void *priv)
{
	uint32_t dir = 0;
	uint32_t i = IN;
	uint32_t *payload;
	unsigned long dsp_flags;
	unsigned long flags;
	struct asm_buffer_node *buf_node = NULL;
	struct list_head *ptr, *next;
	union asm_token_struct asm_token;

	struct audio_client *ac = NULL;
	struct audio_port_data *port;

	int session_id;

	if (!data) {
		pr_err("%s: Invalid CB\n", __func__);
		return 0;
	}

	payload = data->payload;

	if (data->opcode == RESET_EVENTS) {
		pr_debug("%s: Reset event is received: %d %d apr[%pK]\n",
				__func__,
				data->reset_event,
				data->reset_proc,
				this_mmap.apr);
		atomic_set(&this_mmap.ref_cnt, 0);
		apr_reset(this_mmap.apr);
		this_mmap.apr = NULL;
		for (; i <= OUT; i++) {
			list_for_each_safe(ptr, next,
				&common_client.port[i].mem_map_handle) {
				buf_node = list_entry(ptr,
						struct asm_buffer_node,
						list);
				if (buf_node->buf_phys_addr ==
				common_client.port[i].buf->phys) {
					list_del(&buf_node->list);
					kfree(buf_node);
				}
			}
			pr_debug("%s: Clearing custom topology\n", __func__);
		}

		cal_utils_clear_cal_block_q6maps(ASM_MAX_CAL_TYPES, cal_data);
		common_client.mmap_apr = NULL;
		mutex_lock(&cal_data[ASM_CUSTOM_TOP_CAL]->lock);
		set_custom_topology = 1;
		mutex_unlock(&cal_data[ASM_CUSTOM_TOP_CAL]->lock);
		topology_map_handle = 0;
		rtac_clear_mapping(ASM_RTAC_CAL);
		return 0;
	}

	asm_token.token = data->token;
	session_id = asm_token._token.session_id;

	if ((session_id > 0 && session_id <= ASM_ACTIVE_STREAMS_ALLOWED))
		spin_lock_irqsave(&(session[session_id].session_lock), flags);

	ac = q6asm_get_audio_client(session_id);
	dir = q6asm_get_flag_from_token(&asm_token, ASM_DIRECTION_OFFSET);

	if (!ac) {
		pr_debug("%s: session[%d] already freed\n",
			 __func__, session_id);
		if ((session_id > 0 &&
			session_id <= ASM_ACTIVE_STREAMS_ALLOWED))
			spin_unlock_irqrestore(
				&(session[session_id].session_lock), flags);
		return 0;
	}

	if (data->payload_size >= 2 * sizeof(uint32_t)) {
		pr_debug("%s:ptr0[0x%x]ptr1[0x%x]opcode[0x%x] token[0x%x]payload_s[%d] src[%d] dest[%d]sid[%d]dir[%d]\n",
			__func__, payload[0], payload[1], data->opcode,
			data->token, data->payload_size, data->src_port,
			data->dest_port, asm_token._token.session_id, dir);
		pr_debug("%s:Payload = [0x%x] status[0x%x]\n",
			__func__, payload[0], payload[1]);
	} else if (data->payload_size == sizeof(uint32_t)) {
		pr_debug("%s:ptr0[0x%x]opcode[0x%x] token[0x%x]payload_s[%d] src[%d] dest[%d]sid[%d]dir[%d]\n",
			__func__, payload[0], data->opcode,
			data->token, data->payload_size, data->src_port,
			data->dest_port, asm_token._token.session_id, dir);
		pr_debug("%s:Payload = [0x%x]\n",
			__func__, payload[0]);
	}

	if (data->opcode == APR_BASIC_RSP_RESULT) {
		switch (payload[0]) {
		case ASM_CMD_SHARED_MEM_MAP_REGIONS:
		case ASM_CMD_SHARED_MEM_UNMAP_REGIONS:
		case ASM_CMD_ADD_TOPOLOGIES:
			if (data->payload_size >= 2 * sizeof(uint32_t)
				&& payload[1] != 0) {
				pr_err("%s: cmd = 0x%x returned error = 0x%x sid:%d\n",
				       __func__, payload[0], payload[1],
				       asm_token._token.session_id);
				if (payload[0] ==
				    ASM_CMD_SHARED_MEM_UNMAP_REGIONS)
					atomic_set(&ac->unmap_cb_success, 0);

				atomic_set(&ac->mem_state, payload[1]);
				wake_up(&ac->mem_wait);
			} else {
				if (payload[0] ==
				    ASM_CMD_SHARED_MEM_UNMAP_REGIONS)
					atomic_set(&ac->unmap_cb_success, 1);
			}

			if (atomic_cmpxchg(&ac->mem_state, -1, 0) == -1)
				wake_up(&ac->mem_wait);
			if (data->payload_size >= 2 * sizeof(uint32_t))
				dev_vdbg(ac->dev, "%s: Payload = [0x%x] status[0x%x]\n",
					__func__, payload[0], payload[1]);
			else
				dev_vdbg(ac->dev, "%s: Payload size of %d is less than expected.\n",
					__func__, data->payload_size);
			break;
		default:
			pr_debug("%s: command[0x%x] not expecting rsp\n",
						__func__, payload[0]);
			break;
		}
		if ((session_id > 0 &&
			session_id <= ASM_ACTIVE_STREAMS_ALLOWED))
			spin_unlock_irqrestore(
				&(session[session_id].session_lock), flags);
		return 0;
	}

	port = &ac->port[dir];

	switch (data->opcode) {
	case ASM_CMDRSP_SHARED_MEM_MAP_REGIONS:{
		pr_debug("%s:PL#0[0x%x] dir=0x%x s_id=0x%x\n",
		       __func__, payload[0], dir, asm_token._token.session_id);
		spin_lock_irqsave(&port->dsp_lock, dsp_flags);
		if (atomic_cmpxchg(&ac->mem_state, -1, 0) == -1) {
			ac->port[dir].tmp_hdl = payload[0];
			wake_up(&ac->mem_wait);
		}
		spin_unlock_irqrestore(&port->dsp_lock, dsp_flags);
		break;
	}
	case ASM_CMD_SHARED_MEM_UNMAP_REGIONS:{
		if (data->payload_size >= 2 * sizeof(uint32_t))
			pr_debug("%s: PL#0[0x%x]PL#1 [0x%x]\n",
				__func__, payload[0], payload[1]);
		else
			pr_debug("%s: Payload size of %d is less than expected.\n",
				__func__, data->payload_size);

		spin_lock_irqsave(&port->dsp_lock, dsp_flags);
		if (atomic_cmpxchg(&ac->mem_state, -1, 0) == -1)
			wake_up(&ac->mem_wait);
		spin_unlock_irqrestore(&port->dsp_lock, dsp_flags);

		break;
	}
	default:
		if (data->payload_size >= 2 * sizeof(uint32_t))
			pr_debug("%s: command[0x%x]success [0x%x]\n",
				__func__, payload[0], payload[1]);
		else
			pr_debug("%s: Payload size of %d is less than expected.\n",
				__func__, data->payload_size);
	}
	if (ac->cb)
		ac->cb(data->opcode, data->token,
			data->payload, ac->priv);
	if ((session_id > 0 && session_id <= ASM_ACTIVE_STREAMS_ALLOWED))
		spin_unlock_irqrestore(
			&(session[session_id].session_lock), flags);

	return 0;
}

static void q6asm_process_mtmx_get_param_rsp(struct audio_client *ac,
				struct asm_mtmx_strtr_get_params_cmdrsp *cmdrsp)
{
	struct asm_session_mtmx_strtr_param_session_time_v3_t *time;

	if (cmdrsp->err_code) {
		dev_err_ratelimited(ac->dev,
				    "%s: err=%x, mod_id=%x, param_id=%x\n",
				    __func__, cmdrsp->err_code,
				    cmdrsp->param_info.module_id,
				    cmdrsp->param_info.param_id);
		return;
	} else {
		dev_dbg_ratelimited(ac->dev,
				    "%s: mod_id=%x, param_id=%x\n", __func__,
				    cmdrsp->param_info.module_id,
				    cmdrsp->param_info.param_id);
	}

	switch (cmdrsp->param_info.module_id) {
	case ASM_SESSION_MTMX_STRTR_MODULE_ID_AVSYNC:
		switch (cmdrsp->param_info.param_id) {
		case ASM_SESSION_MTMX_STRTR_PARAM_SESSION_TIME_V3:
			time = &cmdrsp->param_data.session_time;
			dev_vdbg(ac->dev, "%s: GET_TIME_V3, time_lsw=%x, time_msw=%x\n",
				 __func__, time->session_time_lsw,
				 time->session_time_msw);
			ac->time_stamp = (uint64_t)(((uint64_t)
					 time->session_time_msw << 32) |
					 time->session_time_lsw);
			if (time->flags &
			    ASM_SESSION_MTMX_STRTR_PARAM_STIME_TSTMP_FLG_BMASK)
				dev_warn_ratelimited(ac->dev,
						     "%s: recv inval tstmp\n",
						     __func__);
			if (atomic_cmpxchg(&ac->time_flag, 1, 0))
				wake_up(&ac->time_wait);

			break;
		default:
			dev_err(ac->dev, "%s: unexpected param_id %x\n",
				__func__, cmdrsp->param_info.param_id);
			break;
		}
		break;
	default:
		dev_err(ac->dev, "%s: unexpected mod_id %x\n",  __func__,
			cmdrsp->param_info.module_id);
		break;
	}
}

static int32_t q6asm_callback(struct apr_client_data *data, void *priv)
{
	int i = 0;
	struct audio_client *ac = (struct audio_client *)priv;
	unsigned long dsp_flags;
	uint32_t *payload;
	uint32_t wakeup_flag = 1;
	int32_t  ret = 0;
	union asm_token_struct asm_token;
	uint8_t buf_index;
	struct msm_adsp_event_data *pp_event_package = NULL;
	uint32_t payload_size = 0;
	unsigned long flags;
	int session_id;

	if (ac == NULL) {
		pr_err("%s: ac NULL\n", __func__);
		return -EINVAL;
	}
	if (data == NULL) {
		pr_err("%s: data NULL\n", __func__);
		return -EINVAL;
	}

	session_id = q6asm_get_session_id_from_audio_client(ac);
	if (session_id <= 0 || session_id > ASM_ACTIVE_STREAMS_ALLOWED) {
		pr_err("%s: Session ID is invalid, session = %d\n", __func__,
			session_id);
		return -EINVAL;
	}

	spin_lock_irqsave(&(session[session_id].session_lock), flags);

	if (!q6asm_is_valid_audio_client(ac)) {
		pr_err("%s: audio client pointer is invalid, ac = %pK\n",
				__func__, ac);
		spin_unlock_irqrestore(
			&(session[session_id].session_lock), flags);
		return -EINVAL;
	}

	payload = data->payload;
	asm_token.token = data->token;
	if (q6asm_get_flag_from_token(&asm_token, ASM_CMD_NO_WAIT_OFFSET)) {
		pr_debug("%s: No wait command opcode[0x%x] cmd_opcode:%x\n",
			 __func__, data->opcode, payload ? payload[0] : 0);
		wakeup_flag = 0;
	}

	if (data->opcode == RESET_EVENTS) {
		atomic_set(&ac->reset, 1);
		if (ac->apr == NULL) {
			ac->apr = ac->apr2;
			ac->apr2 = NULL;
		}
		pr_debug("%s: Reset event is received: %d %d apr[%pK]\n",
			__func__,
			data->reset_event, data->reset_proc, ac->apr);
		if (ac->cb)
			ac->cb(data->opcode, data->token,
				(uint32_t *)data->payload, ac->priv);
		apr_reset(ac->apr);
		ac->apr = NULL;
		atomic_set(&ac->time_flag, 0);
		atomic_set(&ac->cmd_state, 0);
		atomic_set(&ac->mem_state, 0);
		atomic_set(&ac->cmd_state_pp, 0);
		wake_up(&ac->time_wait);
		wake_up(&ac->cmd_wait);
		wake_up(&ac->mem_wait);
		spin_unlock_irqrestore(
			&(session[session_id].session_lock), flags);
		return 0;
	}

	dev_vdbg(ac->dev, "%s: session[%d]opcode[0x%x] token[0x%x]payload_size[%d] src[%d] dest[%d]\n",
		 __func__,
		ac->session, data->opcode,
		data->token, data->payload_size, data->src_port,
		data->dest_port);
	if ((data->opcode != ASM_DATA_EVENT_RENDERED_EOS) &&
	    (data->opcode != ASM_DATA_EVENT_EOS) &&
	    (data->opcode != ASM_SESSION_EVENTX_OVERFLOW) &&
	    (data->opcode != ASM_SESSION_EVENT_RX_UNDERFLOW)) {
		if (payload == NULL) {
			pr_err("%s: payload is null\n", __func__);
			spin_unlock_irqrestore(
				&(session[session_id].session_lock), flags);
			return -EINVAL;
		}
		if (data->payload_size >= 2 * sizeof(uint32_t))
			dev_vdbg(ac->dev, "%s: Payload = [0x%x] status[0x%x] opcode 0x%x\n",
				__func__, payload[0], payload[1], data->opcode);
		else
			dev_vdbg(ac->dev, "%s: Payload size of %d is less than expected.\n",
				__func__, data->payload_size);
	}
	if (data->opcode == APR_BASIC_RSP_RESULT) {
		switch (payload[0]) {
		case ASM_STREAM_CMD_SET_PP_PARAMS_V2:
		case ASM_STREAM_CMD_SET_PP_PARAMS_V3:
			if (rtac_make_asm_callback(ac->session, payload,
					data->payload_size))
				break;
		case ASM_SESSION_CMD_PAUSE:
		case ASM_SESSION_CMD_SUSPEND:
		case ASM_DATA_CMD_EOS:
		case ASM_STREAM_CMD_CLOSE:
		case ASM_STREAM_CMD_FLUSH:
		case ASM_SESSION_CMD_RUN_V2:
		case ASM_SESSION_CMD_REGISTER_FORX_OVERFLOW_EVENTS:
		case ASM_STREAM_CMD_FLUSH_READBUFS:
		pr_debug("%s: session %d opcode 0x%x token 0x%x Payload = [0x%x] src %d dest %d\n",
			__func__, ac->session, data->opcode, data->token,
			payload[0], data->src_port, data->dest_port);
		ret = q6asm_is_valid_session(data, priv);
		if (ret != 0) {
			pr_err("%s: session invalid %d\n", __func__, ret);
			spin_unlock_irqrestore(
				&(session[session_id].session_lock), flags);
			return ret;
		}
		case ASM_SESSION_CMD_SET_MTMX_STRTR_PARAMS_V2:
		case ASM_STREAM_CMD_OPEN_READ_V3:
		case ASM_STREAM_CMD_OPEN_WRITE_V3:
		case ASM_STREAM_CMD_OPEN_PULL_MODE_WRITE:
		case ASM_STREAM_CMD_OPEN_PUSH_MODE_READ:
		case ASM_STREAM_CMD_OPEN_READWRITE_V2:
		case ASM_STREAM_CMD_OPEN_LOOPBACK_V2:
		case ASM_STREAM_CMD_OPEN_TRANSCODE_LOOPBACK:
		case ASM_DATA_CMD_MEDIA_FMT_UPDATE_V2:
		case ASM_DATA_CMD_IEC_60958_MEDIA_FMT:
		case ASM_STREAM_CMD_SET_ENCDEC_PARAM:
		case ASM_STREAM_CMD_SET_ENCDEC_PARAM_V2:
		case ASM_STREAM_CMD_REGISTER_ENCDEC_EVENTS:
		case ASM_STREAM_CMD_REGISTER_IEC_61937_FMT_UPDATE:
		case ASM_DATA_CMD_REMOVE_INITIAL_SILENCE:
		case ASM_DATA_CMD_REMOVE_TRAILING_SILENCE:
		case ASM_SESSION_CMD_REGISTER_FOR_RX_UNDERFLOW_EVENTS:
		case ASM_STREAM_CMD_OPEN_WRITE_COMPRESSED:
			if (data->payload_size >=
				2 * sizeof(uint32_t) &&
				payload[1] != 0) {
				pr_debug("%s: session %d opcode 0x%x token 0x%x Payload = [0x%x] stat 0x%x src %d dest %d\n",
					__func__, ac->session,
					data->opcode, data->token,
					payload[0], payload[1],
					data->src_port, data->dest_port);
				pr_err("%s: cmd = 0x%x returned error = 0x%x\n",
					__func__,
					payload[0],
					payload[1]);
				if (wakeup_flag) {
					if ((is_adsp_reg_event(payload[0]) >= 0)
					|| (payload[0] ==
					ASM_STREAM_CMD_SET_PP_PARAMS_V2)
					|| (payload[0] ==
					 ASM_STREAM_CMD_SET_PP_PARAMS_V3))
						atomic_set(
							&ac->cmd_state_pp,
							payload[1]);
					else
						atomic_set(
							&ac->cmd_state,
							payload[1]);
					wake_up(&ac->cmd_wait);
				}
				spin_unlock_irqrestore(
					&(session[session_id].session_lock),
					flags);
				return 0;
			} else {
				pr_err("%s: payload size of %x is less than expected.\n",
					__func__, data->payload_size);
			}
			if ((is_adsp_reg_event(payload[0]) >= 0) ||
			    (payload[0] == ASM_STREAM_CMD_SET_PP_PARAMS_V2) ||
			    (payload[0] == ASM_STREAM_CMD_SET_PP_PARAMS_V3)) {
				if (atomic_read(&ac->cmd_state_pp) &&
					wakeup_flag) {
					atomic_set(&ac->cmd_state_pp, 0);
					wake_up(&ac->cmd_wait);
				}
			} else {
				if (atomic_read(&ac->cmd_state) &&
					wakeup_flag) {
					atomic_set(&ac->cmd_state, 0);
					wake_up(&ac->cmd_wait);
				}
			}
			if (ac->cb)
				ac->cb(data->opcode, data->token,
					(uint32_t *)data->payload, ac->priv);
			break;
		case ASM_CMD_ADD_TOPOLOGIES:
			if (data->payload_size >=
				2 * sizeof(uint32_t) &&
				payload[1] != 0) {
				pr_debug("%s:Payload = [0x%x]stat[0x%x]\n",
					__func__, payload[0], payload[1]);
				pr_err("%s: cmd = 0x%x returned error = 0x%x\n",
					__func__, payload[0], payload[1]);
				if (wakeup_flag) {
					atomic_set(&ac->mem_state, payload[1]);
					wake_up(&ac->mem_wait);
				}
				spin_unlock_irqrestore(
					&(session[session_id].session_lock),
					flags);
				return 0;
			}
			if (atomic_read(&ac->mem_state) && wakeup_flag) {
				atomic_set(&ac->mem_state, 0);
				wake_up(&ac->mem_wait);
			}
			if (ac->cb)
				ac->cb(data->opcode, data->token,
					(uint32_t *)data->payload, ac->priv);
			break;
		case ASM_DATA_EVENT_WATERMARK: {
			if (data->payload_size >= 2 * sizeof(uint32_t))
				pr_debug("%s: Watermark opcode[0x%x] status[0x%x]",
					__func__, payload[0], payload[1]);
			else
				pr_err("%s: payload size of %x is less than expected.\n",
					__func__, data->payload_size);
			break;
		}
		case ASM_STREAM_CMD_GET_PP_PARAMS_V2:
		case ASM_STREAM_CMD_GET_PP_PARAMS_V3:
			pr_debug("%s: ASM_STREAM_CMD_GET_PP_PARAMS session %d opcode 0x%x token 0x%x src %d dest %d\n",
				__func__, ac->session, data->opcode,
				data->token, data->src_port, data->dest_port);
			/* Should only come here if there is an APR */
			/* error or malformed APR packet. Otherwise */
			/* response will be returned as */
			/* ASM_STREAM_CMDRSP_GET_PP_PARAMS_V2 */
			if (data->payload_size >= 2 * sizeof(uint32_t)) {
				if (payload[1] != 0) {
					pr_err("%s: ASM get param error = %d, resuming\n",
						__func__, payload[1]);
					rtac_make_asm_callback(ac->session,
							payload,
							data->payload_size);
				}
			} else {
				pr_err("%s: payload size of %x is less than expected.\n",
					__func__, data->payload_size);
			}
			break;
		case ASM_STREAM_CMD_REGISTER_PP_EVENTS:
			pr_debug("%s: ASM_STREAM_CMD_REGISTER_PP_EVENTS session %d opcode 0x%x token 0x%x src %d dest %d\n",
				__func__, ac->session,
				data->opcode, data->token,
				data->src_port, data->dest_port);
			if (data->payload_size >= 2 * sizeof(uint32_t)) {
				if (payload[1] != 0)
					pr_err("%s: ASM get param error = %d, resuming\n",
						__func__, payload[1]);
				atomic_set(&ac->cmd_state_pp, payload[1]);
				wake_up(&ac->cmd_wait);
			} else {
				pr_err("%s: payload size of %x is less than expected.\n",
					__func__, data->payload_size);
			}
			break;
		default:
			pr_debug("%s: command[0x%x] not expecting rsp\n",
							__func__, payload[0]);
			break;
		}

		spin_unlock_irqrestore(
			&(session[session_id].session_lock), flags);
		return 0;
	}

	switch (data->opcode) {
	case ASM_DATA_EVENT_WRITE_DONE_V2:{
		struct audio_port_data *port = &ac->port[IN];
		if (data->payload_size >= 2 * sizeof(uint32_t))
			dev_vdbg(ac->dev, "%s: Rxed opcode[0x%x] status[0x%x] token[%d]",
					__func__, payload[0], payload[1],
					data->token);
		else
			dev_err(ac->dev, "%s: payload size of %x is less than expected.\n",
				__func__, data->payload_size);
		if (ac->io_mode & SYNC_IO_MODE) {
			if (port->buf == NULL) {
				pr_err("%s: Unexpected Write Done\n",
								__func__);
				spin_unlock_irqrestore(
					&(session[session_id].session_lock),
					flags);
				return -EINVAL;
			}
			spin_lock_irqsave(&port->dsp_lock, dsp_flags);
			buf_index = asm_token._token.buf_index;
			if (buf_index < 0 ||
					buf_index >= port->max_buf_cnt) {
<<<<<<< HEAD
				pr_debug("%s: Invalid buffer index %u\n",
				__func__, buf_index);
=======
				pr_err("%s: Invalid buffer index %u\n",
					__func__, buf_index);
>>>>>>> 803b2f4c
				spin_unlock_irqrestore(&port->dsp_lock,
								dsp_flags);
				spin_unlock_irqrestore(
					&(session[session_id].session_lock),
					flags);
				return -EINVAL;
			}
			if (data->payload_size >= 2 * sizeof(uint32_t) &&
				(lower_32_bits(port->buf[buf_index].phys) !=
				payload[0] ||
				msm_audio_populate_upper_32_bits(
					port->buf[buf_index].phys) !=
				payload[1])) {
				pr_debug("%s: Expected addr %pK\n",
				__func__, &port->buf[buf_index].phys);
				pr_err("%s: rxedl[0x%x] rxedu [0x%x]\n",
					__func__, payload[0], payload[1]);
				spin_unlock_irqrestore(&port->dsp_lock,
								dsp_flags);
				spin_unlock_irqrestore(
					&(session[session_id].session_lock),
					flags);
				return -EINVAL;
			}
			port->buf[buf_index].used = 1;
			spin_unlock_irqrestore(&port->dsp_lock, dsp_flags);


			for (i = 0; i < port->max_buf_cnt; i++)
				dev_vdbg(ac->dev, "%s %d\n",
					__func__, port->buf[i].used);

		}
		config_debug_fs_write_cb();
		break;
	}
	case ASM_STREAM_CMDRSP_GET_PP_PARAMS_V2:
	case ASM_STREAM_CMDRSP_GET_PP_PARAMS_V3:
		pr_debug("%s: ASM_STREAM_CMDRSP_GET_PP_PARAMS session %d opcode 0x%x token 0x%x src %d dest %d\n",
			__func__, ac->session, data->opcode, data->token,
			data->src_port, data->dest_port);
		if (payload[0] != 0) {
			pr_err("%s: ASM_STREAM_CMDRSP_GET_PP_PARAMS returned error = 0x%x\n",
			       __func__, payload[0]);
		} else if (generic_get_data) {
			generic_get_data->valid = 1;
			if (generic_get_data->is_inband) {
				if (data->payload_size >= 4 * sizeof(uint32_t))
					pr_debug("%s: payload[1] = 0x%x, payload[2]=0x%x, payload[3]=0x%x\n",
							__func__,
							payload[1],
							payload[2],
							payload[3]);
				else
					pr_err("%s: payload size of %x is less than expected.\n",
						__func__,
						data->payload_size);

				if (data->payload_size >=
					(4 + (payload[3]>>2))
					* sizeof(uint32_t)) {
					generic_get_data->size_in_ints =
						payload[3]>>2;
					for (i = 0; i < payload[3]>>2; i++) {
						generic_get_data->ints[i] =
							payload[4+i];
						pr_debug("%s: ASM callback val %i = %i\n",
							 __func__, i,
							 payload[4+i]);
					}
				} else {
					pr_err("%s: payload size of %x is less than expected.\n",
						__func__, data->payload_size);
				}
				pr_debug("%s: callback size in ints = %i\n",
					 __func__,
					generic_get_data->size_in_ints);
			}
			if (atomic_read(&ac->cmd_state) && wakeup_flag) {
				atomic_set(&ac->cmd_state, 0);
				wake_up(&ac->cmd_wait);
			}
			break;
		}
		rtac_make_asm_callback(ac->session, payload,
			data->payload_size);
		break;
	case ASM_DATA_EVENT_READ_DONE_V2:{

		struct audio_port_data *port = &ac->port[OUT];

		config_debug_fs_read_cb();

		dev_vdbg(ac->dev, "%s: ReadDone: status=%d buff_add=0x%x act_size=%d offset=%d\n",
				__func__, payload[READDONE_IDX_STATUS],
				payload[READDONE_IDX_BUFADD_LSW],
				payload[READDONE_IDX_SIZE],
				payload[READDONE_IDX_OFFSET]);

		dev_vdbg(ac->dev, "%s: ReadDone:msw_ts=%d lsw_ts=%d memmap_hdl=0x%x flags=%d id=%d num=%d\n",
				__func__, payload[READDONE_IDX_MSW_TS],
				payload[READDONE_IDX_LSW_TS],
				payload[READDONE_IDX_MEMMAP_HDL],
				payload[READDONE_IDX_FLAGS],
				payload[READDONE_IDX_SEQ_ID],
				payload[READDONE_IDX_NUMFRAMES]);

		if (ac->io_mode & SYNC_IO_MODE) {
			if (port->buf == NULL) {
				pr_err("%s: Unexpected Write Done\n", __func__);
				spin_unlock_irqrestore(
					&(session[session_id].session_lock),
					flags);
				return -EINVAL;
			}
			spin_lock_irqsave(&port->dsp_lock, dsp_flags);
			buf_index = asm_token._token.buf_index;
			if (buf_index < 0 || buf_index >= port->max_buf_cnt) {
<<<<<<< HEAD
				pr_debug("%s: Invalid buffer index %u\n",
				__func__, buf_index);
=======
				pr_err("%s: Invalid buffer index %u\n",
					__func__, buf_index);
>>>>>>> 803b2f4c
				spin_unlock_irqrestore(&port->dsp_lock,
								dsp_flags);
				spin_unlock_irqrestore(
					&(session[session_id].session_lock),
					flags);
				return -EINVAL;
			}
			port->buf[buf_index].used = 0;
			if (lower_32_bits(port->buf[buf_index].phys) !=
			payload[READDONE_IDX_BUFADD_LSW] ||
			msm_audio_populate_upper_32_bits(
				port->buf[buf_index].phys) !=
					payload[READDONE_IDX_BUFADD_MSW]) {
				dev_vdbg(ac->dev, "%s: Expected addr %pK\n",
					__func__, &port->buf[buf_index].phys);
				pr_err("%s: rxedl[0x%x] rxedu[0x%x]\n",
					__func__,
				payload[READDONE_IDX_BUFADD_LSW],
				payload[READDONE_IDX_BUFADD_MSW]);
				spin_unlock_irqrestore(&port->dsp_lock,
							dsp_flags);
				break;
			}
			port->buf[buf_index].actual_size =
				payload[READDONE_IDX_SIZE];
			spin_unlock_irqrestore(&port->dsp_lock, dsp_flags);
		}
		break;
	}
	case ASM_DATA_EVENT_EOS:
	case ASM_DATA_EVENT_RENDERED_EOS:
		pr_debug("%s: EOS ACK received: rxed session %d opcode 0x%x token 0x%x src %d dest %d\n",
				__func__, ac->session,
				data->opcode, data->token,
				data->src_port, data->dest_port);
		break;
	case ASM_SESSION_EVENTX_OVERFLOW:
		pr_debug("%s: ASM_SESSION_EVENTX_OVERFLOW session %d opcode 0x%x token 0x%x src %d dest %d\n",
				__func__, ac->session,
				data->opcode, data->token,
				data->src_port, data->dest_port);
		break;
	case ASM_SESSION_EVENT_RX_UNDERFLOW:
		pr_debug("%s: ASM_SESSION_EVENT_RX_UNDERFLOW session %d opcode 0x%x token 0x%x src %d dest %d\n",
				__func__, ac->session,
				data->opcode, data->token,
				data->src_port, data->dest_port);
		break;
	case ASM_SESSION_CMDRSP_GET_SESSIONTIME_V3:
		if (data->payload_size >= 3 * sizeof(uint32_t)) {
			dev_vdbg(ac->dev, "%s: ASM_SESSION_CMDRSP_GET_SESSIONTIME_V3, payload[0] = %d, payload[1] = %d, payload[2] = %d\n",
					 __func__,
					 payload[0], payload[1], payload[2]);
			ac->time_stamp =
				(uint64_t)(((uint64_t)payload[2] << 32) |
					payload[1]);
		} else {
			dev_err(ac->dev, "%s: payload size of %x is less than expected.n",
				__func__, data->payload_size);
		}
		if (atomic_cmpxchg(&ac->time_flag, 1, 0))
			wake_up(&ac->time_wait);
		break;
	case ASM_DATA_EVENT_SR_CM_CHANGE_NOTIFY:
	case ASM_DATA_EVENT_ENC_SR_CM_CHANGE_NOTIFY:
		pr_debug("%s: ASM_DATA_EVENT_SR_CM_CHANGE_NOTIFY session %d opcode 0x%x token 0x%x src %d dest %d\n",
				__func__, ac->session,
				data->opcode, data->token,
				data->src_port, data->dest_port);
		if (data->payload_size >= 4 * sizeof(uint32_t))
			pr_debug("%s: ASM_DATA_EVENT_SR_CM_CHANGE_NOTIFY, payload[0] = %d, payload[1] = %d, payload[2] = %d, payload[3] = %d\n",
					 __func__,
					payload[0], payload[1], payload[2],
					payload[3]);
		else
			pr_debug("%s: payload size of %x is less than expected.\n",
				__func__, data->payload_size);
		break;
	case ASM_SESSION_CMDRSP_GET_MTMX_STRTR_PARAMS_V2:
		q6asm_process_mtmx_get_param_rsp(ac, (void *) payload);
		break;
	case ASM_STREAM_PP_EVENT:
	case ASM_STREAM_CMD_ENCDEC_EVENTS:
	case ASM_STREAM_CMD_REGISTER_IEC_61937_FMT_UPDATE:
		if (data->payload_size >= 2 * sizeof(uint32_t))
			pr_debug("%s: ASM_STREAM_EVENT payload[0][0x%x] payload[1][0x%x]",
					 __func__, payload[0], payload[1]);
		else
			pr_debug("%s: payload size of %x is less than expected.\n",
				__func__, data->payload_size);
		i = is_adsp_raise_event(data->opcode);
		if (i < 0) {
			spin_unlock_irqrestore(
				&(session[session_id].session_lock), flags);
			return 0;
		}

		/* repack payload for asm_stream_pp_event
		 * package is composed of event type + size + actual payload
		 */
		payload_size = data->payload_size;
		if (payload_size > UINT_MAX -
			sizeof(struct msm_adsp_event_data)) {
			pr_err("%s: payload size = %d exceeds limit.\n",
				__func__, payload_size);
			spin_unlock(&(session[session_id].session_lock));
			return -EINVAL;
		}

		pp_event_package = kzalloc(payload_size
				+ sizeof(struct msm_adsp_event_data),
				GFP_ATOMIC);
		if (!pp_event_package) {
			spin_unlock_irqrestore(
				&(session[session_id].session_lock), flags);
			return -ENOMEM;
		}

		pp_event_package->event_type = i;
		pp_event_package->payload_len = payload_size;
		memcpy((void *)pp_event_package->payload,
			data->payload, payload_size);
		ac->cb(data->opcode, data->token,
			(void *)pp_event_package, ac->priv);
		kfree(pp_event_package);
		spin_unlock_irqrestore(
			&(session[session_id].session_lock), flags);
		return 0;
	case ASM_SESSION_CMDRSP_ADJUST_SESSION_CLOCK_V2:
		if (data->payload_size >= 3 * sizeof(uint32_t))
			pr_debug("%s: ASM_SESSION_CMDRSP_ADJUST_SESSION_CLOCK_V2 sesion %d status 0x%x msw %u lsw %u\n",
				 __func__, ac->session,
				 payload[0],
				 payload[2],
				 payload[1]);
		else
			pr_err("%s: payload size of %x is less than expected.\n",
				__func__, data->payload_size);
		wake_up(&ac->cmd_wait);
		break;
	case ASM_SESSION_CMDRSP_GET_PATH_DELAY_V2:
		if (data->payload_size >= 3 * sizeof(uint32_t))
			pr_debug("%s: ASM_SESSION_CMDRSP_GET_PATH_DELAY_V2 session %d status 0x%x msw %u lsw %u\n",
				__func__, ac->session,
				payload[0], payload[2],
				payload[1]);
		else
			pr_err("%s: payload size of %x is less than expected.\n",
				__func__, data->payload_size);
		if (payload[0] == 0 &&
			data->payload_size >=
				2 * sizeof(uint32_t)) {
			atomic_set(&ac->cmd_state, 0);
			/* ignore msw, as a delay that large shouldn't happen */
			ac->path_delay = payload[1];
		} else {
			atomic_set(&ac->cmd_state, payload[0]);
			ac->path_delay = UINT_MAX;
		}
		wake_up(&ac->cmd_wait);
		break;
	}
	if (ac->cb)
		ac->cb(data->opcode, data->token,
			data->payload, ac->priv);
	spin_unlock_irqrestore(
		&(session[session_id].session_lock), flags);
	return 0;
}

void *q6asm_is_cpu_buf_avail(int dir, struct audio_client *ac, uint32_t *size,
				uint32_t *index)
{
	void *data;
	unsigned char idx;
	struct audio_port_data *port;

	if (!ac || ((dir != IN) && (dir != OUT))) {
		pr_err("%s: ac %pK dir %d\n", __func__, ac, dir);
		return NULL;
	}

	if (ac->io_mode & SYNC_IO_MODE) {
		port = &ac->port[dir];

		mutex_lock(&port->lock);
		idx = port->cpu_buf;
		if (port->buf == NULL) {
			pr_err("%s: Buffer pointer null\n", __func__);
			mutex_unlock(&port->lock);
			return NULL;
		}
		/*  dir 0: used = 0 means buf in use
			dir 1: used = 1 means buf in use */
		if (port->buf[idx].used == dir) {
			/* To make it more robust, we could loop and get the
			next avail buf, its risky though */
			pr_err("%s: Next buf idx[0x%x] not available, dir[%d]\n",
			 __func__, idx, dir);
			mutex_unlock(&port->lock);
			return NULL;
		}
		*size = port->buf[idx].actual_size;
		*index = port->cpu_buf;
		data = port->buf[idx].data;
		dev_vdbg(ac->dev, "%s: session[%d]index[%d] data[%pK]size[%d]\n",
						__func__,
						ac->session,
						port->cpu_buf,
						data, *size);
		/* By default increase the cpu_buf cnt
		user accesses this function,increase cpu
		buf(to avoid another api)*/
		port->buf[idx].used = dir;
		port->cpu_buf = q6asm_get_next_buf(ac, port->cpu_buf,
						   port->max_buf_cnt);
		mutex_unlock(&port->lock);
		return data;
	}
	return NULL;
}

int q6asm_cpu_buf_release(int dir, struct audio_client *ac)
{
	struct audio_port_data *port;
	int ret = 0;
	int idx;

	if (!ac || ((dir != IN) && (dir != OUT))) {
		pr_err("%s: ac %pK dir %d\n", __func__, ac, dir);
		ret = -EINVAL;
		goto exit;
	}

	if (ac->io_mode & SYNC_IO_MODE) {
		port = &ac->port[dir];
		mutex_lock(&port->lock);
		idx = port->cpu_buf;
		if (port->cpu_buf == 0) {
			port->cpu_buf = port->max_buf_cnt - 1;
		} else if (port->cpu_buf < port->max_buf_cnt) {
			port->cpu_buf = port->cpu_buf - 1;
		} else {
			pr_err("%s: buffer index(%d) out of range\n",
			       __func__, port->cpu_buf);
			ret = -EINVAL;
			mutex_unlock(&port->lock);
			goto exit;
		}
		port->buf[port->cpu_buf].used = dir ^ 1;
		mutex_unlock(&port->lock);
	}
exit:
	return ret;
}

void *q6asm_is_cpu_buf_avail_nolock(int dir, struct audio_client *ac,
					uint32_t *size, uint32_t *index)
{
	void *data;
	unsigned char idx;
	struct audio_port_data *port;

	if (!ac || ((dir != IN) && (dir != OUT))) {
		pr_err("%s: ac %pK dir %d\n", __func__, ac, dir);
		return NULL;
	}

	port = &ac->port[dir];

	idx = port->cpu_buf;
	if (port->buf == NULL) {
		pr_err("%s: Buffer pointer null\n", __func__);
		return NULL;
	}
	/*
	 * dir 0: used = 0 means buf in use
	 * dir 1: used = 1 means buf in use
	 */
	if (port->buf[idx].used == dir) {
		/*
		 * To make it more robust, we could loop and get the
		 * next avail buf, its risky though
		 */
		pr_err("%s: Next buf idx[0x%x] not available, dir[%d]\n",
		 __func__, idx, dir);
		return NULL;
	}
	*size = port->buf[idx].actual_size;
	*index = port->cpu_buf;
	data = port->buf[idx].data;
	dev_vdbg(ac->dev, "%s: session[%d]index[%d] data[%pK]size[%d]\n",
		__func__, ac->session, port->cpu_buf,
		data, *size);
	/*
	 * By default increase the cpu_buf cnt
	 * user accesses this function,increase cpu
	 * buf(to avoid another api)
	 */
	port->buf[idx].used = dir;
	port->cpu_buf = q6asm_get_next_buf(ac, port->cpu_buf,
					   port->max_buf_cnt);
	return data;
}

int q6asm_is_dsp_buf_avail(int dir, struct audio_client *ac)
{
	int ret = -1;
	struct audio_port_data *port;
	uint32_t idx;

	if (!ac || (dir != OUT)) {
		pr_err("%s: ac %pK dir %d\n", __func__, ac, dir);
		return ret;
	}

	if (ac->io_mode & SYNC_IO_MODE) {
		port = &ac->port[dir];

		mutex_lock(&port->lock);
		idx = port->dsp_buf;

		if (port->buf[idx].used == (dir ^ 1)) {
			/* To make it more robust, we could loop and get the
			next avail buf, its risky though */
			pr_err("%s: Next buf idx[0x%x] not available, dir[%d]\n",
				__func__, idx, dir);
			mutex_unlock(&port->lock);
			return ret;
		}
		dev_vdbg(ac->dev, "%s: session[%d]dsp_buf=%d cpu_buf=%d\n",
			__func__,
			ac->session, port->dsp_buf, port->cpu_buf);
		ret = ((port->dsp_buf != port->cpu_buf) ? 0 : -1);
		mutex_unlock(&port->lock);
	}
	return ret;
}

static void __q6asm_add_hdr(struct audio_client *ac, struct apr_hdr *hdr,
			uint32_t pkt_size, uint32_t cmd_flg, uint32_t stream_id)
{
	unsigned long flags;

	dev_vdbg(ac->dev, "%s: pkt_size=%d cmd_flg=%d session=%d stream_id=%d\n",
			__func__, pkt_size, cmd_flg, ac->session, stream_id);
	mutex_lock(&ac->cmd_lock);
	spin_lock_irqsave(&(session[ac->session].session_lock), flags);
	if (ac->apr == NULL) {
		pr_err("%s: AC APR handle NULL", __func__);
		spin_unlock_irqrestore(
			&(session[ac->session].session_lock), flags);
		mutex_unlock(&ac->cmd_lock);
		return;
	}

	hdr->hdr_field = APR_HDR_FIELD(APR_MSG_TYPE_SEQ_CMD, \
			APR_HDR_LEN(sizeof(struct apr_hdr)),\
			APR_PKT_VER);
	hdr->src_svc = ((struct apr_svc *)ac->apr)->id;
	hdr->src_domain = APR_DOMAIN_APPS;
	hdr->dest_svc = APR_SVC_ASM;
	hdr->dest_domain = APR_DOMAIN_ADSP;
	hdr->src_port = ((ac->session << 8) & 0xFF00) | (stream_id);
	hdr->dest_port = ((ac->session << 8) & 0xFF00) | (stream_id);
	if (cmd_flg)
		q6asm_update_token(&hdr->token,
				   ac->session,
				   0, /* Stream ID is NA */
				   0, /* Buffer index is NA */
				   0, /* Direction flag is NA */
				   WAIT_CMD);

	hdr->pkt_size  = pkt_size;
	spin_unlock_irqrestore(
		&(session[ac->session].session_lock), flags);
	mutex_unlock(&ac->cmd_lock);
	return;
}

static void q6asm_add_hdr(struct audio_client *ac, struct apr_hdr *hdr,
			uint32_t pkt_size, uint32_t cmd_flg)
{
	__q6asm_add_hdr(ac, hdr, pkt_size, cmd_flg, ac->stream_id);
	return;
}

static void q6asm_stream_add_hdr(struct audio_client *ac, struct apr_hdr *hdr,
			uint32_t pkt_size, uint32_t cmd_flg, int32_t stream_id)
{
	__q6asm_add_hdr(ac, hdr, pkt_size, cmd_flg, stream_id);
	return;
}

static void __q6asm_add_hdr_async(struct audio_client *ac, struct apr_hdr *hdr,
				  uint32_t pkt_size, uint32_t cmd_flg,
				  uint32_t stream_id, u8 no_wait_flag)
{
	dev_vdbg(ac->dev, "%s: pkt_size = %d, cmd_flg = %d, session = %d stream_id=%d\n",
			__func__, pkt_size, cmd_flg, ac->session, stream_id);
	hdr->hdr_field = APR_HDR_FIELD(APR_MSG_TYPE_SEQ_CMD, \
			APR_HDR_LEN(sizeof(struct apr_hdr)),\
			APR_PKT_VER);
	if (ac->apr == NULL) {
		pr_err("%s: AC APR is NULL", __func__);
		return;
	}
	hdr->src_svc = ((struct apr_svc *)ac->apr)->id;
	hdr->src_domain = APR_DOMAIN_APPS;
	hdr->dest_svc = APR_SVC_ASM;
	hdr->dest_domain = APR_DOMAIN_ADSP;
	hdr->src_port = ((ac->session << 8) & 0xFF00) | (stream_id);
	hdr->dest_port = ((ac->session << 8) & 0xFF00) | (stream_id);
	if (cmd_flg) {
		q6asm_update_token(&hdr->token,
				   ac->session,
				   0, /* Stream ID is NA */
				   0, /* Buffer index is NA */
				   0, /* Direction flag is NA */
				   no_wait_flag);

	}
	hdr->pkt_size  = pkt_size;
	return;
}

static void q6asm_add_hdr_async(struct audio_client *ac, struct apr_hdr *hdr,
				uint32_t pkt_size, uint32_t cmd_flg)
{
	__q6asm_add_hdr_async(ac, hdr, pkt_size, cmd_flg,
			      ac->stream_id, WAIT_CMD);
	return;
}

static void q6asm_stream_add_hdr_async(struct audio_client *ac,
					struct apr_hdr *hdr, uint32_t pkt_size,
					uint32_t cmd_flg, int32_t stream_id)
{
	__q6asm_add_hdr_async(ac, hdr, pkt_size, cmd_flg,
			      stream_id, NO_WAIT_CMD);
	return;
}

static void q6asm_add_hdr_custom_topology(struct audio_client *ac,
					  struct apr_hdr *hdr,
					  uint32_t pkt_size)
{
	pr_debug("%s: pkt_size=%d session=%d\n",
			__func__, pkt_size, ac->session);
	if (ac->apr == NULL) {
		pr_err("%s: AC APR handle NULL\n", __func__);
		return;
	}

	mutex_lock(&ac->cmd_lock);
	hdr->hdr_field = APR_HDR_FIELD(APR_MSG_TYPE_SEQ_CMD,
			APR_HDR_LEN(sizeof(struct apr_hdr)),
			APR_PKT_VER);
	hdr->src_svc = ((struct apr_svc *)ac->apr)->id;
	hdr->src_domain = APR_DOMAIN_APPS;
	hdr->dest_svc = APR_SVC_ASM;
	hdr->dest_domain = APR_DOMAIN_ADSP;
	hdr->src_port = ((ac->session << 8) & 0xFF00) | 0x01;
	hdr->dest_port = 0;
	q6asm_update_token(&hdr->token,
			   ac->session,
			   0, /* Stream ID is NA */
			   0, /* Buffer index is NA */
			   0, /* Direction flag is NA */
			   WAIT_CMD);
	hdr->pkt_size  = pkt_size;
	mutex_unlock(&ac->cmd_lock);
	return;
}

static void q6asm_add_mmaphdr(struct audio_client *ac, struct apr_hdr *hdr,
			u32 pkt_size, int dir)
{
	pr_debug("%s: pkt size=%d\n",
		__func__, pkt_size);
	hdr->hdr_field = APR_HDR_FIELD(APR_MSG_TYPE_SEQ_CMD, \
				APR_HDR_LEN(APR_HDR_SIZE), APR_PKT_VER);
	hdr->src_port = 0;
	hdr->dest_port = 0;
	q6asm_update_token(&hdr->token,
			   ac->session,
			   0, /* Stream ID is NA */
			   0, /* Buffer index is NA */
			   dir,
			   WAIT_CMD);
	hdr->pkt_size  = pkt_size;
	return;
}

int q6asm_set_pp_params(struct audio_client *ac,
			struct mem_mapping_hdr *mem_hdr, u8 *param_data,
			u32 param_size)
{
	struct asm_stream_cmd_set_pp_params *asm_set_param = NULL;
	int pkt_size = 0;
	int ret = 0;

	if (ac == NULL) {
		pr_err("%s: Audio Client is NULL\n", __func__);
		return -EINVAL;
	} else if (ac->apr == NULL) {
		pr_err("%s: APR pointer is NULL\n", __func__);
		return -EINVAL;
	}

	pkt_size = sizeof(struct asm_stream_cmd_set_pp_params);
	/* Add param size to packet size when sending in-band only */
	if (param_data != NULL)
		pkt_size += param_size;
	asm_set_param = kzalloc(pkt_size, GFP_KERNEL);
	if (!asm_set_param)
		return -ENOMEM;

	q6asm_add_hdr_async(ac, &asm_set_param->apr_hdr, pkt_size, TRUE);

	/* With pre-packed data, only the opcode differes from V2 and V3. */
	if (q6common_is_instance_id_supported())
		asm_set_param->apr_hdr.opcode = ASM_STREAM_CMD_SET_PP_PARAMS_V3;
	else
		asm_set_param->apr_hdr.opcode = ASM_STREAM_CMD_SET_PP_PARAMS_V2;

	asm_set_param->payload_size = param_size;

	if (mem_hdr != NULL) {
		/* Out of band case */
		asm_set_param->mem_hdr = *mem_hdr;
	} else if (param_data != NULL) {
		/* In band case. Parameter data must be pre-packed with its
		 * header before calling this function. Use
		 * q6common_pack_pp_params to pack parameter data and header
		 * correctly.
		 */
		memcpy(&asm_set_param->param_data, param_data, param_size);
	} else {
		pr_err("%s: Received NULL pointers for both mem header and param data\n",
		       __func__);
		ret = -EINVAL;
		goto done;
	}

	atomic_set(&ac->cmd_state_pp, -1);
	ret = apr_send_pkt(ac->apr, (uint32_t *) asm_set_param);
	if (ret < 0) {
		pr_err("%s: apr send failed rc %d\n", __func__, ret);
		ret = -EINVAL;
		goto done;
	}

	ret = wait_event_timeout(ac->cmd_wait,
				 atomic_read(&ac->cmd_state_pp) >= 0, 5 * HZ);
	if (!ret) {
		pr_err("%s: timeout sending apr pkt\n", __func__);
		ret = -ETIMEDOUT;
		goto done;
	}

	if (atomic_read(&ac->cmd_state_pp) > 0) {
		pr_err("%s: DSP returned error[%s]\n", __func__,
		       adsp_err_get_err_str(atomic_read(&ac->cmd_state_pp)));
		ret = adsp_err_get_lnx_err_code(atomic_read(&ac->cmd_state_pp));
		goto done;
	}
	ret = 0;
done:
	kfree(asm_set_param);
	return ret;
}
EXPORT_SYMBOL(q6asm_set_pp_params);

int q6asm_pack_and_set_pp_param_in_band(struct audio_client *ac,
					struct param_hdr_v3 param_hdr,
					u8 *param_data)
{
	u8 *packed_data = NULL;
	u32 packed_size = sizeof(union param_hdrs) + param_hdr.param_size;
	int ret = 0;

	packed_data = kzalloc(packed_size, GFP_KERNEL);
	if (packed_data == NULL)
		return -ENOMEM;

	ret = q6common_pack_pp_params(packed_data, &param_hdr, param_data,
				      &packed_size);
	if (ret) {
		pr_err("%s: Failed to pack params, error %d\n", __func__, ret);
		goto done;
	}

	ret = q6asm_set_pp_params(ac, NULL, packed_data, packed_size);
done:
	kfree(packed_data);
	return ret;
}
EXPORT_SYMBOL(q6asm_pack_and_set_pp_param_in_band);

int q6asm_set_soft_volume_module_instance_ids(int instance,
					      struct param_hdr_v3 *param_hdr)
{
	if (param_hdr == NULL) {
		pr_err("%s: Param header is NULL\n", __func__);
		return -EINVAL;
	}

	switch (instance) {
	case SOFT_VOLUME_INSTANCE_2:
		param_hdr->module_id = ASM_MODULE_ID_VOL_CTRL2;
		param_hdr->instance_id = INSTANCE_ID_0;
		return 0;
	case SOFT_VOLUME_INSTANCE_1:
		param_hdr->module_id = ASM_MODULE_ID_VOL_CTRL;
		param_hdr->instance_id = INSTANCE_ID_0;
		return 0;
	default:
		pr_err("%s: Invalid instance %d\n", __func__, instance);
		return -EINVAL;
	}
}
EXPORT_SYMBOL(q6asm_set_soft_volume_module_instance_ids);

static int __q6asm_open_read(struct audio_client *ac,
			     uint32_t format, uint16_t bits_per_sample,
			     uint32_t pcm_format_block_ver,
			     bool ts_mode)
{
	int rc = 0x00;
	struct asm_stream_cmd_open_read_v3 open;

	config_debug_fs_reset_index();

	if (ac == NULL) {
		pr_err("%s: APR handle NULL\n", __func__);
		return -EINVAL;
	}
	if (ac->apr == NULL) {
		pr_err("%s: AC APR handle NULL\n", __func__);
		return -EINVAL;
	}
	pr_debug("%s: session[%d]\n", __func__, ac->session);

	q6asm_add_hdr(ac, &open.hdr, sizeof(open), TRUE);
	atomic_set(&ac->cmd_state, -1);
	open.hdr.opcode = ASM_STREAM_CMD_OPEN_READ_V3;
	/* Stream prio : High, provide meta info with encoded frames */
	open.src_endpointype = ASM_END_POINT_DEVICE_MATRIX;

	open.preprocopo_id = q6asm_get_asm_topology_cal();
	open.bits_per_sample = bits_per_sample;
	open.mode_flags = 0x0;

	ac->topology = open.preprocopo_id;
	ac->app_type = q6asm_get_asm_app_type_cal();
	if (ac->perf_mode == LOW_LATENCY_PCM_MODE) {
		open.mode_flags |= ASM_LOW_LATENCY_TX_STREAM_SESSION <<
			ASM_SHIFT_STREAM_PERF_MODE_FLAG_IN_OPEN_READ;
	} else {
		open.mode_flags |= ASM_LEGACY_STREAM_SESSION <<
			ASM_SHIFT_STREAM_PERF_MODE_FLAG_IN_OPEN_READ;
	}

	switch (format) {
	case FORMAT_LINEAR_PCM:
		open.mode_flags |= 0x00;
		open.enc_cfg_id = q6asm_get_pcm_format_id(pcm_format_block_ver);
		if (ts_mode)
			open.mode_flags |= ABSOLUTE_TIMESTAMP_ENABLE;
		break;
	case FORMAT_MPEG4_AAC:
		open.mode_flags |= BUFFER_META_ENABLE;
		open.enc_cfg_id = ASM_MEDIA_FMT_AAC_V2;
		break;
	case FORMAT_G711_ALAW_FS:
		open.mode_flags |= BUFFER_META_ENABLE;
		open.enc_cfg_id = ASM_MEDIA_FMT_G711_ALAW_FS;
		break;
	case FORMAT_G711_MLAW_FS:
		open.mode_flags |= BUFFER_META_ENABLE;
		open.enc_cfg_id = ASM_MEDIA_FMT_G711_MLAW_FS;
		break;
	case FORMAT_V13K:
		open.mode_flags |= BUFFER_META_ENABLE;
		open.enc_cfg_id = ASM_MEDIA_FMT_V13K_FS;
		break;
	case FORMAT_EVRC:
		open.mode_flags |= BUFFER_META_ENABLE;
		open.enc_cfg_id = ASM_MEDIA_FMT_EVRC_FS;
		break;
	case FORMAT_AMRNB:
		open.mode_flags |= BUFFER_META_ENABLE ;
		open.enc_cfg_id = ASM_MEDIA_FMT_AMRNB_FS;
		break;
	case FORMAT_AMRWB:
		open.mode_flags |= BUFFER_META_ENABLE ;
		open.enc_cfg_id = ASM_MEDIA_FMT_AMRWB_FS;
		break;
	default:
		pr_err("%s: Invalid format 0x%x\n",
			__func__, format);
		rc = -EINVAL;
		goto fail_cmd;
	}
	rc = apr_send_pkt(ac->apr, (uint32_t *) &open);
	if (rc < 0) {
		pr_err("%s: open failed op[0x%x]rc[%d]\n",
				__func__, open.hdr.opcode, rc);
		rc = -EINVAL;
		goto fail_cmd;
	}
	rc = wait_event_timeout(ac->cmd_wait,
			(atomic_read(&ac->cmd_state) >= 0), 5*HZ);
	if (!rc) {
		pr_err("%s: timeout. waited for open read\n",
				__func__);
		rc = -ETIMEDOUT;
		goto fail_cmd;
	}
	if (atomic_read(&ac->cmd_state) > 0) {
		pr_err("%s: DSP returned error[%s]\n",
				__func__, adsp_err_get_err_str(
				atomic_read(&ac->cmd_state)));
		rc = adsp_err_get_lnx_err_code(
				atomic_read(&ac->cmd_state));
		goto fail_cmd;
	}

	ac->io_mode |= TUN_READ_IO_MODE;

	return 0;
fail_cmd:
	return rc;
}

int q6asm_open_read(struct audio_client *ac,
		uint32_t format)
{
	return __q6asm_open_read(ac, format, 16,
				PCM_MEDIA_FORMAT_V2 /*media fmt block ver*/,
				false/*ts_mode*/);
}

int q6asm_open_read_v2(struct audio_client *ac, uint32_t format,
			uint16_t bits_per_sample)
{
	return __q6asm_open_read(ac, format, bits_per_sample,
				 PCM_MEDIA_FORMAT_V2 /*media fmt block ver*/,
				 false/*ts_mode*/);
}

/*
 * asm_open_read_v3 - Opens audio capture session
 *
 * @ac: Client session handle
 * @format: encoder format
 * @bits_per_sample: bit width of capture session
 */
int q6asm_open_read_v3(struct audio_client *ac, uint32_t format,
			uint16_t bits_per_sample)
{
	return __q6asm_open_read(ac, format, bits_per_sample,
				 PCM_MEDIA_FORMAT_V3/*media fmt block ver*/,
				 false/*ts_mode*/);
}
EXPORT_SYMBOL(q6asm_open_read_v3);

/*
 * asm_open_read_v4 - Opens audio capture session
 *
 * @ac: Client session handle
 * @format: encoder format
 * @bits_per_sample: bit width of capture session
 * @ts_mode: timestamp mode
 */
int q6asm_open_read_v4(struct audio_client *ac, uint32_t format,
			uint16_t bits_per_sample, bool ts_mode)
{
	return __q6asm_open_read(ac, format, bits_per_sample,
				 PCM_MEDIA_FORMAT_V4 /*media fmt block ver*/,
				 ts_mode);
}
EXPORT_SYMBOL(q6asm_open_read_v4);

/*
 * asm_open_read_v5 - Opens audio capture session
 *
 * @ac: Client session handle
 * @format: encoder format
 * @bits_per_sample: bit width of capture session
 * @ts_mode: timestamp mode
 */
int q6asm_open_read_v5(struct audio_client *ac, uint32_t format,
			uint16_t bits_per_sample, bool ts_mode)
{
	return __q6asm_open_read(ac, format, bits_per_sample,
				 PCM_MEDIA_FORMAT_V5 /*media fmt block ver*/,
				 ts_mode);
}
EXPORT_SYMBOL(q6asm_open_read_v5);

static int q6asm_open_read_version_adaptor(struct audio_client *ac,
			uint32_t format, uint16_t bits_per_sample, bool ts_mode)
{
	if (q6asm_get_svc_version(APR_SVC_ASM) >= ADSP_ASM_API_VERSION_V2)
		return q6asm_open_read_v5(ac, FORMAT_LINEAR_PCM,
						bits_per_sample, false);
	else
		return q6asm_open_read_v4(ac, FORMAT_LINEAR_PCM,
						bits_per_sample, false);
}

/*
 * q6asm_open_read_with_retry - Opens audio capture session, with retrying
 * in case of session ID conflict
 *
 * @ac: Client session handle
 * @format: encoder format
 * @bits_per_sample: bit width of capture session
 * @ts_mode: timestamp mode
 */
int q6asm_open_read_with_retry(struct audio_client *ac, uint32_t format,
			uint16_t bits_per_sample, bool ts_mode)
{
	int i, rc;

	mutex_lock(&session_lock);
	for (i = 0; i < ASM_ACTIVE_STREAMS_ALLOWED; i++) {
		rc = q6asm_open_read_version_adaptor(ac, format,
				bits_per_sample, ts_mode);
		if (rc != -EALREADY)
			break;

		pr_debug("%s: session %d is occupied, try next\n",
				__func__, ac->session);
		q6asm_session_set_ignore(ac->session);
		rc = q6asm_session_try_next(ac);
		if (rc < 0)
			break;
	}
	q6asm_session_clean_ignore();
	mutex_unlock(&session_lock);

	return rc;
}
EXPORT_SYMBOL(q6asm_open_read_with_retry);

int q6asm_open_write_compressed(struct audio_client *ac, uint32_t format,
				uint32_t passthrough_flag)
{
	int rc = 0;
	struct asm_stream_cmd_open_write_compressed open;

	if (ac == NULL) {
		pr_err("%s: ac[%pK] NULL\n",  __func__, ac);
		rc = -EINVAL;
		goto fail_cmd;
	}

	if (ac->apr == NULL) {
		pr_err("%s: APR handle[%pK] NULL\n", __func__,  ac->apr);
		rc = -EINVAL;
		goto fail_cmd;
	}
	pr_debug("%s: session[%d] wr_format[0x%x]", __func__, ac->session,
		format);

	q6asm_add_hdr(ac, &open.hdr, sizeof(open), TRUE);
	open.hdr.opcode = ASM_STREAM_CMD_OPEN_WRITE_COMPRESSED;
	atomic_set(&ac->cmd_state, -1);

	switch (format) {
	case FORMAT_AC3:
		open.fmt_id = ASM_MEDIA_FMT_AC3;
		break;
	case FORMAT_EAC3:
		open.fmt_id = ASM_MEDIA_FMT_EAC3;
		break;
	case FORMAT_DTS:
		open.fmt_id = ASM_MEDIA_FMT_DTS;
		break;
	case FORMAT_DSD:
		open.fmt_id = ASM_MEDIA_FMT_DSD;
		break;
	case FORMAT_GEN_COMPR:
		open.fmt_id = ASM_MEDIA_FMT_GENERIC_COMPRESSED;
		break;
	case FORMAT_TRUEHD:
		open.fmt_id = ASM_MEDIA_FMT_TRUEHD;
		break;
	case FORMAT_IEC61937:
		open.fmt_id = ASM_MEDIA_FMT_IEC;
		break;
	default:
		pr_err("%s: Invalid format[%d]\n", __func__, format);
		rc = -EINVAL;
		goto fail_cmd;
	}
	/*Below flag indicates the DSP that Compressed audio input
	stream is not IEC 61937 or IEC 60958 packetizied*/
	if (passthrough_flag == COMPRESSED_PASSTHROUGH ||
		passthrough_flag == COMPRESSED_PASSTHROUGH_DSD ||
		passthrough_flag == COMPRESSED_PASSTHROUGH_GEN) {
		open.flags = 0x0;
		pr_debug("%s: Flag 0 COMPRESSED_PASSTHROUGH\n", __func__);
	} else if (passthrough_flag == COMPRESSED_PASSTHROUGH_CONVERT) {
		open.flags = 0x8;
		pr_debug("%s: Flag 8 - COMPRESSED_PASSTHROUGH_CONVERT\n",
			 __func__);
	} else if (passthrough_flag == COMPRESSED_PASSTHROUGH_IEC61937) {
		open.flags = 0x1;
		pr_debug("%s: Flag 1 - COMPRESSED_PASSTHROUGH_IEC61937\n",
			 __func__);
	} else {
		pr_err("%s: Invalid passthrough type[%d]\n",
			__func__, passthrough_flag);
		rc = -EINVAL;
		goto fail_cmd;
	}
	rc = apr_send_pkt(ac->apr, (uint32_t *) &open);
	if (rc < 0) {
		pr_err("%s: open failed op[0x%x]rc[%d]\n",
			__func__, open.hdr.opcode, rc);
		rc = -EINVAL;
		goto fail_cmd;
	}
	rc = wait_event_timeout(ac->cmd_wait,
		(atomic_read(&ac->cmd_state) >= 0), 1*HZ);
	if (!rc) {
		pr_err("%s: timeout. waited for OPEN_WRITE_COMPR rc[%d]\n",
			__func__, rc);
		rc = -ETIMEDOUT;
		goto fail_cmd;
	}

	if (atomic_read(&ac->cmd_state) > 0) {
		pr_err("%s: DSP returned error[%s]\n",
				__func__, adsp_err_get_err_str(
				atomic_read(&ac->cmd_state)));
		rc = adsp_err_get_lnx_err_code(
				atomic_read(&ac->cmd_state));
		goto fail_cmd;
	}

	return 0;

fail_cmd:
	return rc;
}

static int __q6asm_open_write(struct audio_client *ac, uint32_t format,
			      uint16_t bits_per_sample, uint32_t stream_id,
			      bool is_gapless_mode,
			      uint32_t pcm_format_block_ver)
{
	int rc = 0x00;
	struct asm_stream_cmd_open_write_v3 open;

	if (ac == NULL) {
		pr_err("%s: APR handle NULL\n", __func__);
		return -EINVAL;
	}
	if (ac->apr == NULL) {
		pr_err("%s: AC APR handle NULL\n", __func__);
		return -EINVAL;
	}

	dev_vdbg(ac->dev, "%s: session[%d] wr_format[0x%x]\n",
		__func__, ac->session, format);

	q6asm_stream_add_hdr(ac, &open.hdr, sizeof(open), TRUE, stream_id);
	atomic_set(&ac->cmd_state, -1);
	/*
	 * Updated the token field with stream/session for compressed playback
	 * Platform driver must know the the stream with which the command is
	 * associated
	 */
	if (ac->io_mode & COMPRESSED_STREAM_IO)
		q6asm_update_token(&open.hdr.token,
				   ac->session,
				   stream_id,
				   0, /* Buffer index is NA */
				   0, /* Direction flag is NA */
				   WAIT_CMD);

	dev_vdbg(ac->dev, "%s: token = 0x%x, stream_id  %d, session 0x%x\n",
			__func__, open.hdr.token, stream_id, ac->session);
	open.hdr.opcode = ASM_STREAM_CMD_OPEN_WRITE_V3;
	open.mode_flags = 0x00;
	if (ac->perf_mode == ULL_POST_PROCESSING_PCM_MODE)
		open.mode_flags |= ASM_ULL_POST_PROCESSING_STREAM_SESSION;
	else if (ac->perf_mode == ULTRA_LOW_LATENCY_PCM_MODE)
		open.mode_flags |= ASM_ULTRA_LOW_LATENCY_STREAM_SESSION;
	else if (ac->perf_mode == LOW_LATENCY_PCM_MODE)
		open.mode_flags |= ASM_LOW_LATENCY_STREAM_SESSION;
	else {
		open.mode_flags |= ASM_LEGACY_STREAM_SESSION;
		if (is_gapless_mode)
			open.mode_flags |= 1 << ASM_SHIFT_GAPLESS_MODE_FLAG;
	}

	/* source endpoint : matrix */
	open.sink_endpointype = ASM_END_POINT_DEVICE_MATRIX;
	open.bits_per_sample = bits_per_sample;

	open.postprocopo_id = q6asm_get_asm_topology_cal();
	if (ac->perf_mode != LEGACY_PCM_MODE)
		open.postprocopo_id = ASM_STREAM_POSTPROCOPO_ID_NONE;

	pr_debug("%s: perf_mode %d asm_topology 0x%x bps %d\n", __func__,
		 ac->perf_mode, open.postprocopo_id, open.bits_per_sample);

	/*
	 * For Gapless playback it will use the same session for next stream,
	 * So use the same topology
	 */
	if (!ac->topology) {
		ac->topology = open.postprocopo_id;
		ac->app_type = q6asm_get_asm_app_type_cal();
	}
	switch (format) {
	case FORMAT_LINEAR_PCM:
		open.dec_fmt_id = q6asm_get_pcm_format_id(pcm_format_block_ver);
		break;
	case FORMAT_MPEG4_AAC:
		open.dec_fmt_id = ASM_MEDIA_FMT_AAC_V2;
		break;
	case FORMAT_MPEG4_MULTI_AAC:
		open.dec_fmt_id = ASM_MEDIA_FMT_AAC_V2;
		break;
	case FORMAT_WMA_V9:
		open.dec_fmt_id = ASM_MEDIA_FMT_WMA_V9_V2;
		break;
	case FORMAT_WMA_V10PRO:
		open.dec_fmt_id = ASM_MEDIA_FMT_WMA_V10PRO_V2;
		break;
	case FORMAT_MP3:
		open.dec_fmt_id = ASM_MEDIA_FMT_MP3;
		break;
	case FORMAT_AC3:
		open.dec_fmt_id = ASM_MEDIA_FMT_AC3;
		break;
	case FORMAT_EAC3:
		open.dec_fmt_id = ASM_MEDIA_FMT_EAC3;
		break;
	case FORMAT_MP2:
		open.dec_fmt_id = ASM_MEDIA_FMT_MP2;
		break;
	case FORMAT_FLAC:
		open.dec_fmt_id = ASM_MEDIA_FMT_FLAC;
		break;
	case FORMAT_ALAC:
		open.dec_fmt_id = ASM_MEDIA_FMT_ALAC;
		break;
	case FORMAT_VORBIS:
		open.dec_fmt_id = ASM_MEDIA_FMT_VORBIS;
		break;
	case FORMAT_APE:
		open.dec_fmt_id = ASM_MEDIA_FMT_APE;
		break;
	case FORMAT_DSD:
		open.dec_fmt_id = ASM_MEDIA_FMT_DSD;
		break;
	case FORMAT_APTX:
		open.dec_fmt_id = ASM_MEDIA_FMT_APTX;
		break;
	case FORMAT_GEN_COMPR:
		open.dec_fmt_id = ASM_MEDIA_FMT_GENERIC_COMPRESSED;
		break;
	default:
		pr_err("%s: Invalid format 0x%x\n", __func__, format);
		rc = -EINVAL;
		goto fail_cmd;
	}
	rc = apr_send_pkt(ac->apr, (uint32_t *) &open);
	if (rc < 0) {
		pr_err("%s: open failed op[0x%x]rc[%d]\n", \
				__func__, open.hdr.opcode, rc);
		rc = -EINVAL;
		goto fail_cmd;
	}
	rc = wait_event_timeout(ac->cmd_wait,
			(atomic_read(&ac->cmd_state) >= 0), 5*HZ);
	if (!rc) {
		pr_err("%s: timeout. waited for open write\n", __func__);
		rc = -ETIMEDOUT;
		goto fail_cmd;
	}
	if (atomic_read(&ac->cmd_state) > 0) {
		pr_err("%s: DSP returned error[%s]\n",
				__func__, adsp_err_get_err_str(
				atomic_read(&ac->cmd_state)));
		rc = adsp_err_get_lnx_err_code(
				atomic_read(&ac->cmd_state));
		goto fail_cmd;
	}
	ac->io_mode |= TUN_WRITE_IO_MODE;

	return 0;
fail_cmd:
	return rc;
}

int q6asm_open_write(struct audio_client *ac, uint32_t format)
{
	return __q6asm_open_write(ac, format, 16, ac->stream_id,
				  false /*gapless*/,
				  PCM_MEDIA_FORMAT_V2 /*pcm_format_block_ver*/);
}

int q6asm_open_write_v2(struct audio_client *ac, uint32_t format,
			uint16_t bits_per_sample)
{
	return __q6asm_open_write(ac, format, bits_per_sample,
				  ac->stream_id, false /*gapless*/,
				  PCM_MEDIA_FORMAT_V2 /*pcm_format_block_ver*/);
}

/*
 * q6asm_open_write_v3 - Opens audio playback session
 *
 * @ac: Client session handle
 * @format: decoder format
 * @bits_per_sample: bit width of playback session
 */
int q6asm_open_write_v3(struct audio_client *ac, uint32_t format,
			uint16_t bits_per_sample)
{
	return __q6asm_open_write(ac, format, bits_per_sample,
				  ac->stream_id, false /*gapless*/,
				  PCM_MEDIA_FORMAT_V3 /*pcm_format_block_ver*/);
}
EXPORT_SYMBOL(q6asm_open_write_v3);

/*
 * q6asm_open_write_v4 - Opens audio playback session
 *
 * @ac: Client session handle
 * @format: decoder format
 * @bits_per_sample: bit width of playback session
 */
int q6asm_open_write_v4(struct audio_client *ac, uint32_t format,
			uint16_t bits_per_sample)
{
	return __q6asm_open_write(ac, format, bits_per_sample,
				  ac->stream_id, false /*gapless*/,
				  PCM_MEDIA_FORMAT_V4 /*pcm_format_block_ver*/);
}
EXPORT_SYMBOL(q6asm_open_write_v4);

/*
 * q6asm_open_write_v5 - Opens audio playback session
 *
 * @ac: Client session handle
 * @format: decoder format
 * @bits_per_sample: bit width of playback session
 */
int q6asm_open_write_v5(struct audio_client *ac, uint32_t format,
			uint16_t bits_per_sample)
{
	return __q6asm_open_write(ac, format, bits_per_sample,
				  ac->stream_id, false /*gapless*/,
				  PCM_MEDIA_FORMAT_V5 /*pcm_format_block_ver*/);
}
EXPORT_SYMBOL(q6asm_open_write_v5);

static int q6asm_open_write_version_adaptor(struct audio_client *ac,
			uint32_t format, uint16_t bits_per_sample)
{
	if (q6asm_get_svc_version(APR_SVC_ASM) >= ADSP_ASM_API_VERSION_V2)
		return q6asm_open_write_v5(ac, format, bits_per_sample);
	else
		return q6asm_open_write_v4(ac, format, bits_per_sample);
}

/*
 * q6asm_open_write_with_retry - Opens audio playback session, with retrying
 * in case of session ID conflict
 *
 * @ac: Client session handle
 * @format: decoder format
 * @bits_per_sample: bit width of playback session
 */
int q6asm_open_write_with_retry(struct audio_client *ac, uint32_t format,
			uint16_t bits_per_sample)
{
	int i, rc;

	mutex_lock(&session_lock);
	for (i = 0; i < ASM_ACTIVE_STREAMS_ALLOWED; i++) {
		rc = q6asm_open_write_version_adaptor(ac, format,
						bits_per_sample);
		if (rc != -EALREADY)
			break;

		pr_debug("%s: session %d is occupied, try next\n",
				__func__, ac->session);
		q6asm_session_set_ignore(ac->session);
		rc = q6asm_session_try_next(ac);
		if (rc < 0)
			break;
	}
	q6asm_session_clean_ignore();
	mutex_unlock(&session_lock);

	return rc;
}
EXPORT_SYMBOL(q6asm_open_write_with_retry);

int q6asm_stream_open_write_v2(struct audio_client *ac, uint32_t format,
			       uint16_t bits_per_sample, int32_t stream_id,
			       bool is_gapless_mode)
{
	return __q6asm_open_write(ac, format, bits_per_sample,
				  stream_id, is_gapless_mode,
				  PCM_MEDIA_FORMAT_V2 /*pcm_format_block_ver*/);
}

/*
 * q6asm_stream_open_write_v3 - Creates audio stream for playback
 *
 * @ac: Client session handle
 * @format: asm playback format
 * @bits_per_sample: bit width of requested stream
 * @stream_id: stream id of stream to be associated with this session
 * @is_gapless_mode: true if gapless mode needs to be enabled
 */
int q6asm_stream_open_write_v3(struct audio_client *ac, uint32_t format,
			       uint16_t bits_per_sample, int32_t stream_id,
			       bool is_gapless_mode)
{
	return __q6asm_open_write(ac, format, bits_per_sample,
				  stream_id, is_gapless_mode,
				  PCM_MEDIA_FORMAT_V3 /*pcm_format_block_ver*/);
}
EXPORT_SYMBOL(q6asm_stream_open_write_v3);

/*
 * q6asm_stream_open_write_v4 - Creates audio stream for playback
 *
 * @ac: Client session handle
 * @format: asm playback format
 * @bits_per_sample: bit width of requested stream
 * @stream_id: stream id of stream to be associated with this session
 * @is_gapless_mode: true if gapless mode needs to be enabled
 */
int q6asm_stream_open_write_v4(struct audio_client *ac, uint32_t format,
			       uint16_t bits_per_sample, int32_t stream_id,
			       bool is_gapless_mode)
{
	return __q6asm_open_write(ac, format, bits_per_sample,
				  stream_id, is_gapless_mode,
				  PCM_MEDIA_FORMAT_V4 /*pcm_format_block_ver*/);
}
EXPORT_SYMBOL(q6asm_stream_open_write_v4);

static int __q6asm_open_read_write(struct audio_client *ac, uint32_t rd_format,
				   uint32_t wr_format, bool is_meta_data_mode,
				   uint32_t bits_per_sample,
				   bool overwrite_topology, int topology)
{
	int rc = 0x00;
	struct asm_stream_cmd_open_readwrite_v2 open;

	if (ac == NULL) {
		pr_err("%s: APR handle NULL\n", __func__);
		return -EINVAL;
	}
	if (ac->apr == NULL) {
		pr_err("%s: AC APR handle NULL\n", __func__);
		return -EINVAL;
	}
	pr_debug("%s: session[%d]\n", __func__, ac->session);
	pr_debug("%s: wr_format[0x%x]rd_format[0x%x]\n",
			__func__, wr_format, rd_format);

	ac->io_mode |= NT_MODE;
	q6asm_add_hdr(ac, &open.hdr, sizeof(open), TRUE);
	atomic_set(&ac->cmd_state, -1);
	open.hdr.opcode = ASM_STREAM_CMD_OPEN_READWRITE_V2;

	open.mode_flags = is_meta_data_mode ? BUFFER_META_ENABLE : 0;
	open.bits_per_sample = bits_per_sample;
	/* source endpoint : matrix */
	open.postprocopo_id = q6asm_get_asm_topology_cal();

	open.postprocopo_id = overwrite_topology ?
			      topology : open.postprocopo_id;
	ac->topology = open.postprocopo_id;
	ac->app_type = q6asm_get_asm_app_type_cal();


	switch (wr_format) {
	case FORMAT_LINEAR_PCM:
	case FORMAT_MULTI_CHANNEL_LINEAR_PCM:
		open.dec_fmt_id = ASM_MEDIA_FMT_MULTI_CHANNEL_PCM_V2;
		break;
	case FORMAT_MPEG4_AAC:
		open.dec_fmt_id = ASM_MEDIA_FMT_AAC_V2;
		break;
	case FORMAT_MPEG4_MULTI_AAC:
		open.dec_fmt_id = ASM_MEDIA_FMT_AAC_V2;
		break;
	case FORMAT_WMA_V9:
		open.dec_fmt_id = ASM_MEDIA_FMT_WMA_V9_V2;
		break;
	case FORMAT_WMA_V10PRO:
		open.dec_fmt_id = ASM_MEDIA_FMT_WMA_V10PRO_V2;
		break;
	case FORMAT_AMRNB:
		open.dec_fmt_id = ASM_MEDIA_FMT_AMRNB_FS;
		break;
	case FORMAT_AMRWB:
		open.dec_fmt_id = ASM_MEDIA_FMT_AMRWB_FS;
		break;
	case FORMAT_AMR_WB_PLUS:
		open.dec_fmt_id = ASM_MEDIA_FMT_AMR_WB_PLUS_V2;
		break;
	case FORMAT_V13K:
		open.dec_fmt_id = ASM_MEDIA_FMT_V13K_FS;
		break;
	case FORMAT_EVRC:
		open.dec_fmt_id = ASM_MEDIA_FMT_EVRC_FS;
		break;
	case FORMAT_EVRCB:
		open.dec_fmt_id = ASM_MEDIA_FMT_EVRCB_FS;
		break;
	case FORMAT_EVRCWB:
		open.dec_fmt_id = ASM_MEDIA_FMT_EVRCWB_FS;
		break;
	case FORMAT_MP3:
		open.dec_fmt_id = ASM_MEDIA_FMT_MP3;
		break;
	case FORMAT_ALAC:
		open.dec_fmt_id = ASM_MEDIA_FMT_ALAC;
		break;
	case FORMAT_APE:
		open.dec_fmt_id = ASM_MEDIA_FMT_APE;
		break;
	case FORMAT_DSD:
		open.dec_fmt_id = ASM_MEDIA_FMT_DSD;
		break;
	case FORMAT_G711_ALAW_FS:
		open.dec_fmt_id = ASM_MEDIA_FMT_G711_ALAW_FS;
		break;
	case FORMAT_G711_MLAW_FS:
		open.dec_fmt_id = ASM_MEDIA_FMT_G711_MLAW_FS;
		break;
	default:
		pr_err("%s: Invalid format 0x%x\n",
				__func__, wr_format);
		rc = -EINVAL;
		goto fail_cmd;
	}

	switch (rd_format) {
	case FORMAT_LINEAR_PCM:
	case FORMAT_MULTI_CHANNEL_LINEAR_PCM:
		open.enc_cfg_id = ASM_MEDIA_FMT_MULTI_CHANNEL_PCM_V2;
		break;
	case FORMAT_MPEG4_AAC:
		open.enc_cfg_id = ASM_MEDIA_FMT_AAC_V2;
		break;
	case FORMAT_G711_ALAW_FS:
		open.enc_cfg_id = ASM_MEDIA_FMT_G711_ALAW_FS;
		break;
	case FORMAT_G711_MLAW_FS:
		open.enc_cfg_id = ASM_MEDIA_FMT_G711_MLAW_FS;
		break;
	case FORMAT_V13K:
		open.enc_cfg_id = ASM_MEDIA_FMT_V13K_FS;
		break;
	case FORMAT_EVRC:
		open.enc_cfg_id = ASM_MEDIA_FMT_EVRC_FS;
		break;
	case FORMAT_AMRNB:
		open.enc_cfg_id = ASM_MEDIA_FMT_AMRNB_FS;
		break;
	case FORMAT_AMRWB:
		open.enc_cfg_id = ASM_MEDIA_FMT_AMRWB_FS;
		break;
	case FORMAT_ALAC:
		open.enc_cfg_id = ASM_MEDIA_FMT_ALAC;
		break;
	case FORMAT_APE:
		open.enc_cfg_id = ASM_MEDIA_FMT_APE;
		break;
	default:
		pr_err("%s: Invalid format 0x%x\n",
				__func__, rd_format);
		rc = -EINVAL;
		goto fail_cmd;
	}
	dev_vdbg(ac->dev, "%s: rdformat[0x%x]wrformat[0x%x]\n", __func__,
			open.enc_cfg_id, open.dec_fmt_id);

	rc = apr_send_pkt(ac->apr, (uint32_t *) &open);
	if (rc < 0) {
		pr_err("%s: open failed op[0x%x]rc[%d]\n",
				__func__, open.hdr.opcode, rc);
		rc = -EINVAL;
		goto fail_cmd;
	}
	rc = wait_event_timeout(ac->cmd_wait,
			(atomic_read(&ac->cmd_state) >= 0), 5*HZ);
	if (!rc) {
		pr_err("%s: timeout. waited for open read-write\n",
				__func__);
		rc = -ETIMEDOUT;
		goto fail_cmd;
	}
	if (atomic_read(&ac->cmd_state) > 0) {
		pr_err("%s: DSP returned error[%s]\n",
				__func__, adsp_err_get_err_str(
				atomic_read(&ac->cmd_state)));
		rc = adsp_err_get_lnx_err_code(
				atomic_read(&ac->cmd_state));
		goto fail_cmd;
	}

	return 0;
fail_cmd:
	return rc;
}

int q6asm_open_read_write(struct audio_client *ac, uint32_t rd_format,
			  uint32_t wr_format)
{
	return __q6asm_open_read_write(ac, rd_format, wr_format,
				       true/*meta data mode*/,
				       16 /*bits_per_sample*/,
				       false /*overwrite_topology*/, 0);
}

int q6asm_open_read_write_v2(struct audio_client *ac, uint32_t rd_format,
			     uint32_t wr_format, bool is_meta_data_mode,
			     uint32_t bits_per_sample, bool overwrite_topology,
			     int topology)
{
	return __q6asm_open_read_write(ac, rd_format, wr_format,
				       is_meta_data_mode, bits_per_sample,
				       overwrite_topology, topology);
}

int q6asm_open_loopback_v2(struct audio_client *ac, uint16_t bits_per_sample)
{
	int rc = 0x00;

	if (ac == NULL) {
		pr_err("%s: APR handle NULL\n", __func__);
		return -EINVAL;
	}
	if (ac->apr == NULL) {
		pr_err("%s: AC APR handle NULL\n", __func__);
		return -EINVAL;
	}
	pr_debug("%s: session[%d]\n", __func__, ac->session);

	if (ac->perf_mode == LOW_LATENCY_PCM_MODE) {
		struct asm_stream_cmd_open_transcode_loopback_t open;

		q6asm_add_hdr(ac, &open.hdr, sizeof(open), TRUE);
		atomic_set(&ac->cmd_state, -1);
		open.hdr.opcode = ASM_STREAM_CMD_OPEN_TRANSCODE_LOOPBACK;

		open.mode_flags = 0;
		open.src_endpoint_type = 0;
		open.sink_endpoint_type = 0;
		open.src_format_id = ASM_MEDIA_FMT_MULTI_CHANNEL_PCM_V2;
		open.sink_format_id = ASM_MEDIA_FMT_MULTI_CHANNEL_PCM_V2;
		/* source endpoint : matrix */
		open.audproc_topo_id = q6asm_get_asm_topology_cal();

		ac->app_type = q6asm_get_asm_app_type_cal();
		if (ac->perf_mode == LOW_LATENCY_PCM_MODE)
			open.mode_flags |= ASM_LOW_LATENCY_STREAM_SESSION;
		else
			open.mode_flags |= ASM_LEGACY_STREAM_SESSION;
		ac->topology = open.audproc_topo_id;
		open.bits_per_sample = bits_per_sample;
		open.reserved = 0;
		pr_debug("%s: opening a transcode_loopback with mode_flags =[%d] session[%d]\n",
				__func__, open.mode_flags, ac->session);

		rc = apr_send_pkt(ac->apr, (uint32_t *) &open);
		if (rc < 0) {
			pr_err("%s: open failed op[0x%x]rc[%d]\n",
					__func__, open.hdr.opcode, rc);
			rc = -EINVAL;
			goto fail_cmd;
		}
	} else {/*if(ac->perf_mode == LEGACY_PCM_MODE)*/
		struct asm_stream_cmd_open_loopback_v2 open;

		q6asm_add_hdr(ac, &open.hdr, sizeof(open), TRUE);
		atomic_set(&ac->cmd_state, -1);
		open.hdr.opcode = ASM_STREAM_CMD_OPEN_LOOPBACK_V2;

		open.mode_flags = 0;
		open.src_endpointype = 0;
		open.sink_endpointype = 0;
		/* source endpoint : matrix */
		open.postprocopo_id = q6asm_get_asm_topology_cal();

		ac->app_type = q6asm_get_asm_app_type_cal();
		ac->topology = open.postprocopo_id;
		open.bits_per_sample = bits_per_sample;
		open.reserved = 0;
		pr_debug("%s: opening a loopback_v2 with mode_flags =[%d] session[%d]\n",
				__func__, open.mode_flags, ac->session);

		rc = apr_send_pkt(ac->apr, (uint32_t *) &open);
		if (rc < 0) {
			pr_err("%s: open failed op[0x%x]rc[%d]\n",
					__func__, open.hdr.opcode, rc);
			rc = -EINVAL;
			goto fail_cmd;
		}
	}
	rc = wait_event_timeout(ac->cmd_wait,
			(atomic_read(&ac->cmd_state) >= 0), 5*HZ);
	if (!rc) {
		pr_err("%s: timeout. waited for open_loopback\n",
				__func__);
		rc = -ETIMEDOUT;
		goto fail_cmd;
	}
	if (atomic_read(&ac->cmd_state) > 0) {
		pr_err("%s: DSP returned error[%s]\n",
				__func__, adsp_err_get_err_str(
				atomic_read(&ac->cmd_state)));
		rc = adsp_err_get_lnx_err_code(
				atomic_read(&ac->cmd_state));
		goto fail_cmd;
	}

	return 0;
fail_cmd:
	return rc;
}
int q6asm_open_loopback_with_retry(struct audio_client *ac,
				uint16_t bits_per_sample)
{
	int i, rc;

	mutex_lock(&session_lock);
	for (i = 0; i < ASM_ACTIVE_STREAMS_ALLOWED; i++) {
		rc = q6asm_open_loopback_v2(ac, bits_per_sample);
		if (rc != -EALREADY)
			break;
		pr_debug("%s: session %d is occupied, try next\n",
					__func__, ac->session);
		q6asm_session_set_ignore(ac->session);
		rc = q6asm_session_try_next(ac);
		if (rc < 0)
			break;
	}
	q6asm_session_clean_ignore();
	mutex_unlock(&session_lock);

	return rc;
}
EXPORT_SYMBOL(q6asm_open_loopback_with_retry);

int q6asm_open_transcode_loopback(struct audio_client *ac,
			uint16_t bits_per_sample,
			uint32_t source_format, uint32_t sink_format)
{
	int rc = 0x00;
	struct asm_stream_cmd_open_transcode_loopback_t open;

	if (ac == NULL) {
		pr_err("%s: APR handle NULL\n", __func__);
		return -EINVAL;
	}
	if (ac->apr == NULL) {
		pr_err("%s: AC APR handle NULL\n", __func__);
		return -EINVAL;
	}

	pr_debug("%s: session[%d]\n", __func__, ac->session);

	q6asm_add_hdr(ac, &open.hdr, sizeof(open), TRUE);
	atomic_set(&ac->cmd_state, -1);
	open.hdr.opcode = ASM_STREAM_CMD_OPEN_TRANSCODE_LOOPBACK;

	open.mode_flags = 0;
	open.src_endpoint_type = 0;
	open.sink_endpoint_type = 0;
	switch (source_format) {
	case FORMAT_LINEAR_PCM:
	case FORMAT_MULTI_CHANNEL_LINEAR_PCM:
		open.src_format_id = ASM_MEDIA_FMT_MULTI_CHANNEL_PCM_V3;
		break;
	case FORMAT_AC3:
		open.src_format_id = ASM_MEDIA_FMT_AC3;
		break;
	case FORMAT_EAC3:
		open.src_format_id = ASM_MEDIA_FMT_EAC3;
		break;
	default:
		pr_err("%s: Unsupported src fmt [%d]\n",
		       __func__, source_format);
		return -EINVAL;
	}
	switch (sink_format) {
	case FORMAT_LINEAR_PCM:
	case FORMAT_MULTI_CHANNEL_LINEAR_PCM:
		open.sink_format_id = ASM_MEDIA_FMT_MULTI_CHANNEL_PCM_V3;
		break;
	default:
		pr_err("%s: Unsupported sink fmt [%d]\n",
		       __func__, sink_format);
		return -EINVAL;
	}

	/* source endpoint : matrix */
	open.audproc_topo_id = q6asm_get_asm_topology_cal();

	ac->app_type = q6asm_get_asm_app_type_cal();
	if (ac->perf_mode == LOW_LATENCY_PCM_MODE)
		open.mode_flags |= ASM_LOW_LATENCY_STREAM_SESSION;
	else
		open.mode_flags |= ASM_LEGACY_STREAM_SESSION;
	ac->topology = open.audproc_topo_id;
	open.bits_per_sample = bits_per_sample;
	open.reserved = 0;
	pr_debug("%s: opening a transcode_loopback with mode_flags =[%d] session[%d]\n",
		__func__, open.mode_flags, ac->session);

	rc = apr_send_pkt(ac->apr, (uint32_t *) &open);
	if (rc < 0) {
		pr_err("%s: open failed op[0x%x]rc[%d]\n",
				__func__, open.hdr.opcode, rc);
		rc = -EINVAL;
		goto fail_cmd;
	}
	rc = wait_event_timeout(ac->cmd_wait,
			(atomic_read(&ac->cmd_state) >= 0), 5*HZ);
	if (!rc) {
		pr_err("%s: timeout. waited for open_transcode_loopback\n",
			__func__);
		rc = -ETIMEDOUT;
		goto fail_cmd;
	}
	if (atomic_read(&ac->cmd_state) > 0) {
		pr_err("%s: DSP returned error[%s]\n",
				__func__, adsp_err_get_err_str(
					atomic_read(&ac->cmd_state)));
		rc = adsp_err_get_lnx_err_code(
				atomic_read(&ac->cmd_state));
		goto fail_cmd;
	}

	return 0;
fail_cmd:
	return rc;
}

static
int q6asm_set_shared_circ_buff(struct audio_client *ac,
			       struct asm_stream_cmd_open_shared_io *open,
			       int bufsz, int bufcnt,
			       int dir)
{
	struct audio_buffer *buf_circ;
	int bytes_to_alloc, rc;
	size_t len;

	mutex_lock(&ac->cmd_lock);

	if (ac->port[dir].buf) {
		pr_err("%s: Buffer already allocated\n", __func__);
		rc = -EINVAL;
		mutex_unlock(&ac->cmd_lock);
		goto done;
	}

	buf_circ = kzalloc(sizeof(struct audio_buffer), GFP_KERNEL);

	if (!buf_circ) {
		rc = -ENOMEM;
		goto done;
	}

	bytes_to_alloc = bufsz * bufcnt;
	bytes_to_alloc = PAGE_ALIGN(bytes_to_alloc);

	rc = msm_audio_ion_alloc("audio_client", &buf_circ->client,
			&buf_circ->handle, bytes_to_alloc,
			(ion_phys_addr_t *)&buf_circ->phys,
			&len, &buf_circ->data);

	if (rc) {
		pr_err("%s: Audio ION alloc is failed, rc = %d\n", __func__,
				rc);
		kfree(buf_circ);
		mutex_unlock(&ac->cmd_lock);
		goto done;
	}

	ac->port[dir].buf = buf_circ;
	buf_circ->used = dir ^ 1;
	buf_circ->size = bytes_to_alloc;
	buf_circ->actual_size = bytes_to_alloc;
	memset(buf_circ->data, 0, buf_circ->actual_size);

	ac->port[dir].max_buf_cnt = 1;

	open->shared_circ_buf_mem_pool_id = ADSP_MEMORY_MAP_SHMEM8_4K_POOL;
	open->shared_circ_buf_num_regions = 1;
	open->shared_circ_buf_property_flag = 0x00;
	open->shared_circ_buf_start_phy_addr_lsw =
			lower_32_bits(buf_circ->phys);
	open->shared_circ_buf_start_phy_addr_msw =
			msm_audio_populate_upper_32_bits(buf_circ->phys);
	open->shared_circ_buf_size = bufsz * bufcnt;

	open->map_region_circ_buf.shm_addr_lsw = lower_32_bits(buf_circ->phys);
	open->map_region_circ_buf.shm_addr_msw =
			msm_audio_populate_upper_32_bits(buf_circ->phys);
	open->map_region_circ_buf.mem_size_bytes = bytes_to_alloc;

	mutex_unlock(&ac->cmd_lock);
done:
	return rc;
}


static
int q6asm_set_shared_pos_buff(struct audio_client *ac,
			       struct asm_stream_cmd_open_shared_io *open,
			       int dir)
{
	struct audio_buffer *buf_pos = &ac->shared_pos_buf;
	int rc;
	size_t len;
	int bytes_to_alloc = sizeof(struct asm_shared_position_buffer);

	mutex_lock(&ac->cmd_lock);

	bytes_to_alloc = PAGE_ALIGN(bytes_to_alloc);

	rc = msm_audio_ion_alloc("audio_client", &buf_pos->client,
			&buf_pos->handle, bytes_to_alloc,
			(ion_phys_addr_t *)&buf_pos->phys, &len,
			&buf_pos->data);

	if (rc) {
		pr_err("%s: Audio pos buf ION alloc is failed, rc = %d\n",
				__func__, rc);
		goto done;
	}

	buf_pos->used = dir ^ 1;
	buf_pos->size = bytes_to_alloc;
	buf_pos->actual_size = bytes_to_alloc;

	open->shared_pos_buf_mem_pool_id = ADSP_MEMORY_MAP_SHMEM8_4K_POOL;
	open->shared_pos_buf_num_regions = 1;
	open->shared_pos_buf_property_flag = 0x00;
	open->shared_pos_buf_phy_addr_lsw = lower_32_bits(buf_pos->phys);
	open->shared_pos_buf_phy_addr_msw =
			msm_audio_populate_upper_32_bits(buf_pos->phys);

	open->map_region_pos_buf.shm_addr_lsw = lower_32_bits(buf_pos->phys);
	open->map_region_pos_buf.shm_addr_msw =
			msm_audio_populate_upper_32_bits(buf_pos->phys);
	open->map_region_pos_buf.mem_size_bytes = bytes_to_alloc;

done:
	mutex_unlock(&ac->cmd_lock);
	return rc;
}

/*
 * q6asm_open_shared_io: Open an ASM session for pull mode (playback)
 * or push mode (capture).
 * parameters
 *   config - session parameters (channels, bits_per_sample, sr)
 *   dir - stream direction (IN for playback, OUT for capture)
 * returns 0 if successful, error code otherwise
 */
int q6asm_open_shared_io(struct audio_client *ac,
			 struct shared_io_config *config,
			 int dir)
{
	struct asm_stream_cmd_open_shared_io *open;
	u8 *channel_mapping;
	int i, size_of_open, num_watermarks, bufsz, bufcnt, rc, flags = 0;

	if (!ac || !config)
		return -EINVAL;

	if (config->channels > PCM_FORMAT_MAX_NUM_CHANNEL) {
		pr_err("%s: Invalid channel count %d\n", __func__,
			config->channels);
		return -EINVAL;
	}

	bufsz = config->bufsz;
	bufcnt = config->bufcnt;
	num_watermarks = 0;

	ac->config = *config;

	if (ac->session <= 0 || ac->session > SESSION_MAX) {
		pr_err("%s: Session %d is out of bounds\n",
			__func__, ac->session);
		return -EINVAL;
	}

	size_of_open = sizeof(struct asm_stream_cmd_open_shared_io) +
		(sizeof(struct asm_shared_watermark_level) * num_watermarks);

	open = kzalloc(PAGE_ALIGN(size_of_open), GFP_KERNEL);
	if (!open)
		return -ENOMEM;

	q6asm_stream_add_hdr(ac, &open->hdr, size_of_open, TRUE,
				ac->stream_id);

	atomic_set(&ac->cmd_state, 1);

	pr_debug("%s: token = 0x%x, stream_id %d, session 0x%x, perf %d\n",
		 __func__, open->hdr.token, ac->stream_id, ac->session,
		 ac->perf_mode);

	open->hdr.opcode =
		dir == IN ? ASM_STREAM_CMD_OPEN_PULL_MODE_WRITE :
		ASM_STREAM_CMD_OPEN_PUSH_MODE_READ;

	pr_debug("%s perf_mode %d\n", __func__, ac->perf_mode);
	if (dir == IN)
		if (ac->perf_mode == ULL_POST_PROCESSING_PCM_MODE)
			flags = 4 << ASM_SHIFT_STREAM_PERF_FLAG_PULL_MODE_WRITE;
		else if (ac->perf_mode == ULTRA_LOW_LATENCY_PCM_MODE)
			flags = 2 << ASM_SHIFT_STREAM_PERF_FLAG_PULL_MODE_WRITE;
		else if (ac->perf_mode == LOW_LATENCY_PCM_MODE)
			flags = 1 << ASM_SHIFT_STREAM_PERF_FLAG_PULL_MODE_WRITE;
		else
			pr_err("Invalid perf mode for pull write\n");
	else
		if (ac->perf_mode == LOW_LATENCY_PCM_MODE)
			flags = ASM_LOW_LATENCY_TX_STREAM_SESSION <<
				ASM_SHIFT_STREAM_PERF_FLAG_PUSH_MODE_READ;
		else
			pr_err("Invalid perf mode for push read\n");

	if (flags == 0) {
		pr_err("%s: Invalid mode[%d]\n", __func__,
		       ac->perf_mode);
		kfree(open);
		return -EINVAL;

	}

	pr_debug("open.mode_flags = 0x%x\n", flags);
	open->mode_flags = flags;
	open->endpoint_type = ASM_END_POINT_DEVICE_MATRIX;
	open->topo_bits_per_sample = config->bits_per_sample;

	open->topo_id = q6asm_get_asm_topology_cal();

	if (config->format == FORMAT_LINEAR_PCM)
		open->fmt_id = ASM_MEDIA_FMT_MULTI_CHANNEL_PCM_V3;
	else {
		pr_err("%s: Invalid format[%d]\n", __func__, config->format);
		rc = -EINVAL;
		goto done;
	}

	rc = q6asm_set_shared_circ_buff(ac, open, bufsz, bufcnt, dir);

	if (rc)
		goto done;

	ac->port[dir].tmp_hdl = 0;

	rc = q6asm_set_shared_pos_buff(ac, open, dir);

	if (rc)
		goto done;

	/* asm_multi_channel_pcm_fmt_blk_v3 */
	open->fmt.num_channels = config->channels;
	open->fmt.bits_per_sample = config->bits_per_sample;
	open->fmt.sample_rate = config->rate;
	open->fmt.is_signed = 1;
	open->fmt.sample_word_size = config->sample_word_size;

	channel_mapping = open->fmt.channel_mapping;

	memset(channel_mapping, 0, PCM_FORMAT_MAX_NUM_CHANNEL);

	rc = q6asm_map_channels(channel_mapping, config->channels, false);
	if (rc) {
		pr_err("%s: Map channels failed, ret: %d\n", __func__, rc);
		goto done;
	}

	open->num_watermark_levels = num_watermarks;
	for (i = 0; i < num_watermarks; i++) {
		open->watermark[i].watermark_level_bytes = i *
				((bufsz * bufcnt) / num_watermarks);
		pr_debug("%s: Watermark level set for %i\n",
				__func__,
				open->watermark[i].watermark_level_bytes);
	}

	rc = apr_send_pkt(ac->apr, (uint32_t *) open);
	if (rc < 0) {
		pr_err("%s: Open failed op[0x%x]rc[%d]\n",
		       __func__, open->hdr.opcode, rc);
		goto done;
	}

	pr_debug("%s: sent open apr pkt\n", __func__);
	rc = wait_event_timeout(ac->cmd_wait,
			(atomic_read(&ac->cmd_state) <= 0), 5*HZ);
	if (!rc) {
		pr_err("%s: Timeout. Waited for open write apr pkt rc[%d]\n",
		       __func__, rc);
		rc = -ETIMEDOUT;
		goto done;
	}

	if (atomic_read(&ac->cmd_state) < 0) {
		pr_err("%s: DSP returned error [%d]\n", __func__,
				atomic_read(&ac->cmd_state));
		rc = -EINVAL;
		goto done;
	}

	ac->io_mode |= TUN_WRITE_IO_MODE;
	rc = 0;
done:
	kfree(open);
	return rc;
}
EXPORT_SYMBOL(q6asm_open_shared_io);

/*
 * q6asm_shared_io_buf: Returns handle to the shared circular buffer being
 * used for pull/push mode.
 * parameters
 *   dir - used to identify input/output port
 * returns buffer handle
 */
struct audio_buffer *q6asm_shared_io_buf(struct audio_client *ac,
					 int dir)
{
	struct audio_port_data *port;

	if (!ac) {
		pr_err("%s: ac is null\n", __func__);
		return NULL;
	}
	port = &ac->port[dir];
	return port->buf;
}
EXPORT_SYMBOL(q6asm_shared_io_buf);

/*
 * q6asm_shared_io_free: Frees memory allocated for a pull/push session
 * parameters
 *  dir - port direction
 * returns 0 if successful, error otherwise
 */
int q6asm_shared_io_free(struct audio_client *ac, int dir)
{
	struct audio_port_data *port;

	if (!ac) {
		pr_err("%s: audio client is null\n", __func__);
		return -EINVAL;
	}
	port = &ac->port[dir];
	mutex_lock(&ac->cmd_lock);
	if (port->buf && port->buf->data) {
		msm_audio_ion_free(port->buf->client, port->buf->handle);
		port->buf->client = NULL;
		port->buf->handle = NULL;
		port->max_buf_cnt = 0;
		kfree(port->buf);
		port->buf = NULL;
	}
	if (ac->shared_pos_buf.data) {
		msm_audio_ion_free(ac->shared_pos_buf.client,
				ac->shared_pos_buf.handle);
		ac->shared_pos_buf.client = NULL;
		ac->shared_pos_buf.handle = NULL;
	}
	mutex_unlock(&ac->cmd_lock);
	return 0;
}
EXPORT_SYMBOL(q6asm_shared_io_free);

/*
 * q6asm_get_shared_pos: Returns current read index/write index as observed
 * by the DSP. Note that this is an offset and iterates from [0,BUF_SIZE - 1]
 * parameters - (all output)
 *   read_index - offset
 *   wall_clk_msw1 - ADSP wallclock msw
 *   wall_clk_lsw1 - ADSP wallclock lsw
 * returns 0 if successful, -EAGAIN if DSP failed to update after some
 * retries
 */
int q6asm_get_shared_pos(struct audio_client *ac, uint32_t *read_index,
			 uint32_t *wall_clk_msw1, uint32_t *wall_clk_lsw1)
{
	struct asm_shared_position_buffer *pos_buf;
	uint32_t frame_cnt1, frame_cnt2;
	int i, j;

	if (!ac) {
		pr_err("%s: audio client is null\n", __func__);
		return -EINVAL;
	}

	pos_buf = ac->shared_pos_buf.data;

	/* always try to get the latest update in the shared pos buffer */
	for (i = 0; i < 2; i++) {
		/* retry until there is an update from DSP */
		for (j = 0; j < 5; j++) {
			frame_cnt1 = pos_buf->frame_counter;
			if (frame_cnt1 != 0)
				break;
		}

		*wall_clk_msw1 = pos_buf->wall_clock_us_msw;
		*wall_clk_lsw1 = pos_buf->wall_clock_us_lsw;
		*read_index = pos_buf->index;
		frame_cnt2 = pos_buf->frame_counter;

		if (frame_cnt1 != frame_cnt2)
			continue;
		return 0;
	}
	pr_err("%s out of tries trying to get a good read, try again\n",
	       __func__);
	return -EAGAIN;
}

int q6asm_run(struct audio_client *ac, uint32_t flags,
		uint32_t msw_ts, uint32_t lsw_ts)
{
	struct asm_session_cmd_run_v2 run;
	int rc;

	if (ac == NULL) {
		pr_err("%s: APR handle NULL\n", __func__);
		return -EINVAL;
	}
	if (ac->apr == NULL) {
		pr_err("%s: AC APR handle NULL\n", __func__);
		return -EINVAL;
	}
	pr_debug("%s: session[%d]\n", __func__, ac->session);

	q6asm_add_hdr(ac, &run.hdr, sizeof(run), TRUE);
	atomic_set(&ac->cmd_state, -1);

	run.hdr.opcode = ASM_SESSION_CMD_RUN_V2;
	run.flags    = flags;
	run.time_lsw = lsw_ts;
	run.time_msw = msw_ts;

	config_debug_fs_run();

	rc = apr_send_pkt(ac->apr, (uint32_t *) &run);
	if (rc < 0) {
		pr_err("%s: Commmand run failed[%d]",
				__func__, rc);
		rc = -EINVAL;
		goto fail_cmd;
	}

	rc = wait_event_timeout(ac->cmd_wait,
			(atomic_read(&ac->cmd_state) >= 0), 5*HZ);
	if (!rc) {
		pr_err("%s: timeout. waited for run success",
				__func__);
		rc = -ETIMEDOUT;
		goto fail_cmd;
	}
	if (atomic_read(&ac->cmd_state) > 0) {
		pr_err("%s: DSP returned error[%s]\n",
				__func__, adsp_err_get_err_str(
				atomic_read(&ac->cmd_state)));
		rc = adsp_err_get_lnx_err_code(
				atomic_read(&ac->cmd_state));
		goto fail_cmd;
	}

	return 0;
fail_cmd:
	return rc;
}

static int __q6asm_run_nowait(struct audio_client *ac, uint32_t flags,
		uint32_t msw_ts, uint32_t lsw_ts, uint32_t stream_id)
{
	struct asm_session_cmd_run_v2 run;
	int rc;

	if (ac == NULL) {
		pr_err("%s: APR handle NULL\n", __func__);
		return -EINVAL;
	}
	if (ac->apr == NULL) {
		pr_err("%s: AC APR handle NULL\n", __func__);
		return -EINVAL;
	}
	pr_debug("%s: session[%d]\n", __func__, ac->session);

	q6asm_stream_add_hdr_async(ac, &run.hdr, sizeof(run), TRUE, stream_id);
	atomic_set(&ac->cmd_state, 1);
	run.hdr.opcode = ASM_SESSION_CMD_RUN_V2;
	run.flags    = flags;
	run.time_lsw = lsw_ts;
	run.time_msw = msw_ts;

	rc = apr_send_pkt(ac->apr, (uint32_t *) &run);
	if (rc < 0) {
		pr_err("%s: Commmand run failed[%d]", __func__, rc);
		return -EINVAL;
	}
	return 0;
}

int q6asm_run_nowait(struct audio_client *ac, uint32_t flags,
			uint32_t msw_ts, uint32_t lsw_ts)
{
	return __q6asm_run_nowait(ac, flags, msw_ts, lsw_ts, ac->stream_id);
}

int q6asm_stream_run_nowait(struct audio_client *ac, uint32_t flags,
			uint32_t msw_ts, uint32_t lsw_ts, uint32_t stream_id)
{
	return __q6asm_run_nowait(ac, flags, msw_ts, lsw_ts, stream_id);
}

int q6asm_enc_cfg_blk_aac(struct audio_client *ac,
			 uint32_t frames_per_buf,
			uint32_t sample_rate, uint32_t channels,
			uint32_t bit_rate, uint32_t mode, uint32_t format)
{
	struct asm_aac_enc_cfg_v2 enc_cfg;
	int rc = 0;

	pr_debug("%s: session[%d]frames[%d]SR[%d]ch[%d]bitrate[%d]mode[%d] format[%d]\n",
		 __func__, ac->session, frames_per_buf,
		sample_rate, channels, bit_rate, mode, format);

	q6asm_add_hdr(ac, &enc_cfg.hdr, sizeof(enc_cfg), TRUE);
	atomic_set(&ac->cmd_state, -1);

	enc_cfg.hdr.opcode = ASM_STREAM_CMD_SET_ENCDEC_PARAM;
	enc_cfg.encdec.param_id = ASM_PARAM_ID_ENCDEC_ENC_CFG_BLK_V2;
	enc_cfg.encdec.param_size = sizeof(struct asm_aac_enc_cfg_v2) -
				sizeof(struct asm_stream_cmd_set_encdec_param);
	enc_cfg.encblk.frames_per_buf = frames_per_buf;
	enc_cfg.encblk.enc_cfg_blk_size  = enc_cfg.encdec.param_size -
				sizeof(struct asm_enc_cfg_blk_param_v2);
	enc_cfg.bit_rate = bit_rate;
	enc_cfg.enc_mode = mode;
	enc_cfg.aac_fmt_flag = format;
	enc_cfg.channel_cfg = channels;
	enc_cfg.sample_rate = sample_rate;

	rc = apr_send_pkt(ac->apr, (uint32_t *) &enc_cfg);
	if (rc < 0) {
		pr_err("%s: Comamnd %d failed %d\n",
			__func__, ASM_STREAM_CMD_SET_ENCDEC_PARAM, rc);
		rc = -EINVAL;
		goto fail_cmd;
	}
	rc = wait_event_timeout(ac->cmd_wait,
			(atomic_read(&ac->cmd_state) >= 0), 5*HZ);
	if (!rc) {
		pr_err("%s: timeout. waited for FORMAT_UPDATE\n",
			__func__);
		rc = -ETIMEDOUT;
		goto fail_cmd;
	}
	if (atomic_read(&ac->cmd_state) > 0) {
		pr_err("%s: DSP returned error[%s]\n",
				__func__, adsp_err_get_err_str(
				atomic_read(&ac->cmd_state)));
		rc = adsp_err_get_lnx_err_code(
				atomic_read(&ac->cmd_state));
		goto fail_cmd;
	}
	return 0;
fail_cmd:
	return rc;
}

int q6asm_enc_cfg_blk_g711(struct audio_client *ac,
			uint32_t frames_per_buf,
			uint32_t sample_rate)
{
	struct asm_g711_enc_cfg_v2 enc_cfg;
	int rc = 0;

	pr_debug("%s: session[%d]frames[%d]SR[%d]\n",
		 __func__, ac->session, frames_per_buf,
		sample_rate);

	q6asm_add_hdr(ac, &enc_cfg.hdr, sizeof(enc_cfg), TRUE);
	atomic_set(&ac->cmd_state, -1);

	enc_cfg.hdr.opcode = ASM_STREAM_CMD_SET_ENCDEC_PARAM;
	enc_cfg.encdec.param_id = ASM_PARAM_ID_ENCDEC_ENC_CFG_BLK_V2;
	enc_cfg.encdec.param_size = sizeof(struct asm_g711_enc_cfg_v2) -
				sizeof(struct asm_stream_cmd_set_encdec_param);
	enc_cfg.encblk.frames_per_buf = frames_per_buf;
	enc_cfg.encblk.enc_cfg_blk_size  = enc_cfg.encdec.param_size -
				sizeof(struct asm_enc_cfg_blk_param_v2);
	enc_cfg.sample_rate = sample_rate;

	rc = apr_send_pkt(ac->apr, (uint32_t *) &enc_cfg);
	if (rc < 0) {
		pr_err("%s: Comamnd %d failed %d\n",
			__func__, ASM_STREAM_CMD_SET_ENCDEC_PARAM, rc);
		rc = -EINVAL;
		goto fail_cmd;
	}
	rc = wait_event_timeout(ac->cmd_wait,
			(atomic_read(&ac->cmd_state) >= 0), 5*HZ);
	if (!rc) {
		pr_err("%s: timeout. waited for FORMAT_UPDATE\n",
			__func__);
		rc = -ETIMEDOUT;
		goto fail_cmd;
	}
	if (atomic_read(&ac->cmd_state) > 0) {
		pr_err("%s: DSP returned error[%s]\n",
				__func__, adsp_err_get_err_str(
				atomic_read(&ac->cmd_state)));
		rc = adsp_err_get_lnx_err_code(
				atomic_read(&ac->cmd_state));
		goto fail_cmd;
	}
	return 0;
fail_cmd:
	return rc;
}

int q6asm_set_encdec_chan_map(struct audio_client *ac,
			uint32_t num_channels)
{
	struct asm_dec_out_chan_map_param chan_map;
	u8 *channel_mapping;
	int rc = 0;
	pr_debug("%s: Session %d, num_channels = %d\n",
			 __func__, ac->session, num_channels);

	if (num_channels > MAX_CHAN_MAP_CHANNELS) {
		pr_err("%s: Invalid channel count %d\n", __func__,
				num_channels);
		return -EINVAL;
	}

	q6asm_add_hdr(ac, &chan_map.hdr, sizeof(chan_map), TRUE);
	atomic_set(&ac->cmd_state, -1);
	chan_map.hdr.opcode = ASM_STREAM_CMD_SET_ENCDEC_PARAM;
	chan_map.encdec.param_id = ASM_PARAM_ID_DEC_OUTPUT_CHAN_MAP;
	chan_map.encdec.param_size = sizeof(struct asm_dec_out_chan_map_param) -
			 (sizeof(struct apr_hdr) +
			 sizeof(struct asm_stream_cmd_set_encdec_param));
	chan_map.num_channels = num_channels;
	channel_mapping = chan_map.channel_mapping;
	memset(channel_mapping, PCM_CHANNEL_NULL, MAX_CHAN_MAP_CHANNELS);

	if (q6asm_map_channels(channel_mapping, num_channels, false)) {
		pr_err("%s: map channels failed %d\n", __func__, num_channels);
		return -EINVAL;
	}

	rc = apr_send_pkt(ac->apr, (uint32_t *) &chan_map);
	if (rc < 0) {
		pr_err("%s: Command opcode[0x%x]paramid[0x%x] failed %d\n",
			   __func__, ASM_STREAM_CMD_SET_ENCDEC_PARAM,
			   ASM_PARAM_ID_DEC_OUTPUT_CHAN_MAP, rc);
		goto fail_cmd;
	}
	rc = wait_event_timeout(ac->cmd_wait,
				 (atomic_read(&ac->cmd_state) >= 0), 5*HZ);
	if (!rc) {
		pr_err("%s: timeout opcode[0x%x]\n", __func__,
			   chan_map.hdr.opcode);
		rc = -ETIMEDOUT;
		goto fail_cmd;
	}
	if (atomic_read(&ac->cmd_state) > 0) {
		pr_err("%s: DSP returned error[%s]\n",
				__func__, adsp_err_get_err_str(
				atomic_read(&ac->cmd_state)));
		rc = adsp_err_get_lnx_err_code(
				atomic_read(&ac->cmd_state));
		goto fail_cmd;
	}
	return 0;
fail_cmd:
		return rc;
}

/*
 * q6asm_enc_cfg_blk_pcm_v5 - sends encoder configuration parameters
 *
 * @ac: Client session handle
 * @rate: sample rate
 * @channels: number of channels
 * @bits_per_sample: bit width of encoder session
 * @use_default_chmap: true if default channel map  to be used
 * @use_back_flavor: to configure back left and right channel
 * @channel_map: input channel map
 * @sample_word_size: Size in bits of the word that holds a sample of a channel
 * @endianness: endianness of the pcm data
 * @mode: Mode to provide additional info about the pcm input data
 */
static int q6asm_enc_cfg_blk_pcm_v5(struct audio_client *ac,
			     uint32_t rate, uint32_t channels,
			     uint16_t bits_per_sample, bool use_default_chmap,
			     bool use_back_flavor, u8 *channel_map,
			     uint16_t sample_word_size, uint16_t endianness,
			     uint16_t mode)
{
	struct asm_multi_channel_pcm_enc_cfg_v5 enc_cfg;
	struct asm_enc_cfg_blk_param_v2 enc_fg_blk;
	u8 *channel_mapping;
	u32 frames_per_buf = 0;
	int rc;

	if (!use_default_chmap && (channel_map == NULL)) {
		pr_err("%s: No valid chan map and can't use default\n",
				__func__);
		rc = -EINVAL;
		goto fail_cmd;
	}

	if (channels > PCM_FORMAT_MAX_NUM_CHANNEL_V2) {
		pr_err("%s: Invalid channel count %d\n", __func__, channels);
		rc = -EINVAL;
		goto fail_cmd;
	}

	pr_debug("%s: session[%d]rate[%d]ch[%d]bps[%d]wordsize[%d]\n", __func__,
		 ac->session, rate, channels,
		 bits_per_sample, sample_word_size);

	memset(&enc_cfg, 0, sizeof(enc_cfg));
	q6asm_add_hdr(ac, &enc_cfg.hdr, sizeof(enc_cfg), TRUE);
	atomic_set(&ac->cmd_state, -1);
	enc_cfg.hdr.opcode = ASM_STREAM_CMD_SET_ENCDEC_PARAM;
	enc_cfg.encdec.param_id = ASM_PARAM_ID_ENCDEC_ENC_CFG_BLK_V2;
	enc_cfg.encdec.param_size = sizeof(enc_cfg) - sizeof(enc_cfg.hdr) -
				    sizeof(enc_cfg.encdec);
	enc_cfg.encblk.frames_per_buf = frames_per_buf;
	enc_cfg.encblk.enc_cfg_blk_size = enc_cfg.encdec.param_size -
					  sizeof(enc_fg_blk);
	enc_cfg.num_channels = channels;
	enc_cfg.bits_per_sample = bits_per_sample;
	enc_cfg.sample_rate = rate;
	enc_cfg.is_signed = 1;
	enc_cfg.sample_word_size = sample_word_size;
	enc_cfg.endianness = endianness;
	enc_cfg.mode = mode;
	channel_mapping = enc_cfg.channel_mapping;

	memset(channel_mapping, 0, PCM_FORMAT_MAX_NUM_CHANNEL_V2);

	if (use_default_chmap) {
		pr_debug("%s: setting default channel map for %d channels",
			 __func__, channels);
		if (q6asm_map_channels(channel_mapping, channels,
					use_back_flavor)) {
			pr_err("%s: map channels failed %d\n",
			       __func__, channels);
			rc = -EINVAL;
			goto fail_cmd;
		}
	} else {
		pr_debug("%s: Using pre-defined channel map", __func__);
		memcpy(channel_mapping, channel_map,
			PCM_FORMAT_MAX_NUM_CHANNEL_V2);
	}

	rc = apr_send_pkt(ac->apr, (uint32_t *) &enc_cfg);
	if (rc < 0) {
		pr_err("%s: Command open failed %d\n", __func__, rc);
		goto fail_cmd;
	}
	rc = wait_event_timeout(ac->cmd_wait,
			(atomic_read(&ac->cmd_state) >= 0), 5*HZ);
	if (!rc) {
		pr_err("%s: timeout opcode[0x%x]\n",
		       __func__, enc_cfg.hdr.opcode);
		rc = -ETIMEDOUT;
		goto fail_cmd;
	}
	if (atomic_read(&ac->cmd_state) > 0) {
		pr_err("%s: DSP returned error[%s]\n",
		       __func__, adsp_err_get_err_str(
		       atomic_read(&ac->cmd_state)));
		rc = adsp_err_get_lnx_err_code(
				atomic_read(&ac->cmd_state));
		goto fail_cmd;
	}
	return 0;
fail_cmd:
	return rc;
}
EXPORT_SYMBOL(q6asm_enc_cfg_blk_pcm_v5);

/*
 * q6asm_enc_cfg_blk_pcm_v4 - sends encoder configuration parameters
 *
 * @ac: Client session handle
 * @rate: sample rate
 * @channels: number of channels
 * @bits_per_sample: bit width of encoder session
 * @use_default_chmap: true if default channel map  to be used
 * @use_back_flavor: to configure back left and right channel
 * @channel_map: input channel map
 * @sample_word_size: Size in bits of the word that holds a sample of a channel
 * @endianness: endianness of the pcm data
 * @mode: Mode to provide additional info about the pcm input data
 */
int q6asm_enc_cfg_blk_pcm_v4(struct audio_client *ac,
			     uint32_t rate, uint32_t channels,
			     uint16_t bits_per_sample, bool use_default_chmap,
			     bool use_back_flavor, u8 *channel_map,
			     uint16_t sample_word_size, uint16_t endianness,
			     uint16_t mode)
{
	struct asm_multi_channel_pcm_enc_cfg_v4 enc_cfg;
	struct asm_enc_cfg_blk_param_v2 enc_fg_blk;
	u8 *channel_mapping;
	u32 frames_per_buf = 0;
	int rc;

	if (!use_default_chmap && (channel_map == NULL)) {
		pr_err("%s: No valid chan map and can't use default\n",
				__func__);
		rc = -EINVAL;
		goto fail_cmd;
	}

	if (channels > PCM_FORMAT_MAX_NUM_CHANNEL) {
		pr_err("%s: Invalid channel count %d\n", __func__, channels);
		rc = -EINVAL;
		goto fail_cmd;
	}

	pr_debug("%s: session[%d]rate[%d]ch[%d]bps[%d]wordsize[%d]\n", __func__,
		 ac->session, rate, channels,
		 bits_per_sample, sample_word_size);

	memset(&enc_cfg, 0, sizeof(enc_cfg));
	q6asm_add_hdr(ac, &enc_cfg.hdr, sizeof(enc_cfg), TRUE);
	atomic_set(&ac->cmd_state, -1);
	enc_cfg.hdr.opcode = ASM_STREAM_CMD_SET_ENCDEC_PARAM;
	enc_cfg.encdec.param_id = ASM_PARAM_ID_ENCDEC_ENC_CFG_BLK_V2;
	enc_cfg.encdec.param_size = sizeof(enc_cfg) - sizeof(enc_cfg.hdr) -
				    sizeof(enc_cfg.encdec);
	enc_cfg.encblk.frames_per_buf = frames_per_buf;
	enc_cfg.encblk.enc_cfg_blk_size = enc_cfg.encdec.param_size -
					  sizeof(enc_fg_blk);
	enc_cfg.num_channels = channels;
	enc_cfg.bits_per_sample = bits_per_sample;
	enc_cfg.sample_rate = rate;
	enc_cfg.is_signed = 1;
	enc_cfg.sample_word_size = sample_word_size;
	enc_cfg.endianness = endianness;
	enc_cfg.mode = mode;
	channel_mapping = enc_cfg.channel_mapping;

	memset(channel_mapping, 0, PCM_FORMAT_MAX_NUM_CHANNEL);

	if (use_default_chmap) {
		pr_debug("%s: setting default channel map for %d channels",
			 __func__, channels);
		if (q6asm_map_channels(channel_mapping, channels,
					use_back_flavor)) {
			pr_err("%s: map channels failed %d\n",
			       __func__, channels);
			rc = -EINVAL;
			goto fail_cmd;
		}
	} else {
		pr_debug("%s: Using pre-defined channel map", __func__);
		memcpy(channel_mapping, channel_map,
			PCM_FORMAT_MAX_NUM_CHANNEL);
	}

	rc = apr_send_pkt(ac->apr, (uint32_t *) &enc_cfg);
	if (rc < 0) {
		pr_err("%s: Command open failed %d\n", __func__, rc);
		goto fail_cmd;
	}
	rc = wait_event_timeout(ac->cmd_wait,
			(atomic_read(&ac->cmd_state) >= 0), 5*HZ);
	if (!rc) {
		pr_err("%s: timeout opcode[0x%x]\n",
		       __func__, enc_cfg.hdr.opcode);
		rc = -ETIMEDOUT;
		goto fail_cmd;
	}
	if (atomic_read(&ac->cmd_state) > 0) {
		pr_err("%s: DSP returned error[%s]\n",
		       __func__, adsp_err_get_err_str(
		       atomic_read(&ac->cmd_state)));
		rc = adsp_err_get_lnx_err_code(
				atomic_read(&ac->cmd_state));
		goto fail_cmd;
	}
	return 0;
fail_cmd:
	return rc;
}
EXPORT_SYMBOL(q6asm_enc_cfg_blk_pcm_v4);

/*
 * q6asm_enc_cfg_blk_pcm_v3 - sends encoder configuration parameters
 *
 * @ac: Client session handle
 * @rate: sample rate
 * @channels: number of channels
 * @bits_per_sample: bit width of encoder session
 * @use_default_chmap: true if default channel map  to be used
 * @use_back_flavor: to configure back left and right channel
 * @channel_map: input channel map
 * @sample_word_size: Size in bits of the word that holds a sample of a channel
 */
int q6asm_enc_cfg_blk_pcm_v3(struct audio_client *ac,
			     uint32_t rate, uint32_t channels,
			     uint16_t bits_per_sample, bool use_default_chmap,
			     bool use_back_flavor, u8 *channel_map,
			     uint16_t sample_word_size)
{
	struct asm_multi_channel_pcm_enc_cfg_v3 enc_cfg;
	struct asm_enc_cfg_blk_param_v2 enc_fg_blk;
	u8 *channel_mapping;
	u32 frames_per_buf = 0;
	int rc;

	if (!use_default_chmap && (channel_map == NULL)) {
		pr_err("%s: No valid chan map and can't use default\n",
				__func__);
		rc = -EINVAL;
		goto fail_cmd;
	}

	if (channels > PCM_FORMAT_MAX_NUM_CHANNEL) {
		pr_err("%s: Invalid channel count %d\n", __func__, channels);
		rc = -EINVAL;
		goto fail_cmd;
	}

	pr_debug("%s: session[%d]rate[%d]ch[%d]bps[%d]wordsize[%d]\n", __func__,
		 ac->session, rate, channels,
		 bits_per_sample, sample_word_size);

	memset(&enc_cfg, 0, sizeof(enc_cfg));
	q6asm_add_hdr(ac, &enc_cfg.hdr, sizeof(enc_cfg), TRUE);
	atomic_set(&ac->cmd_state, -1);
	enc_cfg.hdr.opcode = ASM_STREAM_CMD_SET_ENCDEC_PARAM;
	enc_cfg.encdec.param_id = ASM_PARAM_ID_ENCDEC_ENC_CFG_BLK_V2;
	enc_cfg.encdec.param_size = sizeof(enc_cfg) - sizeof(enc_cfg.hdr) -
				    sizeof(enc_cfg.encdec);
	enc_cfg.encblk.frames_per_buf = frames_per_buf;
	enc_cfg.encblk.enc_cfg_blk_size = enc_cfg.encdec.param_size -
					  sizeof(enc_fg_blk);
	enc_cfg.num_channels = channels;
	enc_cfg.bits_per_sample = bits_per_sample;
	enc_cfg.sample_rate = rate;
	enc_cfg.is_signed = 1;
	enc_cfg.sample_word_size = sample_word_size;
	channel_mapping = enc_cfg.channel_mapping;

	memset(channel_mapping, 0, PCM_FORMAT_MAX_NUM_CHANNEL);

	if (use_default_chmap) {
		pr_debug("%s: setting default channel map for %d channels",
			 __func__, channels);
		if (q6asm_map_channels(channel_mapping, channels,
					use_back_flavor)) {
			pr_err("%s: map channels failed %d\n",
			       __func__, channels);
			rc = -EINVAL;
			goto fail_cmd;
		}
	} else {
		pr_debug("%s: Using pre-defined channel map", __func__);
		memcpy(channel_mapping, channel_map,
			PCM_FORMAT_MAX_NUM_CHANNEL);
	}

	rc = apr_send_pkt(ac->apr, (uint32_t *) &enc_cfg);
	if (rc < 0) {
		pr_err("%s: Comamnd open failed %d\n", __func__, rc);
		goto fail_cmd;
	}
	rc = wait_event_timeout(ac->cmd_wait,
			(atomic_read(&ac->cmd_state) >= 0), 5*HZ);
	if (!rc) {
		pr_err("%s: timeout opcode[0x%x]\n",
		       __func__, enc_cfg.hdr.opcode);
		rc = -ETIMEDOUT;
		goto fail_cmd;
	}
	if (atomic_read(&ac->cmd_state) > 0) {
		pr_err("%s: DSP returned error[%s]\n",
		       __func__, adsp_err_get_err_str(
		       atomic_read(&ac->cmd_state)));
		rc = adsp_err_get_lnx_err_code(
				atomic_read(&ac->cmd_state));
		goto fail_cmd;
	}
	return 0;
fail_cmd:
	return rc;
}
EXPORT_SYMBOL(q6asm_enc_cfg_blk_pcm_v3);

int q6asm_enc_cfg_blk_pcm_v2(struct audio_client *ac,
		uint32_t rate, uint32_t channels, uint16_t bits_per_sample,
		bool use_default_chmap, bool use_back_flavor, u8 *channel_map)
{
	struct asm_multi_channel_pcm_enc_cfg_v2  enc_cfg;
	u8 *channel_mapping;
	u32 frames_per_buf = 0;

	int rc = 0;

	if (!use_default_chmap && (channel_map == NULL)) {
		pr_err("%s: No valid chan map and can't use default\n",
				__func__);
		return -EINVAL;
	}

	if (channels > PCM_FORMAT_MAX_NUM_CHANNEL) {
		pr_err("%s: Invalid channel count %d\n", __func__, channels);
		return -EINVAL;
	}

	pr_debug("%s: Session %d, rate = %d, channels = %d\n", __func__,
			 ac->session, rate, channels);

	q6asm_add_hdr(ac, &enc_cfg.hdr, sizeof(enc_cfg), TRUE);
	atomic_set(&ac->cmd_state, -1);
	enc_cfg.hdr.opcode = ASM_STREAM_CMD_SET_ENCDEC_PARAM;
	enc_cfg.encdec.param_id = ASM_PARAM_ID_ENCDEC_ENC_CFG_BLK_V2;
	enc_cfg.encdec.param_size = sizeof(enc_cfg) - sizeof(enc_cfg.hdr) -
				sizeof(enc_cfg.encdec);
	enc_cfg.encblk.frames_per_buf = frames_per_buf;
	enc_cfg.encblk.enc_cfg_blk_size  = enc_cfg.encdec.param_size -
					sizeof(struct asm_enc_cfg_blk_param_v2);

	enc_cfg.num_channels = channels;
	enc_cfg.bits_per_sample = bits_per_sample;
	enc_cfg.sample_rate = rate;
	enc_cfg.is_signed = 1;
	channel_mapping = enc_cfg.channel_mapping;

	memset(channel_mapping, 0, PCM_FORMAT_MAX_NUM_CHANNEL);

	if (use_default_chmap) {
		pr_debug("%s: setting default channel map for %d channels",
		__func__, channels);
		if (q6asm_map_channels(channel_mapping, channels,
					use_back_flavor)) {
			pr_err("%s: map channels failed %d\n",
			 __func__, channels);
			return -EINVAL;
		}
	} else {
		pr_debug("%s: Using pre-defined channel map", __func__);
		memcpy(channel_mapping, channel_map,
			PCM_FORMAT_MAX_NUM_CHANNEL);
	}

	rc = apr_send_pkt(ac->apr, (uint32_t *) &enc_cfg);
	if (rc < 0) {
		pr_err("%s: Comamnd open failed %d\n", __func__, rc);
		rc = -EINVAL;
		goto fail_cmd;
	}
	rc = wait_event_timeout(ac->cmd_wait,
			(atomic_read(&ac->cmd_state) >= 0), 5*HZ);
	if (!rc) {
		pr_err("%s: timeout opcode[0x%x]\n",
			__func__, enc_cfg.hdr.opcode);
		rc = -ETIMEDOUT;
		goto fail_cmd;
	}
	if (atomic_read(&ac->cmd_state) > 0) {
		pr_err("%s: DSP returned error[%s]\n",
				__func__, adsp_err_get_err_str(
				atomic_read(&ac->cmd_state)));
		rc = adsp_err_get_lnx_err_code(
				atomic_read(&ac->cmd_state));
		goto fail_cmd;
	}
	return 0;
fail_cmd:
	return rc;
}

static int __q6asm_enc_cfg_blk_pcm_v5(struct audio_client *ac,
				      uint32_t rate, uint32_t channels,
				      uint16_t bits_per_sample,
				      uint16_t sample_word_size,
				      uint16_t endianness,
				      uint16_t mode)
{
	return q6asm_enc_cfg_blk_pcm_v5(ac, rate, channels,
					bits_per_sample, true, false, NULL,
					sample_word_size, endianness, mode);
}

static int __q6asm_enc_cfg_blk_pcm_v4(struct audio_client *ac,
				      uint32_t rate, uint32_t channels,
				      uint16_t bits_per_sample,
				      uint16_t sample_word_size,
				      uint16_t endianness,
				      uint16_t mode)
{
	return q6asm_enc_cfg_blk_pcm_v4(ac, rate, channels,
					bits_per_sample, true, false, NULL,
					sample_word_size, endianness, mode);
}

static int __q6asm_enc_cfg_blk_pcm_v3(struct audio_client *ac,
				      uint32_t rate, uint32_t channels,
				      uint16_t bits_per_sample,
				      uint16_t sample_word_size)
{
	return q6asm_enc_cfg_blk_pcm_v3(ac, rate, channels,
					bits_per_sample, true, false, NULL,
					sample_word_size);
}

static int __q6asm_enc_cfg_blk_pcm(struct audio_client *ac,
		uint32_t rate, uint32_t channels, uint16_t bits_per_sample)
{
	return q6asm_enc_cfg_blk_pcm_v2(ac, rate, channels,
					bits_per_sample, true, false, NULL);
}

int q6asm_enc_cfg_blk_pcm(struct audio_client *ac,
			uint32_t rate, uint32_t channels)
{
	return __q6asm_enc_cfg_blk_pcm(ac, rate, channels, 16);
}

int q6asm_enc_cfg_blk_pcm_format_support(struct audio_client *ac,
		uint32_t rate, uint32_t channels, uint16_t bits_per_sample)
{
	 return __q6asm_enc_cfg_blk_pcm(ac, rate, channels, bits_per_sample);
}

/*
 * q6asm_enc_cfg_blk_pcm_format_support_v3 - sends encoder configuration
 *                                           parameters
 *
 * @ac: Client session handle
 * @rate: sample rate
 * @channels: number of channels
 * @bits_per_sample: bit width of encoder session
 * @sample_word_size: Size in bits of the word that holds a sample of a channel
 */
int q6asm_enc_cfg_blk_pcm_format_support_v3(struct audio_client *ac,
					    uint32_t rate, uint32_t channels,
					    uint16_t bits_per_sample,
					    uint16_t sample_word_size)
{
	 return __q6asm_enc_cfg_blk_pcm_v3(ac, rate, channels,
					   bits_per_sample, sample_word_size);
}
EXPORT_SYMBOL(q6asm_enc_cfg_blk_pcm_format_support_v3);

/*
 * q6asm_enc_cfg_blk_pcm_format_support_v4 - sends encoder configuration
 *                                           parameters
 *
 * @ac: Client session handle
 * @rate: sample rate
 * @channels: number of channels
 * @bits_per_sample: bit width of encoder session
 * @sample_word_size: Size in bits of the word that holds a sample of a channel
 * @endianness: endianness of the pcm data
 * @mode: Mode to provide additional info about the pcm input data
 */
int q6asm_enc_cfg_blk_pcm_format_support_v4(struct audio_client *ac,
					    uint32_t rate, uint32_t channels,
					    uint16_t bits_per_sample,
					    uint16_t sample_word_size,
					    uint16_t endianness,
					    uint16_t mode)
{
	 return __q6asm_enc_cfg_blk_pcm_v4(ac, rate, channels,
					   bits_per_sample, sample_word_size,
					   endianness, mode);
}
EXPORT_SYMBOL(q6asm_enc_cfg_blk_pcm_format_support_v4);

/*
 * q6asm_enc_cfg_blk_pcm_format_support_v5 - sends encoder configuration
 *                                           parameters
 *
 * @ac: Client session handle
 * @rate: sample rate
 * @channels: number of channels
 * @bits_per_sample: bit width of encoder session
 * @sample_word_size: Size in bits of the word that holds a sample of a channel
 * @endianness: endianness of the pcm data
 * @mode: Mode to provide additional info about the pcm input data
 */
int q6asm_enc_cfg_blk_pcm_format_support_v5(struct audio_client *ac,
					    uint32_t rate, uint32_t channels,
					    uint16_t bits_per_sample,
					    uint16_t sample_word_size,
					    uint16_t endianness,
					    uint16_t mode)
{
	 return __q6asm_enc_cfg_blk_pcm_v5(ac, rate, channels,
					   bits_per_sample, sample_word_size,
					   endianness, mode);
}
EXPORT_SYMBOL(q6asm_enc_cfg_blk_pcm_format_support_v5);

int q6asm_enc_cfg_blk_pcm_native(struct audio_client *ac,
			uint32_t rate, uint32_t channels)
{
	struct asm_multi_channel_pcm_enc_cfg_v2  enc_cfg;
	u8 *channel_mapping;
	u32 frames_per_buf = 0;
	int rc = 0;

	if (channels > PCM_FORMAT_MAX_NUM_CHANNEL) {
		pr_err("%s: Invalid channel count %d\n", __func__, channels);
		return -EINVAL;
	}

	pr_debug("%s: Session %d, rate = %d, channels = %d\n", __func__,
			 ac->session, rate, channels);

	q6asm_add_hdr(ac, &enc_cfg.hdr, sizeof(enc_cfg), TRUE);
	atomic_set(&ac->cmd_state, -1);
	enc_cfg.hdr.opcode = ASM_STREAM_CMD_SET_ENCDEC_PARAM;
	enc_cfg.encdec.param_id = ASM_PARAM_ID_ENCDEC_ENC_CFG_BLK_V2;
	enc_cfg.encdec.param_size = sizeof(enc_cfg) - sizeof(enc_cfg.hdr) -
				 sizeof(enc_cfg.encdec);
	enc_cfg.encblk.frames_per_buf = frames_per_buf;
	enc_cfg.encblk.enc_cfg_blk_size  = enc_cfg.encdec.param_size -
				sizeof(struct asm_enc_cfg_blk_param_v2);

	enc_cfg.num_channels = 0;/*channels;*/
	enc_cfg.bits_per_sample = 16;
	enc_cfg.sample_rate = 0;/*rate;*/
	enc_cfg.is_signed = 1;
	channel_mapping = enc_cfg.channel_mapping;


	memset(channel_mapping, 0, PCM_FORMAT_MAX_NUM_CHANNEL);

	if (q6asm_map_channels(channel_mapping, channels, false)) {
		pr_err("%s: map channels failed %d\n", __func__, channels);
		return -EINVAL;
	}

	rc = apr_send_pkt(ac->apr, (uint32_t *) &enc_cfg);
	if (rc < 0) {
		pr_err("%s: Comamnd open failed %d\n", __func__, rc);
		rc = -EINVAL;
		goto fail_cmd;
	}
	rc = wait_event_timeout(ac->cmd_wait,
			(atomic_read(&ac->cmd_state) >= 0), 5*HZ);
	if (!rc) {
		pr_err("%s: timeout opcode[0x%x]\n",
			__func__, enc_cfg.hdr.opcode);
		rc = -ETIMEDOUT;
		goto fail_cmd;
	}
	if (atomic_read(&ac->cmd_state) > 0) {
		pr_err("%s: DSP returned error[%s]\n",
				__func__, adsp_err_get_err_str(
				atomic_read(&ac->cmd_state)));
		rc = adsp_err_get_lnx_err_code(
				atomic_read(&ac->cmd_state));
		goto fail_cmd;
	}
	return 0;
fail_cmd:
	return rc;
}

static int q6asm_map_channels(u8 *channel_mapping, uint32_t channels,
		bool use_back_flavor)
{
	u8 *lchannel_mapping;
	lchannel_mapping = channel_mapping;
	pr_debug("%s:  channels passed: %d\n", __func__, channels);
	if (channels == 1)  {
		lchannel_mapping[0] = PCM_CHANNEL_FC;
	} else if (channels == 2) {
		lchannel_mapping[0] = PCM_CHANNEL_FL;
		lchannel_mapping[1] = PCM_CHANNEL_FR;
	} else if (channels == 3) {
		lchannel_mapping[0] = PCM_CHANNEL_FL;
		lchannel_mapping[1] = PCM_CHANNEL_FR;
		lchannel_mapping[2] = PCM_CHANNEL_FC;
	} else if (channels == 4) {
		lchannel_mapping[0] = PCM_CHANNEL_FL;
		lchannel_mapping[1] = PCM_CHANNEL_FR;
		lchannel_mapping[2] = use_back_flavor ?
			PCM_CHANNEL_LB : PCM_CHANNEL_LS;
		lchannel_mapping[3] = use_back_flavor ?
			PCM_CHANNEL_RB : PCM_CHANNEL_RS;
	} else if (channels == 5) {
		lchannel_mapping[0] = PCM_CHANNEL_FL;
		lchannel_mapping[1] = PCM_CHANNEL_FR;
		lchannel_mapping[2] = PCM_CHANNEL_FC;
		lchannel_mapping[3] = use_back_flavor ?
			PCM_CHANNEL_LB : PCM_CHANNEL_LS;
		lchannel_mapping[4] = use_back_flavor ?
			PCM_CHANNEL_RB : PCM_CHANNEL_RS;
	} else if (channels == 6) {
		lchannel_mapping[0] = PCM_CHANNEL_FL;
		lchannel_mapping[1] = PCM_CHANNEL_FR;
		lchannel_mapping[2] = PCM_CHANNEL_FC;
		lchannel_mapping[3] = PCM_CHANNEL_LFE;
		lchannel_mapping[4] = use_back_flavor ?
			PCM_CHANNEL_LB : PCM_CHANNEL_LS;
		lchannel_mapping[5] = use_back_flavor ?
			PCM_CHANNEL_RB : PCM_CHANNEL_RS;
	} else if (channels == 7) {
		/*
		 * Configured for 5.1 channel mapping + 1 channel for debug
		 * Can be customized based on DSP.
		 */
		lchannel_mapping[0] = PCM_CHANNEL_FL;
		lchannel_mapping[1] = PCM_CHANNEL_FR;
		lchannel_mapping[2] = PCM_CHANNEL_FC;
		lchannel_mapping[3] = PCM_CHANNEL_LFE;
		lchannel_mapping[4] = use_back_flavor ?
			PCM_CHANNEL_LB : PCM_CHANNEL_LS;
		lchannel_mapping[5] = use_back_flavor ?
			PCM_CHANNEL_RB : PCM_CHANNEL_RS;
		lchannel_mapping[6] = PCM_CHANNEL_CS;
	} else if (channels == 8) {
		lchannel_mapping[0] = PCM_CHANNEL_FL;
		lchannel_mapping[1] = PCM_CHANNEL_FR;
		lchannel_mapping[2] = PCM_CHANNEL_FC;
		lchannel_mapping[3] = PCM_CHANNEL_LFE;
		lchannel_mapping[4] = PCM_CHANNEL_LB;
		lchannel_mapping[5] = PCM_CHANNEL_RB;
		lchannel_mapping[6] = PCM_CHANNEL_LS;
		lchannel_mapping[7] = PCM_CHANNEL_RS;
	} else if (channels == 10) {
		lchannel_mapping[0] = PCM_CHANNEL_FL;
		lchannel_mapping[1] = PCM_CHANNEL_FR;
		lchannel_mapping[2] = PCM_CHANNEL_LFE;
		lchannel_mapping[3] = PCM_CHANNEL_FC;
		lchannel_mapping[4] = PCM_CHANNEL_LS;
		lchannel_mapping[5] = PCM_CHANNEL_RS;
		lchannel_mapping[6] = PCM_CHANNEL_LB;
		lchannel_mapping[7] = PCM_CHANNEL_RB;
		lchannel_mapping[8] = PCM_CHANNEL_CS;
		lchannel_mapping[9] = PCM_CHANNELS;
	} else if (channels == 16) {
		lchannel_mapping[0] = PCM_CHANNEL_FL;
		lchannel_mapping[1] = PCM_CHANNEL_FR;
		lchannel_mapping[2] = PCM_CHANNEL_LFE;
		lchannel_mapping[3] = PCM_CHANNEL_FC;
		lchannel_mapping[4] = PCM_CHANNEL_LS;
		lchannel_mapping[5] = PCM_CHANNEL_RS;
		lchannel_mapping[6] = PCM_CHANNEL_LB;
		lchannel_mapping[7] = PCM_CHANNEL_RB;
		lchannel_mapping[8] = PCM_CHANNEL_CS;
		lchannel_mapping[9] = PCM_CHANNELS;
		lchannel_mapping[10] = PCM_CHANNEL_CVH;
		lchannel_mapping[11] = PCM_CHANNEL_MS;
		lchannel_mapping[12] = PCM_CHANNEL_FLC;
		lchannel_mapping[13] = PCM_CHANNEL_FRC;
		lchannel_mapping[14] = PCM_CHANNEL_RLC;
		lchannel_mapping[15] = PCM_CHANNEL_RRC;
	} else if (channels == 32) {
		lchannel_mapping[0] = PCM_CHANNEL_FL;
		lchannel_mapping[1] = PCM_CHANNEL_FR;
		lchannel_mapping[2] = PCM_CHANNEL_LFE;
		lchannel_mapping[3] = PCM_CHANNEL_FC;
		lchannel_mapping[4] = PCM_CHANNEL_LS;
		lchannel_mapping[5] = PCM_CHANNEL_RS;
		lchannel_mapping[6] = PCM_CHANNEL_LB;
		lchannel_mapping[7] = PCM_CHANNEL_RB;
		lchannel_mapping[8] = PCM_CHANNEL_CS;
		lchannel_mapping[9] = PCM_CHANNELS;
		lchannel_mapping[10] = PCM_CHANNEL_CVH;
		lchannel_mapping[11] = PCM_CHANNEL_MS;
		lchannel_mapping[12] = PCM_CHANNEL_FLC;
		lchannel_mapping[13] = PCM_CHANNEL_FRC;
		lchannel_mapping[14] = PCM_CHANNEL_RLC;
		lchannel_mapping[15] = PCM_CHANNEL_RRC;
		lchannel_mapping[16] = PCM_CHANNEL_LFE2;
		lchannel_mapping[17] = PCM_CHANNEL_SL;
		lchannel_mapping[18] = PCM_CHANNEL_SR;
		lchannel_mapping[19] = PCM_CHANNEL_TFL;
		lchannel_mapping[20] = PCM_CHANNEL_TFR;
		lchannel_mapping[21] = PCM_CHANNEL_TC;
		lchannel_mapping[22] = PCM_CHANNEL_TBL;
		lchannel_mapping[23] = PCM_CHANNEL_TBR;
		lchannel_mapping[24] = PCM_CHANNEL_TSL;
		lchannel_mapping[25] = PCM_CHANNEL_TSR;
		lchannel_mapping[26] = PCM_CHANNEL_TBC;
		lchannel_mapping[27] = PCM_CHANNEL_BFC;
		lchannel_mapping[28] = PCM_CHANNEL_BFL;
		lchannel_mapping[29] = PCM_CHANNEL_BFR;
		lchannel_mapping[30] = PCM_CHANNEL_LW;
		lchannel_mapping[31] = PCM_CHANNEL_RW;
	} else {
		pr_err("%s: ERROR.unsupported num_ch = %u\n",
		 __func__, channels);
		return -EINVAL;
	}
	return 0;
}

int q6asm_enable_sbrps(struct audio_client *ac,
			uint32_t sbr_ps_enable)
{
	struct asm_aac_sbr_ps_flag_param  sbrps;
	u32 frames_per_buf = 0;

	int rc = 0;

	pr_debug("%s: Session %d\n", __func__, ac->session);

	q6asm_add_hdr(ac, &sbrps.hdr, sizeof(sbrps), TRUE);
	atomic_set(&ac->cmd_state, -1);

	sbrps.hdr.opcode = ASM_STREAM_CMD_SET_ENCDEC_PARAM;
	sbrps.encdec.param_id = ASM_PARAM_ID_AAC_SBR_PS_FLAG;
	sbrps.encdec.param_size = sizeof(struct asm_aac_sbr_ps_flag_param) -
				sizeof(struct asm_stream_cmd_set_encdec_param);
	sbrps.encblk.frames_per_buf = frames_per_buf;
	sbrps.encblk.enc_cfg_blk_size  = sbrps.encdec.param_size -
				sizeof(struct asm_enc_cfg_blk_param_v2);

	sbrps.sbr_ps_flag = sbr_ps_enable;

	rc = apr_send_pkt(ac->apr, (uint32_t *) &sbrps);
	if (rc < 0) {
		pr_err("%s: Command opcode[0x%x]paramid[0x%x] failed %d\n",
				__func__,
				ASM_STREAM_CMD_SET_ENCDEC_PARAM,
				ASM_PARAM_ID_AAC_SBR_PS_FLAG, rc);
		rc = -EINVAL;
		goto fail_cmd;
	}
	rc = wait_event_timeout(ac->cmd_wait,
			(atomic_read(&ac->cmd_state) >= 0), 5*HZ);
	if (!rc) {
		pr_err("%s: timeout opcode[0x%x] ", __func__, sbrps.hdr.opcode);
		rc = -ETIMEDOUT;
		goto fail_cmd;
	}
	if (atomic_read(&ac->cmd_state) > 0) {
		pr_err("%s: DSP returned error[%s]\n",
				__func__, adsp_err_get_err_str(
				atomic_read(&ac->cmd_state)));
		rc = adsp_err_get_lnx_err_code(
				atomic_read(&ac->cmd_state));
		goto fail_cmd;
	}
	return 0;
fail_cmd:
	return rc;
}

int q6asm_cfg_dual_mono_aac(struct audio_client *ac,
			uint16_t sce_left, uint16_t sce_right)
{
	struct asm_aac_dual_mono_mapping_param dual_mono;

	int rc = 0;

	pr_debug("%s: Session %d, sce_left = %d, sce_right = %d\n",
			 __func__, ac->session, sce_left, sce_right);

	q6asm_add_hdr(ac, &dual_mono.hdr, sizeof(dual_mono), TRUE);
	atomic_set(&ac->cmd_state, -1);

	dual_mono.hdr.opcode = ASM_STREAM_CMD_SET_ENCDEC_PARAM;
	dual_mono.encdec.param_id = ASM_PARAM_ID_AAC_DUAL_MONO_MAPPING;
	dual_mono.encdec.param_size = sizeof(dual_mono.left_channel_sce) +
				      sizeof(dual_mono.right_channel_sce);
	dual_mono.left_channel_sce = sce_left;
	dual_mono.right_channel_sce = sce_right;

	rc = apr_send_pkt(ac->apr, (uint32_t *) &dual_mono);
	if (rc < 0) {
		pr_err("%s: Command opcode[0x%x]paramid[0x%x] failed %d\n",
				__func__, ASM_STREAM_CMD_SET_ENCDEC_PARAM,
				ASM_PARAM_ID_AAC_DUAL_MONO_MAPPING, rc);
		rc = -EINVAL;
		goto fail_cmd;
	}
	rc = wait_event_timeout(ac->cmd_wait,
			(atomic_read(&ac->cmd_state) >= 0), 5*HZ);
	if (!rc) {
		pr_err("%s: timeout opcode[0x%x]\n", __func__,
						dual_mono.hdr.opcode);
		rc = -ETIMEDOUT;
		goto fail_cmd;
	}
	if (atomic_read(&ac->cmd_state) > 0) {
		pr_err("%s: DSP returned error[%s]\n",
				__func__, adsp_err_get_err_str(
				atomic_read(&ac->cmd_state)));
		rc = adsp_err_get_lnx_err_code(
				atomic_read(&ac->cmd_state));
		goto fail_cmd;
	}
	return 0;
fail_cmd:
	return rc;
}

/* Support for selecting stereo mixing coefficients for B family not done */
int q6asm_cfg_aac_sel_mix_coef(struct audio_client *ac, uint32_t mix_coeff)
{
	struct asm_aac_stereo_mix_coeff_selection_param_v2 aac_mix_coeff;
	int rc = 0;

	q6asm_add_hdr(ac, &aac_mix_coeff.hdr, sizeof(aac_mix_coeff), TRUE);
	atomic_set(&ac->cmd_state, -1);
	aac_mix_coeff.hdr.opcode = ASM_STREAM_CMD_SET_ENCDEC_PARAM;
	aac_mix_coeff.param_id =
		ASM_PARAM_ID_AAC_STEREO_MIX_COEFF_SELECTION_FLAG_V2;
	aac_mix_coeff.param_size =
		sizeof(struct asm_aac_stereo_mix_coeff_selection_param_v2);
	aac_mix_coeff.aac_stereo_mix_coeff_flag = mix_coeff;
	pr_debug("%s: mix_coeff = %u\n", __func__, mix_coeff);
	rc = apr_send_pkt(ac->apr, (uint32_t *) &aac_mix_coeff);
	if (rc < 0) {
		pr_err("%s: Command opcode[0x%x]paramid[0x%x] failed %d\n",
			__func__, ASM_STREAM_CMD_SET_ENCDEC_PARAM,
			ASM_PARAM_ID_AAC_STEREO_MIX_COEFF_SELECTION_FLAG_V2,
			rc);
		rc = -EINVAL;
		goto fail_cmd;
	}
	rc = wait_event_timeout(ac->cmd_wait,
		(atomic_read(&ac->cmd_state) >= 0), 5*HZ);
	if (!rc) {
		pr_err("%s: timeout opcode[0x%x]\n",
			__func__, aac_mix_coeff.hdr.opcode);
		rc = -ETIMEDOUT;
		goto fail_cmd;
	}
	if (atomic_read(&ac->cmd_state) > 0) {
		pr_err("%s: DSP returned error[%s]\n",
				__func__, adsp_err_get_err_str(
				atomic_read(&ac->cmd_state)));
		rc = adsp_err_get_lnx_err_code(
				atomic_read(&ac->cmd_state));
		goto fail_cmd;
	}
	return 0;
fail_cmd:
	return rc;
}

int q6asm_enc_cfg_blk_qcelp(struct audio_client *ac, uint32_t frames_per_buf,
		uint16_t min_rate, uint16_t max_rate,
		uint16_t reduced_rate_level, uint16_t rate_modulation_cmd)
{
	struct asm_v13k_enc_cfg enc_cfg;
	int rc = 0;

	pr_debug("%s: session[%d]frames[%d]min_rate[0x%4x]max_rate[0x%4x] reduced_rate_level[0x%4x]rate_modulation_cmd[0x%4x]\n",
		 __func__,
		ac->session, frames_per_buf, min_rate, max_rate,
		reduced_rate_level, rate_modulation_cmd);

	q6asm_add_hdr(ac, &enc_cfg.hdr, sizeof(enc_cfg), TRUE);
	atomic_set(&ac->cmd_state, -1);
	enc_cfg.hdr.opcode = ASM_STREAM_CMD_SET_ENCDEC_PARAM;
	enc_cfg.encdec.param_id = ASM_PARAM_ID_ENCDEC_ENC_CFG_BLK_V2;
	enc_cfg.encdec.param_size = sizeof(struct asm_v13k_enc_cfg) -
				sizeof(struct asm_stream_cmd_set_encdec_param);
	enc_cfg.encblk.frames_per_buf = frames_per_buf;
	enc_cfg.encblk.enc_cfg_blk_size  = enc_cfg.encdec.param_size -
				sizeof(struct asm_enc_cfg_blk_param_v2);

	enc_cfg.min_rate = min_rate;
	enc_cfg.max_rate = max_rate;
	enc_cfg.reduced_rate_cmd = reduced_rate_level;
	enc_cfg.rate_mod_cmd = rate_modulation_cmd;

	rc = apr_send_pkt(ac->apr, (uint32_t *) &enc_cfg);
	if (rc < 0) {
		pr_err("%s: Comamnd %d failed %d\n",
			__func__, ASM_STREAM_CMD_SET_ENCDEC_PARAM, rc);
		rc = -EINVAL;
		goto fail_cmd;
	}
	rc = wait_event_timeout(ac->cmd_wait,
			(atomic_read(&ac->cmd_state) >= 0), 5*HZ);
	if (!rc) {
		pr_err("%s: timeout. waited for setencdec v13k resp\n",
			__func__);
		rc = -ETIMEDOUT;
		goto fail_cmd;
	}
	if (atomic_read(&ac->cmd_state) > 0) {
		pr_err("%s: DSP returned error[%s]\n",
				__func__, adsp_err_get_err_str(
				atomic_read(&ac->cmd_state)));
		rc = adsp_err_get_lnx_err_code(
				atomic_read(&ac->cmd_state));
		goto fail_cmd;
	}
	return 0;
fail_cmd:
	return rc;
}

int q6asm_enc_cfg_blk_evrc(struct audio_client *ac, uint32_t frames_per_buf,
		uint16_t min_rate, uint16_t max_rate,
		uint16_t rate_modulation_cmd)
{
	struct asm_evrc_enc_cfg enc_cfg;
	int rc = 0;

	pr_debug("%s: session[%d]frames[%d]min_rate[0x%4x]max_rate[0x%4x] rate_modulation_cmd[0x%4x]\n",
		 __func__, ac->session,
		frames_per_buf,	min_rate, max_rate, rate_modulation_cmd);

	q6asm_add_hdr(ac, &enc_cfg.hdr, sizeof(enc_cfg), TRUE);
	atomic_set(&ac->cmd_state, -1);
	enc_cfg.hdr.opcode = ASM_STREAM_CMD_SET_ENCDEC_PARAM;
	enc_cfg.encdec.param_id = ASM_PARAM_ID_ENCDEC_ENC_CFG_BLK_V2;
	enc_cfg.encdec.param_size = sizeof(struct asm_evrc_enc_cfg) -
				sizeof(struct asm_stream_cmd_set_encdec_param);
	enc_cfg.encblk.frames_per_buf = frames_per_buf;
	enc_cfg.encblk.enc_cfg_blk_size  = enc_cfg.encdec.param_size -
				sizeof(struct asm_enc_cfg_blk_param_v2);

	enc_cfg.min_rate = min_rate;
	enc_cfg.max_rate = max_rate;
	enc_cfg.rate_mod_cmd = rate_modulation_cmd;
	enc_cfg.reserved = 0;

	rc = apr_send_pkt(ac->apr, (uint32_t *) &enc_cfg);
	if (rc < 0) {
		pr_err("%s: Comamnd %d failed %d\n",
			__func__, ASM_STREAM_CMD_SET_ENCDEC_PARAM, rc);
		rc = -EINVAL;
		goto fail_cmd;
	}
	rc = wait_event_timeout(ac->cmd_wait,
			(atomic_read(&ac->cmd_state) >= 0), 5*HZ);
	if (!rc) {
		pr_err("%s: timeout. waited for encdec evrc\n", __func__);
		rc = -ETIMEDOUT;
		goto fail_cmd;
	}
	if (atomic_read(&ac->cmd_state) > 0) {
		pr_err("%s: DSP returned error[%s]\n",
				__func__, adsp_err_get_err_str(
				atomic_read(&ac->cmd_state)));
		rc = adsp_err_get_lnx_err_code(
				atomic_read(&ac->cmd_state));
		goto fail_cmd;
	}
	return 0;
fail_cmd:
	return rc;
}

int q6asm_enc_cfg_blk_amrnb(struct audio_client *ac, uint32_t frames_per_buf,
			uint16_t band_mode, uint16_t dtx_enable)
{
	struct asm_amrnb_enc_cfg enc_cfg;
	int rc = 0;

	pr_debug("%s: session[%d]frames[%d]band_mode[0x%4x]dtx_enable[0x%4x]\n",
		__func__, ac->session, frames_per_buf, band_mode, dtx_enable);

	q6asm_add_hdr(ac, &enc_cfg.hdr, sizeof(enc_cfg), TRUE);
	atomic_set(&ac->cmd_state, -1);
	enc_cfg.hdr.opcode = ASM_STREAM_CMD_SET_ENCDEC_PARAM;
	enc_cfg.encdec.param_id = ASM_PARAM_ID_ENCDEC_ENC_CFG_BLK_V2;
	enc_cfg.encdec.param_size = sizeof(struct asm_amrnb_enc_cfg) -
				sizeof(struct asm_stream_cmd_set_encdec_param);
	enc_cfg.encblk.frames_per_buf = frames_per_buf;
	enc_cfg.encblk.enc_cfg_blk_size  = enc_cfg.encdec.param_size -
				sizeof(struct asm_enc_cfg_blk_param_v2);

	enc_cfg.enc_mode = band_mode;
	enc_cfg.dtx_mode = dtx_enable;

	rc = apr_send_pkt(ac->apr, (uint32_t *) &enc_cfg);
	if (rc < 0) {
		pr_err("%s: Comamnd %d failed %d\n",
			__func__, ASM_STREAM_CMD_SET_ENCDEC_PARAM, rc);
		rc = -EINVAL;
		goto fail_cmd;
	}
	rc = wait_event_timeout(ac->cmd_wait,
			(atomic_read(&ac->cmd_state) >= 0), 5*HZ);
	if (!rc) {
		pr_err("%s: timeout. waited for set encdec amrnb\n", __func__);
		rc = -ETIMEDOUT;
		goto fail_cmd;
	}
	if (atomic_read(&ac->cmd_state) > 0) {
		pr_err("%s: DSP returned error[%s]\n",
				__func__, adsp_err_get_err_str(
				atomic_read(&ac->cmd_state)));
		rc = adsp_err_get_lnx_err_code(
				atomic_read(&ac->cmd_state));
		goto fail_cmd;
	}
	return 0;
fail_cmd:
	return rc;
}

int q6asm_enc_cfg_blk_amrwb(struct audio_client *ac, uint32_t frames_per_buf,
			uint16_t band_mode, uint16_t dtx_enable)
{
	struct asm_amrwb_enc_cfg enc_cfg;
	int rc = 0;

	pr_debug("%s: session[%d]frames[%d]band_mode[0x%4x]dtx_enable[0x%4x]\n",
		__func__, ac->session, frames_per_buf, band_mode, dtx_enable);

	q6asm_add_hdr(ac, &enc_cfg.hdr, sizeof(enc_cfg), TRUE);
	atomic_set(&ac->cmd_state, -1);
	enc_cfg.hdr.opcode = ASM_STREAM_CMD_SET_ENCDEC_PARAM;
	enc_cfg.encdec.param_id = ASM_PARAM_ID_ENCDEC_ENC_CFG_BLK_V2;
	enc_cfg.encdec.param_size = sizeof(struct asm_amrwb_enc_cfg) -
				sizeof(struct asm_stream_cmd_set_encdec_param);
	enc_cfg.encblk.frames_per_buf = frames_per_buf;
	enc_cfg.encblk.enc_cfg_blk_size  = enc_cfg.encdec.param_size -
				sizeof(struct asm_enc_cfg_blk_param_v2);

	enc_cfg.enc_mode = band_mode;
	enc_cfg.dtx_mode = dtx_enable;

	rc = apr_send_pkt(ac->apr, (uint32_t *) &enc_cfg);
	if (rc < 0) {
		pr_err("%s: Comamnd %d failed %d\n",
			__func__, ASM_STREAM_CMD_SET_ENCDEC_PARAM, rc);
		rc = -EINVAL;
		goto fail_cmd;
	}
	rc = wait_event_timeout(ac->cmd_wait,
			(atomic_read(&ac->cmd_state) >= 0), 5*HZ);
	if (!rc) {
		pr_err("%s: timeout. waited for FORMAT_UPDATE\n", __func__);
		rc = -ETIMEDOUT;
		goto fail_cmd;
	}
	if (atomic_read(&ac->cmd_state) > 0) {
		pr_err("%s: DSP returned error[%s]\n",
				__func__, adsp_err_get_err_str(
				atomic_read(&ac->cmd_state)));
		rc = adsp_err_get_lnx_err_code(
				atomic_read(&ac->cmd_state));
		goto fail_cmd;
	}
	return 0;
fail_cmd:
	return rc;
}


static int __q6asm_media_format_block_pcm(struct audio_client *ac,
				uint32_t rate, uint32_t channels,
				uint16_t bits_per_sample, int stream_id,
				bool use_default_chmap, char *channel_map)
{
	struct asm_multi_channel_pcm_fmt_blk_v2 fmt;
	u8 *channel_mapping;
	int rc = 0;

	if (channels > PCM_FORMAT_MAX_NUM_CHANNEL) {
		pr_err("%s: Invalid channel count %d\n", __func__, channels);
		return -EINVAL;
	}

	pr_debug("%s: session[%d]rate[%d]ch[%d]\n", __func__, ac->session, rate,
		channels);

	q6asm_stream_add_hdr(ac, &fmt.hdr, sizeof(fmt), TRUE, stream_id);
	atomic_set(&ac->cmd_state, -1);
	/*
	 * Updated the token field with stream/session for compressed playback
	 * Platform driver must know the the stream with which the command is
	 * associated
	 */
	if (ac->io_mode & COMPRESSED_STREAM_IO)
		q6asm_update_token(&fmt.hdr.token,
				   ac->session,
				   stream_id,
				   0, /* Buffer index is NA */
				   0, /* Direction flag is NA */
				   WAIT_CMD);

	pr_debug("%s: token = 0x%x, stream_id  %d, session 0x%x\n",
		  __func__, fmt.hdr.token, stream_id, ac->session);

	fmt.hdr.opcode = ASM_DATA_CMD_MEDIA_FMT_UPDATE_V2;
	fmt.fmt_blk.fmt_blk_size = sizeof(fmt) - sizeof(fmt.hdr) -
					sizeof(fmt.fmt_blk);
	fmt.num_channels = channels;
	fmt.bits_per_sample = bits_per_sample;
	fmt.sample_rate = rate;
	fmt.is_signed = 1;

	channel_mapping = fmt.channel_mapping;

	memset(channel_mapping, 0, PCM_FORMAT_MAX_NUM_CHANNEL);

	if (use_default_chmap) {
		if (q6asm_map_channels(channel_mapping, channels, false)) {
			pr_err("%s: map channels failed %d\n",
				__func__, channels);
			return -EINVAL;
		}
	} else {
		memcpy(channel_mapping, channel_map,
			 PCM_FORMAT_MAX_NUM_CHANNEL);
	}

	rc = apr_send_pkt(ac->apr, (uint32_t *) &fmt);
	if (rc < 0) {
		pr_err("%s: Comamnd open failed %d\n", __func__, rc);
		rc = -EINVAL;
		goto fail_cmd;
	}
	rc = wait_event_timeout(ac->cmd_wait,
			(atomic_read(&ac->cmd_state) >= 0), 5*HZ);
	if (!rc) {
		pr_err("%s: timeout. waited for format update\n", __func__);
		rc = -ETIMEDOUT;
		goto fail_cmd;
	}
	if (atomic_read(&ac->cmd_state) > 0) {
		pr_err("%s: DSP returned error[%s]\n",
				__func__, adsp_err_get_err_str(
				atomic_read(&ac->cmd_state)));
		rc = adsp_err_get_lnx_err_code(
				atomic_read(&ac->cmd_state));
		goto fail_cmd;
	}
	return 0;
fail_cmd:
	return rc;
}

static int __q6asm_media_format_block_pcm_v3(struct audio_client *ac,
					     uint32_t rate, uint32_t channels,
					     uint16_t bits_per_sample,
					     int stream_id,
					     bool use_default_chmap,
					     char *channel_map,
					     uint16_t sample_word_size)
{
	struct asm_multi_channel_pcm_fmt_blk_param_v3 fmt;
	u8 *channel_mapping;
	int rc;

	if (channels > PCM_FORMAT_MAX_NUM_CHANNEL) {
		pr_err("%s: Invalid channel count %d\n", __func__, channels);
		return -EINVAL;
	}

	pr_debug("%s: session[%d]rate[%d]ch[%d]bps[%d]wordsize[%d]\n", __func__,
		 ac->session, rate, channels,
		 bits_per_sample, sample_word_size);

	memset(&fmt, 0, sizeof(fmt));
	q6asm_stream_add_hdr(ac, &fmt.hdr, sizeof(fmt), TRUE, stream_id);
	atomic_set(&ac->cmd_state, -1);
	/*
	 * Updated the token field with stream/session for compressed playback
	 * Platform driver must know the the stream with which the command is
	 * associated
	 */
	if (ac->io_mode & COMPRESSED_STREAM_IO)
		fmt.hdr.token = ((ac->session << 8) & 0xFFFF00) |
				(stream_id & 0xFF);

	pr_debug("%s: token = 0x%x, stream_id  %d, session 0x%x\n",
		 __func__, fmt.hdr.token, stream_id, ac->session);

	fmt.hdr.opcode = ASM_DATA_CMD_MEDIA_FMT_UPDATE_V2;
	fmt.fmt_blk.fmt_blk_size = sizeof(fmt) - sizeof(fmt.hdr) -
					sizeof(fmt.fmt_blk);
	fmt.param.num_channels = channels;
	fmt.param.bits_per_sample = bits_per_sample;
	fmt.param.sample_rate = rate;
	fmt.param.is_signed = 1;
	fmt.param.sample_word_size = sample_word_size;
	channel_mapping = fmt.param.channel_mapping;

	memset(channel_mapping, 0, PCM_FORMAT_MAX_NUM_CHANNEL);

	if (use_default_chmap) {
		if (q6asm_map_channels(channel_mapping, channels, false)) {
			pr_err("%s: map channels failed %d\n",
			       __func__, channels);
			rc = -EINVAL;
			goto fail_cmd;
		}
	} else {
		memcpy(channel_mapping, channel_map,
			 PCM_FORMAT_MAX_NUM_CHANNEL);
	}

	rc = apr_send_pkt(ac->apr, (uint32_t *) &fmt);
	if (rc < 0) {
		pr_err("%s: Comamnd open failed %d\n", __func__, rc);
		rc = -EINVAL;
		goto fail_cmd;
	}
	rc = wait_event_timeout(ac->cmd_wait,
			(atomic_read(&ac->cmd_state) >= 0), 5*HZ);
	if (!rc) {
		pr_err("%s: timeout. waited for format update\n", __func__);
		rc = -ETIMEDOUT;
		goto fail_cmd;
	}
	if (atomic_read(&ac->cmd_state) > 0) {
		pr_err("%s: DSP returned error[%s]\n",
			__func__, adsp_err_get_err_str(
			atomic_read(&ac->cmd_state)));
		rc = adsp_err_get_lnx_err_code(
				atomic_read(&ac->cmd_state));
		goto fail_cmd;
	}
	return 0;
fail_cmd:
	return rc;
}

static int __q6asm_media_format_block_pcm_v4(struct audio_client *ac,
					     uint32_t rate, uint32_t channels,
					     uint16_t bits_per_sample,
					     int stream_id,
					     bool use_default_chmap,
					     char *channel_map,
					     uint16_t sample_word_size,
					     uint16_t endianness,
					     uint16_t mode)
{
	struct asm_multi_channel_pcm_fmt_blk_param_v4 fmt;
	u8 *channel_mapping;
	int rc;

	if (channels > PCM_FORMAT_MAX_NUM_CHANNEL) {
		pr_err("%s: Invalid channel count %d\n", __func__, channels);
		return -EINVAL;
	}

	pr_debug("%s: session[%d]rate[%d]ch[%d]bps[%d]wordsize[%d]\n", __func__,
		 ac->session, rate, channels,
		 bits_per_sample, sample_word_size);

	memset(&fmt, 0, sizeof(fmt));
	q6asm_stream_add_hdr(ac, &fmt.hdr, sizeof(fmt), TRUE, stream_id);
	atomic_set(&ac->cmd_state, -1);
	/*
	 * Updated the token field with stream/session for compressed playback
	 * Platform driver must know the the stream with which the command is
	 * associated
	 */
	if (ac->io_mode & COMPRESSED_STREAM_IO)
		fmt.hdr.token = ((ac->session << 8) & 0xFFFF00) |
				(stream_id & 0xFF);

	pr_debug("%s: token = 0x%x, stream_id  %d, session 0x%x\n",
		 __func__, fmt.hdr.token, stream_id, ac->session);

	fmt.hdr.opcode = ASM_DATA_CMD_MEDIA_FMT_UPDATE_V2;
	fmt.fmt_blk.fmt_blk_size = sizeof(fmt) - sizeof(fmt.hdr) -
					sizeof(fmt.fmt_blk);
	fmt.param.num_channels = channels;
	fmt.param.bits_per_sample = bits_per_sample;
	fmt.param.sample_rate = rate;
	fmt.param.is_signed = 1;
	fmt.param.sample_word_size = sample_word_size;
	fmt.param.endianness = endianness;
	fmt.param.mode = mode;
	channel_mapping = fmt.param.channel_mapping;

	memset(channel_mapping, 0, PCM_FORMAT_MAX_NUM_CHANNEL);

	if (use_default_chmap) {
		if (q6asm_map_channels(channel_mapping, channels, false)) {
			pr_err("%s: map channels failed %d\n",
			       __func__, channels);
			rc = -EINVAL;
			goto fail_cmd;
		}
	} else {
		memcpy(channel_mapping, channel_map,
			 PCM_FORMAT_MAX_NUM_CHANNEL);
	}

	rc = apr_send_pkt(ac->apr, (uint32_t *) &fmt);
	if (rc < 0) {
		pr_err("%s: Comamnd open failed %d\n", __func__, rc);
		rc = -EINVAL;
		goto fail_cmd;
	}
	rc = wait_event_timeout(ac->cmd_wait,
			(atomic_read(&ac->cmd_state) >= 0), 5*HZ);
	if (!rc) {
		pr_err("%s: timeout. waited for format update\n", __func__);
		rc = -ETIMEDOUT;
		goto fail_cmd;
	}
	if (atomic_read(&ac->cmd_state) > 0) {
		pr_err("%s: DSP returned error[%s]\n",
			__func__, adsp_err_get_err_str(
			atomic_read(&ac->cmd_state)));
		rc = adsp_err_get_lnx_err_code(
				atomic_read(&ac->cmd_state));
		goto fail_cmd;
	}
	return 0;
fail_cmd:
	return rc;
}

int q6asm_media_format_block_pcm(struct audio_client *ac,
				uint32_t rate, uint32_t channels)
{
	return __q6asm_media_format_block_pcm(ac, rate,
				channels, 16, ac->stream_id,
				true, NULL);
}

int q6asm_media_format_block_pcm_format_support(struct audio_client *ac,
				uint32_t rate, uint32_t channels,
				uint16_t bits_per_sample)
{
	return __q6asm_media_format_block_pcm(ac, rate,
				channels, bits_per_sample, ac->stream_id,
				true, NULL);
}

int q6asm_media_format_block_pcm_format_support_v2(struct audio_client *ac,
				uint32_t rate, uint32_t channels,
				uint16_t bits_per_sample, int stream_id,
				bool use_default_chmap, char *channel_map)
{
	if (!use_default_chmap && (channel_map == NULL)) {
		pr_err("%s: No valid chan map and can't use default\n",
			__func__);
		return -EINVAL;
	}
	return __q6asm_media_format_block_pcm(ac, rate,
				channels, bits_per_sample, stream_id,
				use_default_chmap, channel_map);
}

/*
 * q6asm_media_format_block_pcm_format_support_v3- sends pcm decoder
 *						    configuration parameters
 *
 * @ac: Client session handle
 * @rate: sample rate
 * @channels: number of channels
 * @bits_per_sample: bit width of encoder session
 * @stream_id: stream id of stream to be associated with this session
 * @use_default_chmap: true if default channel map  to be used
 * @channel_map: input channel map
 * @sample_word_size: Size in bits of the word that holds a sample of a channel
 */
int q6asm_media_format_block_pcm_format_support_v3(struct audio_client *ac,
						   uint32_t rate,
						   uint32_t channels,
						   uint16_t bits_per_sample,
						   int stream_id,
						   bool use_default_chmap,
						   char *channel_map,
						   uint16_t sample_word_size)
{
	if (!use_default_chmap && (channel_map == NULL)) {
		pr_err("%s: No valid chan map and can't use default\n",
			__func__);
		return -EINVAL;
	}
	return __q6asm_media_format_block_pcm_v3(ac, rate,
				channels, bits_per_sample, stream_id,
				use_default_chmap, channel_map,
				sample_word_size);

}
EXPORT_SYMBOL(q6asm_media_format_block_pcm_format_support_v3);

/*
 * q6asm_media_format_block_pcm_format_support_v4- sends pcm decoder
 *						    configuration parameters
 *
 * @ac: Client session handle
 * @rate: sample rate
 * @channels: number of channels
 * @bits_per_sample: bit width of encoder session
 * @stream_id: stream id of stream to be associated with this session
 * @use_default_chmap: true if default channel map  to be used
 * @channel_map: input channel map
 * @sample_word_size: Size in bits of the word that holds a sample of a channel
 * @endianness: endianness of the pcm data
 * @mode: Mode to provide additional info about the pcm input data
 */
int q6asm_media_format_block_pcm_format_support_v4(struct audio_client *ac,
						   uint32_t rate,
						   uint32_t channels,
						   uint16_t bits_per_sample,
						   int stream_id,
						   bool use_default_chmap,
						   char *channel_map,
						   uint16_t sample_word_size,
						   uint16_t endianness,
						   uint16_t mode)
{
	if (!use_default_chmap && (channel_map == NULL)) {
		pr_err("%s: No valid chan map and can't use default\n",
			__func__);
		return -EINVAL;
	}
	return __q6asm_media_format_block_pcm_v4(ac, rate,
				channels, bits_per_sample, stream_id,
				use_default_chmap, channel_map,
				sample_word_size, endianness,
				mode);

}
EXPORT_SYMBOL(q6asm_media_format_block_pcm_format_support_v4);


static int __q6asm_media_format_block_multi_ch_pcm(struct audio_client *ac,
				uint32_t rate, uint32_t channels,
				bool use_default_chmap, char *channel_map,
				uint16_t bits_per_sample)
{
	struct asm_multi_channel_pcm_fmt_blk_v2 fmt;
	u8 *channel_mapping;
	int rc = 0;

	if (channels > PCM_FORMAT_MAX_NUM_CHANNEL) {
		pr_err("%s: Invalid channel count %d\n", __func__, channels);
		return -EINVAL;
	}

	pr_debug("%s: session[%d]rate[%d]ch[%d]\n", __func__, ac->session, rate,
		channels);

	q6asm_add_hdr(ac, &fmt.hdr, sizeof(fmt), TRUE);
	atomic_set(&ac->cmd_state, -1);

	fmt.hdr.opcode = ASM_DATA_CMD_MEDIA_FMT_UPDATE_V2;
	fmt.fmt_blk.fmt_blk_size = sizeof(fmt) - sizeof(fmt.hdr) -
					sizeof(fmt.fmt_blk);
	fmt.num_channels = channels;
	fmt.bits_per_sample = bits_per_sample;
	fmt.sample_rate = rate;
	fmt.is_signed = 1;

	channel_mapping = fmt.channel_mapping;

	memset(channel_mapping, 0, PCM_FORMAT_MAX_NUM_CHANNEL);

	if (use_default_chmap) {
		if (q6asm_map_channels(channel_mapping, channels, false)) {
			pr_err("%s: map channels failed %d\n",
				__func__, channels);
			return -EINVAL;
		}
	} else {
		memcpy(channel_mapping, channel_map,
			 PCM_FORMAT_MAX_NUM_CHANNEL);
	}

	rc = apr_send_pkt(ac->apr, (uint32_t *) &fmt);
	if (rc < 0) {
		pr_err("%s: Comamnd open failed %d\n", __func__, rc);
		rc = -EINVAL;
		goto fail_cmd;
	}
	rc = wait_event_timeout(ac->cmd_wait,
			(atomic_read(&ac->cmd_state) >= 0), 5*HZ);
	if (!rc) {
		pr_err("%s: timeout. waited for format update\n", __func__);
		rc = -ETIMEDOUT;
		goto fail_cmd;
	}
	if (atomic_read(&ac->cmd_state) > 0) {
		pr_err("%s: DSP returned error[%s]\n",
				__func__, adsp_err_get_err_str(
				atomic_read(&ac->cmd_state)));
		rc = adsp_err_get_lnx_err_code(
				atomic_read(&ac->cmd_state));
		goto fail_cmd;
	}
	return 0;
fail_cmd:
	return rc;
}

static int __q6asm_media_format_block_multi_ch_pcm_v3(struct audio_client *ac,
						      uint32_t rate,
						      uint32_t channels,
						      bool use_default_chmap,
						      char *channel_map,
						      uint16_t bits_per_sample,
						      uint16_t sample_word_size)
{
	struct asm_multi_channel_pcm_fmt_blk_param_v3 fmt;
	u8 *channel_mapping;
	int rc;

	if (channels > PCM_FORMAT_MAX_NUM_CHANNEL) {
		pr_err("%s: Invalid channel count %d\n", __func__, channels);
		return -EINVAL;
	}

	pr_debug("%s: session[%d]rate[%d]ch[%d]bps[%d]wordsize[%d]\n", __func__,
		 ac->session, rate, channels,
		 bits_per_sample, sample_word_size);

	memset(&fmt, 0, sizeof(fmt));
	q6asm_add_hdr(ac, &fmt.hdr, sizeof(fmt), TRUE);
	atomic_set(&ac->cmd_state, -1);

	fmt.hdr.opcode = ASM_DATA_CMD_MEDIA_FMT_UPDATE_V2;
	fmt.fmt_blk.fmt_blk_size = sizeof(fmt) - sizeof(fmt.hdr) -
					sizeof(fmt.fmt_blk);
	fmt.param.num_channels = channels;
	fmt.param.bits_per_sample = bits_per_sample;
	fmt.param.sample_rate = rate;
	fmt.param.is_signed = 1;
	fmt.param.sample_word_size = sample_word_size;
	channel_mapping = fmt.param.channel_mapping;

	memset(channel_mapping, 0, PCM_FORMAT_MAX_NUM_CHANNEL);

	if (use_default_chmap) {
		if (q6asm_map_channels(channel_mapping, channels, false)) {
			pr_err("%s: map channels failed %d\n",
			       __func__, channels);
			rc = -EINVAL;
			goto fail_cmd;
		}
	} else {
		memcpy(channel_mapping, channel_map,
			 PCM_FORMAT_MAX_NUM_CHANNEL);
	}

	rc = apr_send_pkt(ac->apr, (uint32_t *) &fmt);
	if (rc < 0) {
		pr_err("%s: Comamnd open failed %d\n", __func__, rc);
		goto fail_cmd;
	}
	rc = wait_event_timeout(ac->cmd_wait,
			(atomic_read(&ac->cmd_state) >= 0), 5*HZ);
	if (!rc) {
		pr_err("%s: timeout. waited for format update\n", __func__);
		rc = -ETIMEDOUT;
		goto fail_cmd;
	}
	if (atomic_read(&ac->cmd_state) > 0) {
		pr_err("%s: DSP returned error[%s]\n",
		       __func__, adsp_err_get_err_str(
		       atomic_read(&ac->cmd_state)));
		rc = adsp_err_get_lnx_err_code(
				atomic_read(&ac->cmd_state));
		goto fail_cmd;
	}
	return 0;
fail_cmd:
	return rc;
}

static int __q6asm_media_format_block_multi_ch_pcm_v4(struct audio_client *ac,
						      uint32_t rate,
						      uint32_t channels,
						      bool use_default_chmap,
						      char *channel_map,
						      uint16_t bits_per_sample,
						      uint16_t sample_word_size,
						      uint16_t endianness,
						      uint16_t mode)
{
	struct asm_multi_channel_pcm_fmt_blk_param_v4 fmt;
	u8 *channel_mapping;
	int rc;

	if (channels > PCM_FORMAT_MAX_NUM_CHANNEL) {
		pr_err("%s: Invalid channel count %d\n", __func__, channels);
		return -EINVAL;
	}

	pr_debug("%s: session[%d]rate[%d]ch[%d]bps[%d]wordsize[%d]\n", __func__,
		 ac->session, rate, channels,
		 bits_per_sample, sample_word_size);

	memset(&fmt, 0, sizeof(fmt));
	q6asm_add_hdr(ac, &fmt.hdr, sizeof(fmt), TRUE);
	atomic_set(&ac->cmd_state, -1);

	fmt.hdr.opcode = ASM_DATA_CMD_MEDIA_FMT_UPDATE_V2;
	fmt.fmt_blk.fmt_blk_size = sizeof(fmt) - sizeof(fmt.hdr) -
					sizeof(fmt.fmt_blk);
	fmt.param.num_channels = channels;
	fmt.param.bits_per_sample = bits_per_sample;
	fmt.param.sample_rate = rate;
	fmt.param.is_signed = 1;
	fmt.param.sample_word_size = sample_word_size;
	fmt.param.endianness = endianness;
	fmt.param.mode = mode;
	channel_mapping = fmt.param.channel_mapping;

	memset(channel_mapping, 0, PCM_FORMAT_MAX_NUM_CHANNEL);

	if (use_default_chmap) {
		if (q6asm_map_channels(channel_mapping, channels, false)) {
			pr_err("%s: map channels failed %d\n",
			       __func__, channels);
			rc = -EINVAL;
			goto fail_cmd;
		}
	} else {
		memcpy(channel_mapping, channel_map,
			 PCM_FORMAT_MAX_NUM_CHANNEL);
	}

	rc = apr_send_pkt(ac->apr, (uint32_t *) &fmt);
	if (rc < 0) {
		pr_err("%s: Comamnd open failed %d\n", __func__, rc);
		goto fail_cmd;
	}
	rc = wait_event_timeout(ac->cmd_wait,
			(atomic_read(&ac->cmd_state) >= 0), 5*HZ);
	if (!rc) {
		pr_err("%s: timeout. waited for format update\n", __func__);
		rc = -ETIMEDOUT;
		goto fail_cmd;
	}
	if (atomic_read(&ac->cmd_state) > 0) {
		pr_err("%s: DSP returned error[%s]\n",
		       __func__, adsp_err_get_err_str(
		       atomic_read(&ac->cmd_state)));
		rc = adsp_err_get_lnx_err_code(
				atomic_read(&ac->cmd_state));
		goto fail_cmd;
	}
	return 0;
fail_cmd:
	return rc;
}

static int __q6asm_media_format_block_multi_ch_pcm_v5(struct audio_client *ac,
						      uint32_t rate,
						      uint32_t channels,
						      bool use_default_chmap,
						      char *channel_map,
						      uint16_t bits_per_sample,
						      uint16_t sample_word_size,
						      uint16_t endianness,
						      uint16_t mode)
{
	struct asm_multi_channel_pcm_fmt_blk_param_v5 fmt;
	u8 *channel_mapping;
	int rc;

	if (channels > PCM_FORMAT_MAX_NUM_CHANNEL_V2) {
		pr_err("%s: Invalid channel count %d\n", __func__, channels);
		rc = -EINVAL;
		goto fail_cmd;
	}

	pr_debug("%s: session[%d]rate[%d]ch[%d]bps[%d]wordsize[%d]\n", __func__,
		 ac->session, rate, channels,
		 bits_per_sample, sample_word_size);

	memset(&fmt, 0, sizeof(fmt));
	q6asm_add_hdr(ac, &fmt.hdr, sizeof(fmt), TRUE);
	atomic_set(&ac->cmd_state, -1);

	fmt.hdr.opcode = ASM_DATA_CMD_MEDIA_FMT_UPDATE_V2;
	fmt.fmt_blk.fmt_blk_size = sizeof(fmt) - sizeof(fmt.hdr) -
					sizeof(fmt.fmt_blk);
	fmt.param.num_channels = channels;
	fmt.param.bits_per_sample = bits_per_sample;
	fmt.param.sample_rate = rate;
	fmt.param.is_signed = 1;
	fmt.param.sample_word_size = sample_word_size;
	fmt.param.endianness = endianness;
	fmt.param.mode = mode;
	channel_mapping = fmt.param.channel_mapping;

	memset(channel_mapping, 0, PCM_FORMAT_MAX_NUM_CHANNEL_V2);

	if (use_default_chmap) {
		if (q6asm_map_channels(channel_mapping, channels, false)) {
			pr_err("%s: map channels failed %d\n",
			       __func__, channels);
			rc = -EINVAL;
			goto fail_cmd;
		}
	} else {
		memcpy(channel_mapping, channel_map,
			 PCM_FORMAT_MAX_NUM_CHANNEL_V2);
	}

	rc = apr_send_pkt(ac->apr, (uint32_t *) &fmt);
	if (rc < 0) {
		pr_err("%s: Comamnd open failed %d\n", __func__, rc);
		goto fail_cmd;
	}
	rc = wait_event_timeout(ac->cmd_wait,
			(atomic_read(&ac->cmd_state) >= 0), 5*HZ);
	if (!rc) {
		pr_err("%s: timeout. waited for format update\n", __func__);
		rc = -ETIMEDOUT;
		goto fail_cmd;
	}
	if (atomic_read(&ac->cmd_state) > 0) {
		pr_err("%s: DSP returned error[%s]\n",
		       __func__, adsp_err_get_err_str(
		       atomic_read(&ac->cmd_state)));
		rc = adsp_err_get_lnx_err_code(
				atomic_read(&ac->cmd_state));
		goto fail_cmd;
	}
	return 0;
fail_cmd:
	return rc;
}

int q6asm_media_format_block_multi_ch_pcm(struct audio_client *ac,
		uint32_t rate, uint32_t channels,
		bool use_default_chmap, char *channel_map)
{
	return __q6asm_media_format_block_multi_ch_pcm(ac, rate,
			channels, use_default_chmap, channel_map, 16);
}

int q6asm_media_format_block_multi_ch_pcm_v2(
		struct audio_client *ac,
		uint32_t rate, uint32_t channels,
		bool use_default_chmap, char *channel_map,
		uint16_t bits_per_sample)
{
	return __q6asm_media_format_block_multi_ch_pcm(ac, rate,
			channels, use_default_chmap, channel_map,
			bits_per_sample);
}

/*
 * q6asm_media_format_block_multi_ch_pcm_v3 - sends pcm decoder configuration
 *                                            parameters
 *
 * @ac: Client session handle
 * @rate: sample rate
 * @channels: number of channels
 * @bits_per_sample: bit width of encoder session
 * @use_default_chmap: true if default channel map  to be used
 * @channel_map: input channel map
 * @sample_word_size: Size in bits of the word that holds a sample of a channel
 */
int q6asm_media_format_block_multi_ch_pcm_v3(struct audio_client *ac,
					     uint32_t rate, uint32_t channels,
					     bool use_default_chmap,
					     char *channel_map,
					     uint16_t bits_per_sample,
					     uint16_t sample_word_size)
{
	return __q6asm_media_format_block_multi_ch_pcm_v3(ac, rate, channels,
							  use_default_chmap,
							  channel_map,
							  bits_per_sample,
							  sample_word_size);
}
EXPORT_SYMBOL(q6asm_media_format_block_multi_ch_pcm_v3);

/*
 * q6asm_media_format_block_multi_ch_pcm_v4 - sends pcm decoder configuration
 *                                            parameters
 *
 * @ac: Client session handle
 * @rate: sample rate
 * @channels: number of channels
 * @bits_per_sample: bit width of encoder session
 * @use_default_chmap: true if default channel map  to be used
 * @channel_map: input channel map
 * @sample_word_size: Size in bits of the word that holds a sample of a channel
 * @endianness: endianness of the pcm data
 * @mode: Mode to provide additional info about the pcm input data
 */
int q6asm_media_format_block_multi_ch_pcm_v4(struct audio_client *ac,
					     uint32_t rate, uint32_t channels,
					     bool use_default_chmap,
					     char *channel_map,
					     uint16_t bits_per_sample,
					     uint16_t sample_word_size,
					     uint16_t endianness,
					     uint16_t mode)
{
	return __q6asm_media_format_block_multi_ch_pcm_v4(ac, rate, channels,
							  use_default_chmap,
							  channel_map,
							  bits_per_sample,
							  sample_word_size,
							  endianness,
							  mode);
}
EXPORT_SYMBOL(q6asm_media_format_block_multi_ch_pcm_v4);

/*
 * q6asm_media_format_block_multi_ch_pcm_v5 - sends pcm decoder configuration
 *                                            parameters
 *
 * @ac: Client session handle
 * @rate: sample rate
 * @channels: number of channels
 * @bits_per_sample: bit width of encoder session
 * @use_default_chmap: true if default channel map  to be used
 * @channel_map: input channel map
 * @sample_word_size: Size in bits of the word that holds a sample of a channel
 * @endianness: endianness of the pcm data
 * @mode: Mode to provide additional info about the pcm input data
 */
int q6asm_media_format_block_multi_ch_pcm_v5(struct audio_client *ac,
					     uint32_t rate, uint32_t channels,
					     bool use_default_chmap,
					     char *channel_map,
					     uint16_t bits_per_sample,
					     uint16_t sample_word_size,
					     uint16_t endianness,
					     uint16_t mode)
{
	return __q6asm_media_format_block_multi_ch_pcm_v5(ac, rate, channels,
							  use_default_chmap,
							  channel_map,
							  bits_per_sample,
							  sample_word_size,
							  endianness,
							  mode);
}
EXPORT_SYMBOL(q6asm_media_format_block_multi_ch_pcm_v5);


/*
 * q6asm_media_format_block_gen_compr - set up generic compress format params
 *
 * @ac: Client session handle
 * @rate: sample rate
 * @channels: number of channels
 * @use_default_chmap: true if default channel map to be used
 * @channel_map: input channel map
 * @bits_per_sample: bit width of gen compress stream
 */
int q6asm_media_format_block_gen_compr(struct audio_client *ac,
				uint32_t rate, uint32_t channels,
				bool use_default_chmap, char *channel_map,
				uint16_t bits_per_sample)
{
	struct asm_generic_compressed_fmt_blk_t fmt;
	u8 *channel_mapping;
	int rc = 0;

	if (channels > PCM_FORMAT_MAX_NUM_CHANNEL) {
		pr_err("%s: Invalid channel count %d\n", __func__, channels);
		return -EINVAL;
	}

	pr_debug("%s: session[%d]rate[%d]ch[%d]bps[%d]\n",
		 __func__, ac->session, rate,
		 channels, bits_per_sample);

	memset(&fmt, 0, sizeof(fmt));
	q6asm_add_hdr(ac, &fmt.hdr, sizeof(fmt), TRUE);

	fmt.hdr.opcode = ASM_DATA_CMD_MEDIA_FMT_UPDATE_V2;
	fmt.fmt_blk.fmt_blk_size = sizeof(fmt) - sizeof(fmt.hdr) -
					sizeof(fmt.fmt_blk);
	fmt.num_channels = channels;
	fmt.bits_per_sample = bits_per_sample;
	fmt.sampling_rate = rate;

	channel_mapping = fmt.channel_mapping;

	memset(channel_mapping, 0, PCM_FORMAT_MAX_NUM_CHANNEL);

	if (use_default_chmap) {
		if (q6asm_map_channels(channel_mapping, channels, false)) {
			pr_err("%s: map channels failed %d\n",
				__func__, channels);
			return -EINVAL;
		}
	} else {
		memcpy(channel_mapping, channel_map,
		       PCM_FORMAT_MAX_NUM_CHANNEL);
	}

	atomic_set(&ac->cmd_state, -1);
	rc = apr_send_pkt(ac->apr, (uint32_t *) &fmt);
	if (rc < 0) {
		pr_err("%s: Comamnd open failed %d\n", __func__, rc);
		rc = -EINVAL;
		goto fail_cmd;
	}
	rc = wait_event_timeout(ac->cmd_wait,
			(atomic_read(&ac->cmd_state) >= 0), 5*HZ);
	if (!rc) {
		pr_err("%s: timeout. waited for format update\n", __func__);
		rc = -ETIMEDOUT;
		goto fail_cmd;
	}

	if (atomic_read(&ac->cmd_state) > 0) {
		pr_err("%s: DSP returned error[%s]\n",
			__func__, adsp_err_get_err_str(
			atomic_read(&ac->cmd_state)));
		rc = adsp_err_get_lnx_err_code(
				atomic_read(&ac->cmd_state));
	}
	return 0;
fail_cmd:
	return rc;
}
EXPORT_SYMBOL(q6asm_media_format_block_gen_compr);


/*
 * q6asm_media_format_block_iec - set up IEC61937 (compressed) or IEC60958
 *                                (pcm) format params. Both audio standards
 *                                use the same format and are used for
 *                                HDMI or SPDIF.
 *
 * @ac: Client session handle
 * @rate: sample rate
 * @channels: number of channels
 */
int q6asm_media_format_block_iec(struct audio_client *ac,
				uint32_t rate, uint32_t channels)
{
	struct asm_iec_compressed_fmt_blk_t fmt;
	int rc = 0;

	pr_debug("%s: session[%d]rate[%d]ch[%d]\n",
		 __func__, ac->session, rate,
		 channels);

	memset(&fmt, 0, sizeof(fmt));
	q6asm_add_hdr(ac, &fmt.hdr, sizeof(fmt), TRUE);

	fmt.hdr.opcode = ASM_DATA_CMD_IEC_60958_MEDIA_FMT;
	fmt.num_channels = channels;
	fmt.sampling_rate = rate;

	atomic_set(&ac->cmd_state, -1);
	rc = apr_send_pkt(ac->apr, (uint32_t *) &fmt);
	if (rc < 0) {
		pr_err("%s: Comamnd open failed %d\n", __func__, rc);
		rc = -EINVAL;
		goto fail_cmd;
	}
	rc = wait_event_timeout(ac->cmd_wait,
			(atomic_read(&ac->cmd_state) >= 0), 5*HZ);
	if (!rc) {
		pr_err("%s: timeout. waited for format update\n", __func__);
		rc = -ETIMEDOUT;
		goto fail_cmd;
	}

	if (atomic_read(&ac->cmd_state) > 0) {
		pr_err("%s: DSP returned error[%s]\n",
			__func__, adsp_err_get_err_str(
			atomic_read(&ac->cmd_state)));
		rc = adsp_err_get_lnx_err_code(
				atomic_read(&ac->cmd_state));
	}
	return 0;
fail_cmd:
	return rc;
}
EXPORT_SYMBOL(q6asm_media_format_block_iec);

static int __q6asm_media_format_block_multi_aac(struct audio_client *ac,
				struct asm_aac_cfg *cfg, int stream_id)
{
	struct asm_aac_fmt_blk_v2 fmt;
	int rc = 0;

	pr_debug("%s: session[%d]rate[%d]ch[%d]\n", __func__, ac->session,
		cfg->sample_rate, cfg->ch_cfg);

	q6asm_stream_add_hdr(ac, &fmt.hdr, sizeof(fmt), TRUE, stream_id);
	atomic_set(&ac->cmd_state, -1);
	/*
	 * Updated the token field with stream/session for compressed playback
	 * Platform driver must know the the stream with which the command is
	 * associated
	 */
	if (ac->io_mode & COMPRESSED_STREAM_IO)
		q6asm_update_token(&fmt.hdr.token,
				   ac->session,
				   stream_id,
				   0, /* Buffer index is NA */
				   0, /* Direction flag is NA */
				   WAIT_CMD);

	pr_debug("%s: token = 0x%x, stream_id  %d, session 0x%x\n",
		  __func__, fmt.hdr.token, stream_id, ac->session);
	fmt.hdr.opcode = ASM_DATA_CMD_MEDIA_FMT_UPDATE_V2;
	fmt.fmt_blk.fmt_blk_size = sizeof(fmt) - sizeof(fmt.hdr) -
					sizeof(fmt.fmt_blk);
	fmt.aac_fmt_flag = cfg->format;
	fmt.audio_objype = cfg->aot;
	/* If zero, PCE is assumed to be available in bitstream*/
	fmt.total_size_of_PCE_bits = 0;
	fmt.channel_config = cfg->ch_cfg;
	fmt.sample_rate = cfg->sample_rate;

	pr_debug("%s: format=0x%x cfg_size=%d aac-cfg=0x%x aot=%d ch=%d sr=%d\n",
			__func__, fmt.aac_fmt_flag, fmt.fmt_blk.fmt_blk_size,
			fmt.aac_fmt_flag,
			fmt.audio_objype,
			fmt.channel_config,
			fmt.sample_rate);
	rc = apr_send_pkt(ac->apr, (uint32_t *) &fmt);
	if (rc < 0) {
		pr_err("%s: Comamnd open failed %d\n", __func__, rc);
		rc = -EINVAL;
		goto fail_cmd;
	}
	rc = wait_event_timeout(ac->cmd_wait,
			(atomic_read(&ac->cmd_state) >= 0), 5*HZ);
	if (!rc) {
		pr_err("%s: timeout. waited for FORMAT_UPDATE\n", __func__);
		rc = -ETIMEDOUT;
		goto fail_cmd;
	}
	if (atomic_read(&ac->cmd_state) > 0) {
		pr_err("%s: DSP returned error[%s]\n",
				__func__, adsp_err_get_err_str(
				atomic_read(&ac->cmd_state)));
		rc = adsp_err_get_lnx_err_code(
				atomic_read(&ac->cmd_state));
		goto fail_cmd;
	}
	return 0;
fail_cmd:
	return rc;
}

int q6asm_media_format_block_multi_aac(struct audio_client *ac,
				struct asm_aac_cfg *cfg)
{
	return __q6asm_media_format_block_multi_aac(ac, cfg, ac->stream_id);
}

int q6asm_media_format_block_aac(struct audio_client *ac,
			struct asm_aac_cfg *cfg)
{
	return __q6asm_media_format_block_multi_aac(ac, cfg, ac->stream_id);
}

int q6asm_stream_media_format_block_aac(struct audio_client *ac,
			struct asm_aac_cfg *cfg, int stream_id)
{
	return __q6asm_media_format_block_multi_aac(ac, cfg, stream_id);
}

int q6asm_media_format_block_wma(struct audio_client *ac,
				void *cfg, int stream_id)
{
	struct asm_wmastdv9_fmt_blk_v2 fmt;
	struct asm_wma_cfg *wma_cfg = (struct asm_wma_cfg *)cfg;
	int rc = 0;

	pr_debug("session[%d]format_tag[0x%4x] rate[%d] ch[0x%4x] bps[%d], balign[0x%4x], bit_sample[0x%4x], ch_msk[%d], enc_opt[0x%4x]\n",
		ac->session, wma_cfg->format_tag, wma_cfg->sample_rate,
		wma_cfg->ch_cfg, wma_cfg->avg_bytes_per_sec,
		wma_cfg->block_align, wma_cfg->valid_bits_per_sample,
		wma_cfg->ch_mask, wma_cfg->encode_opt);

	q6asm_stream_add_hdr(ac, &fmt.hdr, sizeof(fmt), TRUE, stream_id);
	atomic_set(&ac->cmd_state, -1);

	fmt.hdr.opcode = ASM_DATA_CMD_MEDIA_FMT_UPDATE_V2;
	fmt.fmtblk.fmt_blk_size = sizeof(fmt) - sizeof(fmt.hdr) -
					sizeof(fmt.fmtblk);
	fmt.fmtag = wma_cfg->format_tag;
	fmt.num_channels = wma_cfg->ch_cfg;
	fmt.sample_rate = wma_cfg->sample_rate;
	fmt.avg_bytes_per_sec = wma_cfg->avg_bytes_per_sec;
	fmt.blk_align = wma_cfg->block_align;
	fmt.bits_per_sample =
			wma_cfg->valid_bits_per_sample;
	fmt.channel_mask = wma_cfg->ch_mask;
	fmt.enc_options = wma_cfg->encode_opt;

	rc = apr_send_pkt(ac->apr, (uint32_t *) &fmt);
	if (rc < 0) {
		pr_err("%s: Comamnd open failed %d\n", __func__, rc);
		rc = -EINVAL;
		goto fail_cmd;
	}
	rc = wait_event_timeout(ac->cmd_wait,
			(atomic_read(&ac->cmd_state) >= 0), 5*HZ);
	if (!rc) {
		pr_err("%s: timeout. waited for FORMAT_UPDATE\n", __func__);
		rc = -ETIMEDOUT;
		goto fail_cmd;
	}
	if (atomic_read(&ac->cmd_state) > 0) {
		pr_err("%s: DSP returned error[%s]\n",
				__func__, adsp_err_get_err_str(
				atomic_read(&ac->cmd_state)));
		rc = adsp_err_get_lnx_err_code(
				atomic_read(&ac->cmd_state));
		goto fail_cmd;
	}
	return 0;
fail_cmd:
	return rc;
}

int q6asm_media_format_block_wmapro(struct audio_client *ac,
				void *cfg, int stream_id)
{
	struct asm_wmaprov10_fmt_blk_v2 fmt;
	struct asm_wmapro_cfg *wmapro_cfg = (struct asm_wmapro_cfg *)cfg;
	int rc = 0;

	pr_debug("%s: session[%d]format_tag[0x%4x] rate[%d] ch[0x%4x] bps[%d], balign[0x%4x], bit_sample[0x%4x], ch_msk[%d], enc_opt[0x%4x], adv_enc_opt[0x%4x], adv_enc_opt2[0x%8x]\n",
		__func__,
		ac->session, wmapro_cfg->format_tag, wmapro_cfg->sample_rate,
		wmapro_cfg->ch_cfg,  wmapro_cfg->avg_bytes_per_sec,
		wmapro_cfg->block_align, wmapro_cfg->valid_bits_per_sample,
		wmapro_cfg->ch_mask, wmapro_cfg->encode_opt,
		wmapro_cfg->adv_encode_opt, wmapro_cfg->adv_encode_opt2);

	q6asm_stream_add_hdr(ac, &fmt.hdr, sizeof(fmt), TRUE, stream_id);
	atomic_set(&ac->cmd_state, -1);

	fmt.hdr.opcode = ASM_DATA_CMD_MEDIA_FMT_UPDATE_V2;
	fmt.fmtblk.fmt_blk_size = sizeof(fmt) - sizeof(fmt.hdr) -
						sizeof(fmt.fmtblk);

	fmt.fmtag = wmapro_cfg->format_tag;
	fmt.num_channels = wmapro_cfg->ch_cfg;
	fmt.sample_rate = wmapro_cfg->sample_rate;
	fmt.avg_bytes_per_sec =
				wmapro_cfg->avg_bytes_per_sec;
	fmt.blk_align = wmapro_cfg->block_align;
	fmt.bits_per_sample = wmapro_cfg->valid_bits_per_sample;
	fmt.channel_mask = wmapro_cfg->ch_mask;
	fmt.enc_options = wmapro_cfg->encode_opt;
	fmt.usAdvancedEncodeOpt = wmapro_cfg->adv_encode_opt;
	fmt.advanced_enc_options2 = wmapro_cfg->adv_encode_opt2;

	rc = apr_send_pkt(ac->apr, (uint32_t *) &fmt);
	if (rc < 0) {
		pr_err("%s: Comamnd open failed %d\n", __func__, rc);
		rc = -EINVAL;
		goto fail_cmd;
	}
	rc = wait_event_timeout(ac->cmd_wait,
			(atomic_read(&ac->cmd_state) >= 0), 5*HZ);
	if (!rc) {
		pr_err("%s: timeout. waited for FORMAT_UPDATE\n", __func__);
		rc = -ETIMEDOUT;
		goto fail_cmd;
	}
	if (atomic_read(&ac->cmd_state) > 0) {
		pr_err("%s: DSP returned error[%s]\n",
				__func__, adsp_err_get_err_str(
				atomic_read(&ac->cmd_state)));
		rc = adsp_err_get_lnx_err_code(
				atomic_read(&ac->cmd_state));
		goto fail_cmd;
	}
	return 0;
fail_cmd:
	return rc;
}

int q6asm_media_format_block_amrwbplus(struct audio_client *ac,
				struct asm_amrwbplus_cfg *cfg)
{
	struct asm_amrwbplus_fmt_blk_v2 fmt;
	int rc = 0;

	pr_debug("%s: session[%d]band-mode[%d]frame-fmt[%d]ch[%d]\n",
		__func__,
		ac->session,
		cfg->amr_band_mode,
		cfg->amr_frame_fmt,
		cfg->num_channels);

	q6asm_add_hdr(ac, &fmt.hdr, sizeof(fmt), TRUE);
	atomic_set(&ac->cmd_state, -1);

	fmt.hdr.opcode = ASM_DATA_CMD_MEDIA_FMT_UPDATE_V2;
	fmt.fmtblk.fmt_blk_size = sizeof(fmt) - sizeof(fmt.hdr) -
					sizeof(fmt.fmtblk);
	fmt.amr_frame_fmt = cfg->amr_frame_fmt;

	rc = apr_send_pkt(ac->apr, (uint32_t *) &fmt);
	if (rc < 0) {
		pr_err("%s: Comamnd media format update failed.. %d\n",
			__func__, rc);
		rc = -EINVAL;
		goto fail_cmd;
	}
	rc = wait_event_timeout(ac->cmd_wait,
				(atomic_read(&ac->cmd_state) >= 0), 5*HZ);
	if (!rc) {
		pr_err("%s: timeout. waited for FORMAT_UPDATE\n", __func__);
		rc = -ETIMEDOUT;
		goto fail_cmd;
	}
	if (atomic_read(&ac->cmd_state) > 0) {
		pr_err("%s: DSP returned error[%s]\n",
				__func__, adsp_err_get_err_str(
				atomic_read(&ac->cmd_state)));
		rc = adsp_err_get_lnx_err_code(
				atomic_read(&ac->cmd_state));
		goto fail_cmd;
	}
	return 0;
fail_cmd:
	return rc;
}

int q6asm_stream_media_format_block_flac(struct audio_client *ac,
				struct asm_flac_cfg *cfg, int stream_id)
{
	struct asm_flac_fmt_blk_v2 fmt;
	int rc = 0;

	pr_debug("%s :session[%d] rate[%d] ch[%d] size[%d] stream_id[%d]\n",
		__func__, ac->session, cfg->sample_rate, cfg->ch_cfg,
		cfg->sample_size, stream_id);

	q6asm_stream_add_hdr(ac, &fmt.hdr, sizeof(fmt), TRUE, stream_id);
	atomic_set(&ac->cmd_state, -1);

	fmt.hdr.opcode = ASM_DATA_CMD_MEDIA_FMT_UPDATE_V2;
	fmt.fmtblk.fmt_blk_size = sizeof(fmt) - sizeof(fmt.hdr) -
						sizeof(fmt.fmtblk);

	fmt.is_stream_info_present = cfg->stream_info_present;
	fmt.num_channels = cfg->ch_cfg;
	fmt.min_blk_size = cfg->min_blk_size;
	fmt.max_blk_size = cfg->max_blk_size;
	fmt.sample_rate = cfg->sample_rate;
	fmt.min_frame_size = cfg->min_frame_size;
	fmt.max_frame_size = cfg->max_frame_size;
	fmt.sample_size = cfg->sample_size;

	rc = apr_send_pkt(ac->apr, (uint32_t *) &fmt);
	if (rc < 0) {
		pr_err("%s :Comamnd media format update failed %d\n",
				__func__, rc);
		goto fail_cmd;
	}
	rc = wait_event_timeout(ac->cmd_wait,
				(atomic_read(&ac->cmd_state) >= 0), 5*HZ);
	if (!rc) {
		pr_err("%s :timeout. waited for FORMAT_UPDATE\n", __func__);
		rc = -ETIMEDOUT;
		goto fail_cmd;
	}

	if (atomic_read(&ac->cmd_state) > 0) {
		pr_err("%s: DSP returned error[%s]\n",
				__func__, adsp_err_get_err_str(
				atomic_read(&ac->cmd_state)));
		rc = adsp_err_get_lnx_err_code(
				atomic_read(&ac->cmd_state));
		goto fail_cmd;
	}
	return 0;
fail_cmd:
	return rc;
}

int q6asm_media_format_block_alac(struct audio_client *ac,
				struct asm_alac_cfg *cfg, int stream_id)
{
	struct asm_alac_fmt_blk_v2 fmt;
	int rc = 0;

	pr_debug("%s :session[%d]rate[%d]ch[%d]\n", __func__,
		ac->session, cfg->sample_rate, cfg->num_channels);

	q6asm_stream_add_hdr(ac, &fmt.hdr, sizeof(fmt), TRUE, stream_id);
	atomic_set(&ac->cmd_state, -1);

	fmt.hdr.opcode = ASM_DATA_CMD_MEDIA_FMT_UPDATE_V2;
	fmt.fmtblk.fmt_blk_size = sizeof(fmt) - sizeof(fmt.hdr) -
						sizeof(fmt.fmtblk);

	fmt.frame_length = cfg->frame_length;
	fmt.compatible_version = cfg->compatible_version;
	fmt.bit_depth = cfg->bit_depth;
	fmt.pb = cfg->pb;
	fmt.mb = cfg->mb;
	fmt.kb = cfg->kb;
	fmt.num_channels = cfg->num_channels;
	fmt.max_run = cfg->max_run;
	fmt.max_frame_bytes = cfg->max_frame_bytes;
	fmt.avg_bit_rate = cfg->avg_bit_rate;
	fmt.sample_rate = cfg->sample_rate;
	fmt.channel_layout_tag = cfg->channel_layout_tag;

	rc = apr_send_pkt(ac->apr, (uint32_t *) &fmt);
	if (rc < 0) {
		pr_err("%s :Comamnd media format update failed %d\n",
				__func__, rc);
		goto fail_cmd;
	}
	rc = wait_event_timeout(ac->cmd_wait,
				(atomic_read(&ac->cmd_state) >= 0), 5*HZ);
	if (!rc) {
		pr_err("%s :timeout. waited for FORMAT_UPDATE\n", __func__);
		rc = -ETIMEDOUT;
		goto fail_cmd;
	}

	if (atomic_read(&ac->cmd_state) > 0) {
		pr_err("%s: DSP returned error[%s]\n",
				__func__, adsp_err_get_err_str(
				atomic_read(&ac->cmd_state)));
		rc = adsp_err_get_lnx_err_code(
				atomic_read(&ac->cmd_state));
		goto fail_cmd;
	}
	return 0;
fail_cmd:
	return rc;
}

/*
 * q6asm_media_format_block_g711 - sends g711 decoder configuration
 *                                            parameters
 * @ac: Client session handle
 * @cfg: Audio stream manager configuration parameters
 * @stream_id: Stream id
 */
int q6asm_media_format_block_g711(struct audio_client *ac,
				struct asm_g711_dec_cfg *cfg, int stream_id)
{
	struct asm_g711_dec_fmt_blk_v2 fmt;
	int rc = 0;

	if (!ac) {
		pr_err("%s: audio client is null\n", __func__);
		return -EINVAL;
	}
	if (!cfg) {
		pr_err("%s: Invalid ASM config\n", __func__);
		return -EINVAL;
	}

	if (stream_id <= 0) {
		pr_err("%s: Invalid stream id\n", __func__);
		return -EINVAL;
	}

	pr_debug("%s :session[%d]rate[%d]\n", __func__,
		ac->session, cfg->sample_rate);

	memset(&fmt, 0, sizeof(struct asm_g711_dec_fmt_blk_v2));

	q6asm_stream_add_hdr(ac, &fmt.hdr, sizeof(fmt), TRUE, stream_id);
	atomic_set(&ac->cmd_state, -1);

	fmt.hdr.opcode = ASM_DATA_CMD_MEDIA_FMT_UPDATE_V2;
	fmt.fmtblk.fmt_blk_size = sizeof(fmt) - sizeof(fmt.hdr) -
						sizeof(fmt.fmtblk);

	fmt.sample_rate = cfg->sample_rate;

	rc = apr_send_pkt(ac->apr, (uint32_t *) &fmt);
	if (rc < 0) {
		pr_err("%s :Command media format update failed %d\n",
				__func__, rc);
		goto fail_cmd;
	}
	rc = wait_event_timeout(ac->cmd_wait,
				(atomic_read(&ac->cmd_state) >= 0), 5*HZ);
	if (!rc) {
		pr_err("%s :timeout. waited for FORMAT_UPDATE\n", __func__);
		rc = -ETIMEDOUT;
		goto fail_cmd;
	}

	if (atomic_read(&ac->cmd_state) > 0) {
		pr_err("%s: DSP returned error[%s]\n",
				__func__, adsp_err_get_err_str(
				atomic_read(&ac->cmd_state)));
		rc = adsp_err_get_lnx_err_code(
				atomic_read(&ac->cmd_state));
		goto fail_cmd;
	}
	return 0;
fail_cmd:
	return rc;
}
EXPORT_SYMBOL(q6asm_media_format_block_g711);

int q6asm_stream_media_format_block_vorbis(struct audio_client *ac,
				struct asm_vorbis_cfg *cfg, int stream_id)
{
	struct asm_vorbis_fmt_blk_v2 fmt;
	int rc = 0;

	pr_debug("%s :session[%d] bit_stream_fmt[%d] stream_id[%d]\n",
		__func__, ac->session, cfg->bit_stream_fmt, stream_id);

	q6asm_stream_add_hdr(ac, &fmt.hdr, sizeof(fmt), TRUE, stream_id);
	atomic_set(&ac->cmd_state, -1);

	fmt.hdr.opcode = ASM_DATA_CMD_MEDIA_FMT_UPDATE_V2;
	fmt.fmtblk.fmt_blk_size = sizeof(fmt) - sizeof(fmt.hdr) -
						sizeof(fmt.fmtblk);

	fmt.bit_stream_fmt = cfg->bit_stream_fmt;

	rc = apr_send_pkt(ac->apr, (uint32_t *) &fmt);
	if (rc < 0) {
		pr_err("%s :Comamnd media format update failed %d\n",
				__func__, rc);
		goto fail_cmd;
	}
	rc = wait_event_timeout(ac->cmd_wait,
				(atomic_read(&ac->cmd_state) >= 0), 5*HZ);
	if (!rc) {
		pr_err("%s :timeout. waited for FORMAT_UPDATE\n", __func__);
		rc = -ETIMEDOUT;
		goto fail_cmd;
	}

	if (atomic_read(&ac->cmd_state) > 0) {
		pr_err("%s: DSP returned error[%s]\n",
				__func__, adsp_err_get_err_str(
				atomic_read(&ac->cmd_state)));
		rc = adsp_err_get_lnx_err_code(
				atomic_read(&ac->cmd_state));
		goto fail_cmd;
	}
	return 0;
fail_cmd:
	return rc;
}

int q6asm_media_format_block_ape(struct audio_client *ac,
				struct asm_ape_cfg *cfg, int stream_id)
{
	struct asm_ape_fmt_blk_v2 fmt;
	int rc = 0;

	pr_debug("%s :session[%d]rate[%d]ch[%d]\n", __func__,
			ac->session, cfg->sample_rate, cfg->num_channels);

	q6asm_stream_add_hdr(ac, &fmt.hdr, sizeof(fmt), TRUE, stream_id);
	atomic_set(&ac->cmd_state, -1);

	fmt.hdr.opcode = ASM_DATA_CMD_MEDIA_FMT_UPDATE_V2;
	fmt.fmtblk.fmt_blk_size = sizeof(fmt) - sizeof(fmt.hdr) -
		sizeof(fmt.fmtblk);

	fmt.compatible_version = cfg->compatible_version;
	fmt.compression_level = cfg->compression_level;
	fmt.format_flags = cfg->format_flags;
	fmt.blocks_per_frame = cfg->blocks_per_frame;
	fmt.final_frame_blocks = cfg->final_frame_blocks;
	fmt.total_frames = cfg->total_frames;
	fmt.bits_per_sample = cfg->bits_per_sample;
	fmt.num_channels = cfg->num_channels;
	fmt.sample_rate = cfg->sample_rate;
	fmt.seek_table_present = cfg->seek_table_present;

	rc = apr_send_pkt(ac->apr, (uint32_t *) &fmt);
	if (rc < 0) {
		pr_err("%s :Comamnd media format update failed %d\n",
				__func__, rc);
		goto fail_cmd;
	}
	rc = wait_event_timeout(ac->cmd_wait,
			(atomic_read(&ac->cmd_state) >= 0), 5*HZ);
	if (!rc) {
		pr_err("%s :timeout. waited for FORMAT_UPDATE\n", __func__);
		rc = -ETIMEDOUT;
		goto fail_cmd;
	}

	if (atomic_read(&ac->cmd_state) > 0) {
		pr_err("%s: DSP returned error[%s]\n",
				__func__, adsp_err_get_err_str(
				atomic_read(&ac->cmd_state)));
		rc = adsp_err_get_lnx_err_code(
				atomic_read(&ac->cmd_state));
		goto fail_cmd;
	}
	return 0;
fail_cmd:
	return rc;
}

/*
 * q6asm_media_format_block_dsd- Sends DSD Decoder
 * configuration parameters
 *
 * @ac: Client session handle
 * @cfg: DSD Media Format Configuration.
 * @stream_id: stream id of stream to be associated with this session
 *
 * Return 0 on success or negative error code on failure
 */
int q6asm_media_format_block_dsd(struct audio_client *ac,
				struct asm_dsd_cfg *cfg, int stream_id)
{
	struct asm_dsd_fmt_blk_v2 fmt;
	int rc;

	pr_debug("%s: session[%d] data_rate[%d] ch[%d]\n", __func__,
		 ac->session, cfg->dsd_data_rate, cfg->num_channels);

	memset(&fmt, 0, sizeof(fmt));
	q6asm_stream_add_hdr(ac, &fmt.hdr, sizeof(fmt), TRUE, stream_id);

	fmt.hdr.opcode = ASM_DATA_CMD_MEDIA_FMT_UPDATE_V2;
	fmt.fmtblk.fmt_blk_size = sizeof(fmt) - sizeof(fmt.hdr) -
					sizeof(fmt.fmtblk);

	fmt.num_version = cfg->num_version;
	fmt.is_bitwise_big_endian = cfg->is_bitwise_big_endian;
	fmt.dsd_channel_block_size = cfg->dsd_channel_block_size;
	fmt.num_channels = cfg->num_channels;
	fmt.dsd_data_rate = cfg->dsd_data_rate;
	atomic_set(&ac->cmd_state, -1);
	rc = apr_send_pkt(ac->apr, (uint32_t *) &fmt);
	if (rc < 0) {
		pr_err("%s: Command DSD media format update failed, err: %d\n",
			__func__, rc);
		goto done;
	}
	rc = wait_event_timeout(ac->cmd_wait,
				(atomic_read(&ac->cmd_state) >= 0), 5*HZ);
	if (!rc) {
		pr_err("%s: timeout. waited for DSD FORMAT_UPDATE\n", __func__);
		rc = -ETIMEDOUT;
		goto done;
	}

	if (atomic_read(&ac->cmd_state) > 0) {
		pr_err("%s: DSP returned error[%s]\n",
				__func__, adsp_err_get_err_str(
				atomic_read(&ac->cmd_state)));
		rc = adsp_err_get_lnx_err_code(
				atomic_read(&ac->cmd_state));
		goto done;
	}
	return 0;
done:
	return rc;
}
EXPORT_SYMBOL(q6asm_media_format_block_dsd);

int q6asm_stream_media_format_block_aptx_dec(struct audio_client *ac,
						uint32_t srate, int stream_id)
{
	struct asm_aptx_dec_fmt_blk_v2 aptx_fmt;
	int rc = 0;

	if (!ac->session) {
		pr_err("%s: ac session invalid\n", __func__);
		rc = -EINVAL;
		goto fail_cmd;
	}
	pr_debug("%s :session[%d] rate[%d] stream_id[%d]\n",
		__func__, ac->session, srate, stream_id);

	q6asm_stream_add_hdr(ac, &aptx_fmt.hdr, sizeof(aptx_fmt), TRUE,
				stream_id);
	atomic_set(&ac->cmd_state, -1);

	aptx_fmt.hdr.opcode = ASM_DATA_CMD_MEDIA_FMT_UPDATE_V2;
	aptx_fmt.fmtblk.fmt_blk_size = sizeof(aptx_fmt) - sizeof(aptx_fmt.hdr) -
						sizeof(aptx_fmt.fmtblk);

	aptx_fmt.sample_rate = srate;

	rc = apr_send_pkt(ac->apr, (uint32_t *) &aptx_fmt);
	if (rc < 0) {
		pr_err("%s :Comamnd media format update failed %d\n",
				__func__, rc);
		goto fail_cmd;
	}
	rc = wait_event_timeout(ac->cmd_wait,
				(atomic_read(&ac->cmd_state) >= 0), 5*HZ);
	if (!rc) {
		pr_err("%s :timeout. waited for FORMAT_UPDATE\n", __func__);
		rc = -ETIMEDOUT;
		goto fail_cmd;
	}

	if (atomic_read(&ac->cmd_state) > 0) {
		pr_err("%s: DSP returned error[%s]\n",
				__func__, adsp_err_get_err_str(
				atomic_read(&ac->cmd_state)));
		rc = adsp_err_get_lnx_err_code(
				atomic_read(&ac->cmd_state));
		goto fail_cmd;
	}
	rc = 0;
fail_cmd:
	return rc;
}

static int __q6asm_ds1_set_endp_params(struct audio_client *ac, int param_id,
				int param_value, int stream_id)
{
	struct asm_dec_ddp_endp_param_v2 ddp_cfg;
	int rc = 0;

	pr_debug("%s: session[%d] stream[%d],param_id[%d]param_value[%d]",
		 __func__, ac->session, stream_id, param_id, param_value);

	q6asm_stream_add_hdr(ac, &ddp_cfg.hdr, sizeof(ddp_cfg), TRUE,
			     stream_id);
	atomic_set(&ac->cmd_state, -1);
	/*
	 * Updated the token field with stream/session for compressed playback
	 * Platform driver must know the stream with which the command is
	 * associated
	 */
	if (ac->io_mode & COMPRESSED_STREAM_IO)
		q6asm_update_token(&ddp_cfg.hdr.token,
				   ac->session,
				   stream_id,
				   0, /* Buffer index is NA */
				   0, /* Direction flag is NA */
				   WAIT_CMD);
	ddp_cfg.hdr.opcode = ASM_STREAM_CMD_SET_ENCDEC_PARAM;
	ddp_cfg.encdec.param_id = param_id;
	ddp_cfg.encdec.param_size = sizeof(struct asm_dec_ddp_endp_param_v2) -
				(sizeof(struct apr_hdr) +
				sizeof(struct asm_stream_cmd_set_encdec_param));
	ddp_cfg.endp_param_value = param_value;
	rc = apr_send_pkt(ac->apr, (uint32_t *) &ddp_cfg);
	if (rc < 0) {
		pr_err("%s: Command opcode[0x%x] failed %d\n",
			__func__, ASM_STREAM_CMD_SET_ENCDEC_PARAM, rc);
		goto fail_cmd;
	}
	rc = wait_event_timeout(ac->cmd_wait,
		(atomic_read(&ac->cmd_state) >= 0), 5*HZ);
	if (!rc) {
		pr_err("%s: timeout opcode[0x%x]\n", __func__,
			ddp_cfg.hdr.opcode);
		rc = -ETIMEDOUT;
		goto fail_cmd;
	}
	if (atomic_read(&ac->cmd_state) > 0) {
		pr_err("%s: DSP returned error[%s]\n",
				__func__, adsp_err_get_err_str(
				atomic_read(&ac->cmd_state)));
		rc = adsp_err_get_lnx_err_code(
				atomic_read(&ac->cmd_state));
		goto fail_cmd;
	}
	return 0;
fail_cmd:
	return rc;
}

int q6asm_ds1_set_endp_params(struct audio_client *ac,
			      int param_id, int param_value)
{
	return __q6asm_ds1_set_endp_params(ac, param_id, param_value,
					   ac->stream_id);
}

int q6asm_ds1_set_stream_endp_params(struct audio_client *ac,
				     int param_id, int param_value,
				     int stream_id)
{
	return __q6asm_ds1_set_endp_params(ac, param_id, param_value,
					   stream_id);
}

int q6asm_memory_map(struct audio_client *ac, phys_addr_t buf_add, int dir,
				uint32_t bufsz, uint32_t bufcnt)
{
	struct avs_cmd_shared_mem_map_regions *mmap_regions = NULL;
	struct avs_shared_map_region_payload  *mregions = NULL;
	struct audio_port_data *port = NULL;
	void	*mmap_region_cmd = NULL;
	void	*payload = NULL;
	struct asm_buffer_node *buffer_node = NULL;
	int	rc = 0;
	int	cmd_size = 0;

	if (!ac) {
		pr_err("%s: APR handle NULL\n", __func__);
		return -EINVAL;
	}
	if (ac->mmap_apr == NULL) {
		pr_err("%s: mmap APR handle NULL\n", __func__);
		return -EINVAL;
	}
	pr_debug("%s: Session[%d]\n", __func__, ac->session);

	buffer_node = kmalloc(sizeof(struct asm_buffer_node), GFP_KERNEL);
	if (!buffer_node) {
		pr_err("%s: no memory\n", __func__);
		return -ENOMEM;
	}
	cmd_size = sizeof(struct avs_cmd_shared_mem_map_regions)
			+ sizeof(struct avs_shared_map_region_payload) * bufcnt;

	mmap_region_cmd = kzalloc(cmd_size, GFP_KERNEL);
	if (mmap_region_cmd == NULL) {
		pr_err("%s: Mem alloc failed\n", __func__);
		rc = -EINVAL;
		kfree(buffer_node);
		return rc;
	}
	mmap_regions = (struct avs_cmd_shared_mem_map_regions *)
							mmap_region_cmd;
	q6asm_add_mmaphdr(ac, &mmap_regions->hdr, cmd_size, dir);
	atomic_set(&ac->mem_state, -1);
	mmap_regions->hdr.opcode = ASM_CMD_SHARED_MEM_MAP_REGIONS;
	mmap_regions->mem_pool_id = ADSP_MEMORY_MAP_SHMEM8_4K_POOL;
	mmap_regions->num_regions = bufcnt & 0x00ff;
	mmap_regions->property_flag = 0x00;
	payload = ((u8 *) mmap_region_cmd +
		sizeof(struct avs_cmd_shared_mem_map_regions));
	mregions = (struct avs_shared_map_region_payload *)payload;

	ac->port[dir].tmp_hdl = 0;
	port = &ac->port[dir];
	pr_debug("%s: buf_add 0x%pK, bufsz: %d\n", __func__,
		&buf_add, bufsz);
	mregions->shm_addr_lsw = lower_32_bits(buf_add);
	mregions->shm_addr_msw = msm_audio_populate_upper_32_bits(buf_add);
	mregions->mem_size_bytes = bufsz;
	++mregions;

	rc = apr_send_pkt(ac->mmap_apr, (uint32_t *) mmap_region_cmd);
	if (rc < 0) {
		pr_err("%s: mmap op[0x%x]rc[%d]\n", __func__,
					mmap_regions->hdr.opcode, rc);
		rc = -EINVAL;
		kfree(buffer_node);
		goto fail_cmd;
	}

	rc = wait_event_timeout(ac->mem_wait,
			(atomic_read(&ac->mem_state) >= 0 &&
			 ac->port[dir].tmp_hdl), 5*HZ);
	if (!rc) {
		pr_err("%s: timeout. waited for memory_map\n", __func__);
		rc = -ETIMEDOUT;
		kfree(buffer_node);
		goto fail_cmd;
	}
	if (atomic_read(&ac->mem_state) > 0) {
		pr_err("%s: DSP returned error[%s] for memory_map\n",
			__func__, adsp_err_get_err_str(
			atomic_read(&ac->mem_state)));
		rc = adsp_err_get_lnx_err_code(
			atomic_read(&ac->mem_state));
		kfree(buffer_node);
		goto fail_cmd;
	}
	buffer_node->buf_phys_addr = buf_add;
	buffer_node->mmap_hdl = ac->port[dir].tmp_hdl;
	list_add_tail(&buffer_node->list, &ac->port[dir].mem_map_handle);
	ac->port[dir].tmp_hdl = 0;
	rc = 0;

fail_cmd:
	kfree(mmap_region_cmd);
	return rc;
}

int q6asm_memory_unmap(struct audio_client *ac, phys_addr_t buf_add, int dir)
{
	struct avs_cmd_shared_mem_unmap_regions mem_unmap;
	struct asm_buffer_node *buf_node = NULL;
	struct list_head *ptr, *next;

	int rc = 0;

	if (!ac) {
		pr_err("%s: APR handle NULL\n", __func__);
		return -EINVAL;
	}
	if (this_mmap.apr == NULL) {
		pr_err("%s: APR handle NULL\n", __func__);
		return -EINVAL;
	}
	pr_debug("%s: Session[%d]\n", __func__, ac->session);

	q6asm_add_mmaphdr(ac, &mem_unmap.hdr,
			sizeof(struct avs_cmd_shared_mem_unmap_regions),
			dir);
	atomic_set(&ac->mem_state, -1);
	mem_unmap.hdr.opcode = ASM_CMD_SHARED_MEM_UNMAP_REGIONS;
	mem_unmap.mem_map_handle = 0;
	list_for_each_safe(ptr, next, &ac->port[dir].mem_map_handle) {
		buf_node = list_entry(ptr, struct asm_buffer_node,
						list);
		if (buf_node->buf_phys_addr == buf_add) {
			pr_debug("%s: Found the element\n", __func__);
			mem_unmap.mem_map_handle = buf_node->mmap_hdl;
			break;
		}
	}
	pr_debug("%s: mem_unmap-mem_map_handle: 0x%x\n",
		__func__, mem_unmap.mem_map_handle);

	if (mem_unmap.mem_map_handle == 0) {
		pr_err("%s: Do not send null mem handle to DSP\n", __func__);
		rc = 0;
		goto fail_cmd;
	}
	rc = apr_send_pkt(ac->mmap_apr, (uint32_t *) &mem_unmap);
	if (rc < 0) {
		pr_err("%s: mem_unmap op[0x%x]rc[%d]\n", __func__,
					mem_unmap.hdr.opcode, rc);
		rc = -EINVAL;
		goto fail_cmd;
	}

	rc = wait_event_timeout(ac->mem_wait,
			(atomic_read(&ac->mem_state) >= 0), 5 * HZ);
	if (!rc) {
		pr_err("%s: timeout. waited for memory_unmap of handle 0x%x\n",
			__func__, mem_unmap.mem_map_handle);
		rc = -ETIMEDOUT;
		goto fail_cmd;
	} else if (atomic_read(&ac->mem_state) > 0) {
		pr_err("%s DSP returned error [%s] map handle 0x%x\n",
			__func__, adsp_err_get_err_str(
			atomic_read(&ac->mem_state)),
			mem_unmap.mem_map_handle);
		rc = adsp_err_get_lnx_err_code(
			atomic_read(&ac->mem_state));
		goto fail_cmd;
	} else if (atomic_read(&ac->unmap_cb_success) == 0) {
		pr_err("%s: Error in mem unmap callback of handle 0x%x\n",
			__func__, mem_unmap.mem_map_handle);
		rc = -EINVAL;
		goto fail_cmd;
	}

	rc = 0;
fail_cmd:
	list_for_each_safe(ptr, next, &ac->port[dir].mem_map_handle) {
		buf_node = list_entry(ptr, struct asm_buffer_node,
						list);
		if (buf_node->buf_phys_addr == buf_add) {
			list_del(&buf_node->list);
			kfree(buf_node);
			break;
		}
	}
	return rc;
}


static int q6asm_memory_map_regions(struct audio_client *ac, int dir,
				uint32_t bufsz, uint32_t bufcnt,
				bool is_contiguous)
{
	struct avs_cmd_shared_mem_map_regions *mmap_regions = NULL;
	struct avs_shared_map_region_payload  *mregions = NULL;
	struct audio_port_data *port = NULL;
	struct audio_buffer *ab = NULL;
	void	*mmap_region_cmd = NULL;
	void	*payload = NULL;
	struct asm_buffer_node *buffer_node = NULL;
	int	rc = 0;
	int    i = 0;
	uint32_t cmd_size = 0;
	uint32_t bufcnt_t;
	uint32_t bufsz_t;

	if (!ac) {
		pr_err("%s: APR handle NULL\n", __func__);
		return -EINVAL;
	}
	if (ac->mmap_apr == NULL) {
		pr_err("%s: mmap APR handle NULL\n", __func__);
		return -EINVAL;
	}
	pr_debug("%s: Session[%d]\n", __func__, ac->session);

	bufcnt_t = (is_contiguous) ? 1 : bufcnt;
	bufsz_t = (is_contiguous) ? (bufsz * bufcnt) : bufsz;

	if (is_contiguous) {
		/* The size to memory map should be multiple of 4K bytes */
		bufsz_t = PAGE_ALIGN(bufsz_t);
	}

	if (bufcnt_t > (UINT_MAX
			- sizeof(struct avs_cmd_shared_mem_map_regions))
			/ sizeof(struct avs_shared_map_region_payload)) {
		pr_err("%s: Unsigned Integer Overflow. bufcnt_t = %u\n",
				__func__, bufcnt_t);
		return -EINVAL;
	}

	cmd_size = sizeof(struct avs_cmd_shared_mem_map_regions)
			+ (sizeof(struct avs_shared_map_region_payload)
							* bufcnt_t);


	if (bufcnt > (UINT_MAX / sizeof(struct asm_buffer_node))) {
		pr_err("%s: Unsigned Integer Overflow. bufcnt = %u\n",
				__func__, bufcnt);
		return -EINVAL;
	}

	buffer_node = kzalloc(sizeof(struct asm_buffer_node) * bufcnt,
				GFP_KERNEL);
	if (!buffer_node) {
		pr_err("%s: Mem alloc failed for asm_buffer_node\n",
				__func__);
		return -ENOMEM;
	}

	mmap_region_cmd = kzalloc(cmd_size, GFP_KERNEL);
	if (mmap_region_cmd == NULL) {
		pr_err("%s: Mem alloc failed\n", __func__);
		rc = -EINVAL;
		kfree(buffer_node);
		return rc;
	}
	mmap_regions = (struct avs_cmd_shared_mem_map_regions *)
							mmap_region_cmd;
	q6asm_add_mmaphdr(ac, &mmap_regions->hdr, cmd_size, dir);
	atomic_set(&ac->mem_state, -1);
	pr_debug("%s: mmap_region=0x%pK token=0x%x\n", __func__,
		mmap_regions, ((ac->session << 8) | dir));

	mmap_regions->hdr.opcode = ASM_CMD_SHARED_MEM_MAP_REGIONS;
	mmap_regions->mem_pool_id = ADSP_MEMORY_MAP_SHMEM8_4K_POOL;
	mmap_regions->num_regions = bufcnt_t; /*bufcnt & 0x00ff; */
	mmap_regions->property_flag = 0x00;
	pr_debug("%s: map_regions->nregions = %d\n", __func__,
		mmap_regions->num_regions);
	payload = ((u8 *) mmap_region_cmd +
		sizeof(struct avs_cmd_shared_mem_map_regions));
	mregions = (struct avs_shared_map_region_payload *)payload;

	ac->port[dir].tmp_hdl = 0;
	port = &ac->port[dir];
	for (i = 0; i < bufcnt_t; i++) {
		ab = &port->buf[i];
		mregions->shm_addr_lsw = lower_32_bits(ab->phys);
		mregions->shm_addr_msw =
				msm_audio_populate_upper_32_bits(ab->phys);
		mregions->mem_size_bytes = bufsz_t;
		++mregions;
	}

	rc = apr_send_pkt(ac->mmap_apr, (uint32_t *) mmap_region_cmd);
	if (rc < 0) {
		pr_err("%s: mmap_regions op[0x%x]rc[%d]\n", __func__,
					mmap_regions->hdr.opcode, rc);
		rc = -EINVAL;
		kfree(buffer_node);
		goto fail_cmd;
	}

	rc = wait_event_timeout(ac->mem_wait,
			(atomic_read(&ac->mem_state) >= 0)
			 , 5*HZ);
	if (!rc) {
		pr_err("%s: timeout. waited for memory_map\n", __func__);
		rc = -ETIMEDOUT;
		kfree(buffer_node);
		goto fail_cmd;
	}
	if (atomic_read(&ac->mem_state) > 0) {
		pr_err("%s DSP returned error for memory_map [%s]\n",
			__func__, adsp_err_get_err_str(
			atomic_read(&ac->mem_state)));
		rc = adsp_err_get_lnx_err_code(
			atomic_read(&ac->mem_state));
		kfree(buffer_node);
		goto fail_cmd;
	}
	mutex_lock(&ac->cmd_lock);

	for (i = 0; i < bufcnt; i++) {
		ab = &port->buf[i];
		buffer_node[i].buf_phys_addr = ab->phys;
		buffer_node[i].mmap_hdl = ac->port[dir].tmp_hdl;
		list_add_tail(&buffer_node[i].list,
			&ac->port[dir].mem_map_handle);
		pr_debug("%s: i=%d, bufadd[i] = 0x%pK, maphdl[i] = 0x%x\n",
			__func__, i, &buffer_node[i].buf_phys_addr,
			buffer_node[i].mmap_hdl);
	}
	ac->port[dir].tmp_hdl = 0;
	mutex_unlock(&ac->cmd_lock);
	rc = 0;
fail_cmd:
	kfree(mmap_region_cmd);
	return rc;
}

static int q6asm_memory_unmap_regions(struct audio_client *ac, int dir)
{
	struct avs_cmd_shared_mem_unmap_regions mem_unmap;
	struct audio_port_data *port = NULL;
	struct asm_buffer_node *buf_node = NULL;
	struct list_head *ptr, *next;
	phys_addr_t buf_add;
	int	rc = 0;
	int	cmd_size = 0;

	if (!ac) {
		pr_err("%s: APR handle NULL\n", __func__);
		return -EINVAL;
	}
	if (ac->mmap_apr == NULL) {
		pr_err("%s: mmap APR handle NULL\n", __func__);
		return -EINVAL;
	}
	pr_debug("%s: Session[%d]\n", __func__, ac->session);

	cmd_size = sizeof(struct avs_cmd_shared_mem_unmap_regions);
	q6asm_add_mmaphdr(ac, &mem_unmap.hdr, cmd_size, dir);
	atomic_set(&ac->mem_state, -1);
	port = &ac->port[dir];
	buf_add = port->buf->phys;
	mem_unmap.hdr.opcode = ASM_CMD_SHARED_MEM_UNMAP_REGIONS;
	mem_unmap.mem_map_handle = 0;
	list_for_each_safe(ptr, next, &ac->port[dir].mem_map_handle) {
		buf_node = list_entry(ptr, struct asm_buffer_node,
						list);
		if (buf_node->buf_phys_addr == buf_add) {
			pr_debug("%s: Found the element\n", __func__);
			mem_unmap.mem_map_handle = buf_node->mmap_hdl;
			break;
		}
	}

	pr_debug("%s: mem_unmap-mem_map_handle: 0x%x\n",
			__func__, mem_unmap.mem_map_handle);

	if (mem_unmap.mem_map_handle == 0) {
		pr_err("%s: Do not send null mem handle to DSP\n", __func__);
		rc = 0;
		goto fail_cmd;
	}
	rc = apr_send_pkt(ac->mmap_apr, (uint32_t *) &mem_unmap);
	if (rc < 0) {
		pr_err("mmap_regions op[0x%x]rc[%d]\n",
				mem_unmap.hdr.opcode, rc);
		goto fail_cmd;
	}

	rc = wait_event_timeout(ac->mem_wait,
			(atomic_read(&ac->mem_state) >= 0), 5*HZ);
	if (!rc) {
		pr_err("%s: timeout. waited for memory_unmap of handle 0x%x\n",
			__func__, mem_unmap.mem_map_handle);
		rc = -ETIMEDOUT;
		goto fail_cmd;
	} else if (atomic_read(&ac->mem_state) > 0) {
		pr_err("%s: DSP returned error[%s]\n",
				__func__, adsp_err_get_err_str(
				atomic_read(&ac->mem_state)));
		rc = adsp_err_get_lnx_err_code(
				atomic_read(&ac->mem_state));
		goto fail_cmd;
	} else if (atomic_read(&ac->unmap_cb_success) == 0) {
		pr_err("%s: Error in mem unmap callback of handle 0x%x\n",
			__func__, mem_unmap.mem_map_handle);
		rc = -EINVAL;
		goto fail_cmd;
	}
	rc = 0;

fail_cmd:
	list_for_each_safe(ptr, next, &ac->port[dir].mem_map_handle) {
		buf_node = list_entry(ptr, struct asm_buffer_node,
						list);
		if (buf_node->buf_phys_addr == buf_add) {
			list_del(&buf_node->list);
			kfree(buf_node);
			break;
		}
	}
	return rc;
}

int q6asm_set_lrgain(struct audio_client *ac, int left_gain, int right_gain)
{
	struct asm_volume_ctrl_multichannel_gain multi_ch_gain;
	struct param_hdr_v3 param_info = {0};
	int rc  = 0;

	memset(&multi_ch_gain, 0, sizeof(multi_ch_gain));

	param_info.module_id = ASM_MODULE_ID_VOL_CTRL;
	param_info.instance_id = INSTANCE_ID_0;
	param_info.param_id = ASM_PARAM_ID_MULTICHANNEL_GAIN;
	param_info.param_size = sizeof(multi_ch_gain);

	multi_ch_gain.gain_data[0].channeltype = PCM_CHANNEL_FL;
	multi_ch_gain.gain_data[0].gain = left_gain << 15;
	multi_ch_gain.gain_data[1].channeltype = PCM_CHANNEL_FR;
	multi_ch_gain.gain_data[1].gain = right_gain << 15;
	multi_ch_gain.num_channels = 2;
	rc = q6asm_pack_and_set_pp_param_in_band(ac, param_info,
						 (u8 *) &multi_ch_gain);
	if (rc < 0)
		pr_err("%s: set-params send failed paramid[0x%x] rc %d\n",
		       __func__, param_info.param_id, rc);

	return rc;
}

/*
 * q6asm_set_multich_gain: set multiple channel gains on an ASM session
 * @ac: audio client handle
 * @channels: number of channels caller intends to set gains
 * @gains: list of gains of audio channels
 * @ch_map: list of channel mapping. Only valid if use_default is false
 * @use_default: flag to indicate whether to use default mapping
 */
int q6asm_set_multich_gain(struct audio_client *ac, uint32_t channels,
			   uint32_t *gains, uint8_t *ch_map, bool use_default)
{
	struct asm_volume_ctrl_multichannel_gain multich_gain;
	struct param_hdr_v3 param_info = {0};
	int rc  = 0;
	int i;
	u8 default_chmap[VOLUME_CONTROL_MAX_CHANNELS];

	if (ac == NULL) {
		pr_err("%s: Audio client is NULL\n", __func__);
		return -EINVAL;
	}
	if (gains == NULL) {
		dev_err(ac->dev, "%s: gain_list is NULL\n", __func__);
		rc = -EINVAL;
		goto done;
	}
	if (channels > VOLUME_CONTROL_MAX_CHANNELS) {
		dev_err(ac->dev, "%s: Invalid channel count %d\n",
			__func__, channels);
		rc = -EINVAL;
		goto done;
	}
	if (!use_default && ch_map == NULL) {
		dev_err(ac->dev, "%s: NULL channel map\n", __func__);
		rc = -EINVAL;
		goto done;
	}

	memset(&multich_gain, 0, sizeof(multich_gain));
	param_info.module_id = ASM_MODULE_ID_VOL_CTRL;
	param_info.instance_id = INSTANCE_ID_0;
	param_info.param_id = ASM_PARAM_ID_MULTICHANNEL_GAIN;
	param_info.param_size = sizeof(multich_gain);

	if (use_default) {
		rc = q6asm_map_channels(default_chmap, channels, false);
		if (rc < 0)
			goto done;
		for (i = 0; i < channels; i++) {
			multich_gain.gain_data[i].channeltype =
				default_chmap[i];
			multich_gain.gain_data[i].gain = gains[i] << 15;
		}
	} else {
		for (i = 0; i < channels; i++) {
			multich_gain.gain_data[i].channeltype = ch_map[i];
			multich_gain.gain_data[i].gain = gains[i] << 15;
		}
	}
	multich_gain.num_channels = channels;

	rc = q6asm_pack_and_set_pp_param_in_band(ac, param_info,
						 (u8 *) &multich_gain);
	if (rc)
		pr_err("%s: set-params send failed paramid[0x%x] rc %d\n",
		       __func__, param_info.param_id, rc);
done:
	return rc;
}

int q6asm_set_mute(struct audio_client *ac, int muteflag)
{
	struct asm_volume_ctrl_mute_config mute = {0};
	struct param_hdr_v3 param_info = {0};
	int rc  = 0;

	param_info.module_id = ASM_MODULE_ID_VOL_CTRL;
	param_info.instance_id = INSTANCE_ID_0;
	param_info.param_id = ASM_PARAM_ID_VOL_CTRL_MUTE_CONFIG;
	param_info.param_size = sizeof(mute);
	mute.mute_flag = muteflag;

	rc = q6asm_pack_and_set_pp_param_in_band(ac, param_info, (u8 *) &mute);
	if (rc)
		pr_err("%s: set-params send failed paramid[0x%x] rc %d\n",
		       __func__, param_info.param_id, rc);
	return rc;
}

static int __q6asm_set_volume(struct audio_client *ac, int volume, int instance)
{
	struct asm_volume_ctrl_master_gain vol = {0};
	struct param_hdr_v3 param_info = {0};
	int rc = 0;

	rc = q6asm_set_soft_volume_module_instance_ids(instance, &param_info);
	if (rc) {
		pr_err("%s: Failed to pack soft volume module and instance IDs, error %d\n",
		       __func__, rc);
		return rc;
	}

	param_info.param_id = ASM_PARAM_ID_VOL_CTRL_MASTER_GAIN;
	param_info.param_size = sizeof(vol);
	vol.master_gain = volume;

	rc = q6asm_pack_and_set_pp_param_in_band(ac, param_info, (u8 *) &vol);
	if (rc)
		pr_err("%s: set-params send failed paramid[0x%x] rc %d\n",
		       __func__, param_info.param_id, rc);

	return rc;
}

int q6asm_set_volume(struct audio_client *ac, int volume)
{
	return __q6asm_set_volume(ac, volume, SOFT_VOLUME_INSTANCE_1);
}

int q6asm_set_volume_v2(struct audio_client *ac, int volume, int instance)
{
	return __q6asm_set_volume(ac, volume, instance);
}

int q6asm_set_aptx_dec_bt_addr(struct audio_client *ac,
				struct aptx_dec_bt_addr_cfg *cfg)
{
	struct aptx_dec_bt_dev_addr paylod;
	int sz = 0;
	int rc = 0;

	pr_debug("%s: BT addr nap %d, uap %d, lap %d\n", __func__, cfg->nap,
			cfg->uap, cfg->lap);

	if (ac == NULL) {
		pr_err("%s: AC handle NULL\n", __func__);
		rc = -EINVAL;
		goto fail_cmd;
	}
	if (ac->apr == NULL) {
		pr_err("%s: AC APR handle NULL\n", __func__);
		rc = -EINVAL;
		goto fail_cmd;
	}

	sz = sizeof(struct aptx_dec_bt_dev_addr);
	q6asm_add_hdr_async(ac, &paylod.hdr, sz, TRUE);
	atomic_set(&ac->cmd_state, -1);
	paylod.hdr.opcode = ASM_STREAM_CMD_SET_ENCDEC_PARAM;
	paylod.encdec.param_id = APTX_DECODER_BT_ADDRESS;
	paylod.encdec.param_size = sz - sizeof(paylod.hdr)
					- sizeof(paylod.encdec);
	paylod.bt_addr_cfg.lap = cfg->lap;
	paylod.bt_addr_cfg.uap = cfg->uap;
	paylod.bt_addr_cfg.nap = cfg->nap;

	rc = apr_send_pkt(ac->apr, (uint32_t *) &paylod);
	if (rc < 0) {
		pr_err("%s: set-params send failed paramid[0x%x] rc %d\n",
				__func__, paylod.encdec.param_id, rc);
		rc = -EINVAL;
		goto fail_cmd;
	}

	rc = wait_event_timeout(ac->cmd_wait,
			(atomic_read(&ac->cmd_state) >= 0), 5*HZ);
	if (!rc) {
		pr_err("%s: timeout, set-params paramid[0x%x]\n", __func__,
			paylod.encdec.param_id);
		rc = -ETIMEDOUT;
		goto fail_cmd;
	}
	if (atomic_read(&ac->cmd_state) > 0) {
		pr_err("%s: DSP returned error[%s] set-params paramid[0x%x]\n",
				__func__, adsp_err_get_err_str(
				atomic_read(&ac->cmd_state)),
				paylod.encdec.param_id);
		rc = adsp_err_get_lnx_err_code(
			atomic_read(&ac->cmd_state));
		goto fail_cmd;
	}
	pr_debug("%s: set BT addr is success\n", __func__);
	rc = 0;
fail_cmd:
	return rc;
}

int q6asm_audio_map_shm_fd(struct audio_client *ac, struct ion_client **client,
			struct ion_handle **handle, int fd)
{
	ion_phys_addr_t paddr;
	size_t pa_len = 0;
	int ret;
	int sz = 0;
	struct avs_rtic_shared_mem_addr shm;

	if (ac == NULL) {
		pr_err("%s: APR handle NULL\n", __func__);
		ret = -EINVAL;
		goto fail_cmd;
	}
	if (ac->apr == NULL) {
		pr_err("%s: AC APR handle NULL\n", __func__);
		ret = -EINVAL;
		goto fail_cmd;
	}

	ret = msm_audio_ion_phys_assign("audio_shm_mem_client", client,
					handle, fd,
					&paddr, &pa_len, HLOS_TO_ADSP);
	if (ret) {
		pr_err("%s: shm ION phys failed, rc = %d\n", __func__, ret);
		goto fail_cmd;
	}
	/* get payload length */
	sz = sizeof(struct avs_rtic_shared_mem_addr);
	q6asm_add_hdr_async(ac, &shm.hdr, sz, TRUE);
	atomic_set(&ac->cmd_state, -1);
	shm.shm_buf_addr_lsw = lower_32_bits(paddr);
	shm.shm_buf_addr_msw = msm_audio_populate_upper_32_bits(paddr);
	shm.buf_size = pa_len;
	shm.shm_buf_num_regions = 1;
	shm.shm_buf_mem_pool_id = ADSP_MEMORY_MAP_SHMEM8_4K_POOL;
	shm.shm_buf_flag = 0x00;
	shm.encdec.param_id = AVS_PARAM_ID_RTIC_SHARED_MEMORY_ADDR;
	shm.encdec.param_size = sizeof(struct avs_rtic_shared_mem_addr) -
						sizeof(struct apr_hdr) -
			sizeof(struct asm_stream_cmd_set_encdec_param_v2);
	shm.encdec.service_id = OUT;
	shm.encdec.reserved = 0;
	shm.map_region.shm_addr_lsw = shm.shm_buf_addr_lsw;
	shm.map_region.shm_addr_msw = shm.shm_buf_addr_msw;
	shm.map_region.mem_size_bytes = pa_len;
	shm.hdr.opcode = ASM_STREAM_CMD_SET_ENCDEC_PARAM_V2;
	ret = apr_send_pkt(ac->apr, (uint32_t *) &shm);
	if (ret < 0) {
		pr_err("%s: set-params send failed paramid[0x%x] rc %d\n",
		       __func__, shm.encdec.param_id, ret);
		ret = -EINVAL;
		goto fail_cmd;
	}

	ret = wait_event_timeout(ac->cmd_wait,
				(atomic_read(&ac->cmd_state) >= 0), 1*HZ);
	if (!ret) {
		pr_err("%s: timeout, shm.encdec paramid[0x%x]\n", __func__,
		       shm.encdec.param_id);
		ret = -ETIMEDOUT;
		goto fail_cmd;
	}
	if (atomic_read(&ac->cmd_state) > 0) {
		pr_err("%s: DSP returned error[%s] shm.encdec paramid[0x%x]\n",
		       __func__,
		       adsp_err_get_err_str(atomic_read(&ac->cmd_state)),
		       shm.encdec.param_id);
		ret = adsp_err_get_lnx_err_code(atomic_read(&ac->cmd_state));
		goto fail_cmd;
	}
	ret = 0;
fail_cmd:
	return ret;
}

int q6asm_send_rtic_event_ack(struct audio_client *ac,
			      void *param, uint32_t params_length)
{
	char *asm_params = NULL;
	int sz, rc;
	struct avs_param_rtic_event_ack ack;

	if (!param || !ac) {
		pr_err("%s: %s is NULL\n", __func__,
			(!param) ? "param" : "ac");
		rc = -EINVAL;
		goto done;
	}

	sz = sizeof(struct avs_param_rtic_event_ack) + params_length;
	asm_params = kzalloc(sz, GFP_KERNEL);
	if (!asm_params) {
		rc = -ENOMEM;
		goto done;
	}

	 q6asm_stream_add_hdr_async(ac, &ack.hdr,
			    sizeof(struct avs_param_rtic_event_ack) +
			    params_length, TRUE, ac->stream_id);
	ack.hdr.opcode = ASM_STREAM_CMD_SET_ENCDEC_PARAM_V2;
	ack.encdec.param_id = AVS_PARAM_ID_RTIC_EVENT_ACK;
	ack.encdec.param_size = params_length;
	ack.encdec.reserved = 0;
	ack.encdec.service_id = OUT;
	memcpy(asm_params, &ack, sizeof(struct avs_param_rtic_event_ack));
	memcpy(asm_params + sizeof(struct avs_param_rtic_event_ack),
		param, params_length);
	rc = apr_send_pkt(ac->apr, (uint32_t *) asm_params);
	if (rc < 0)
		pr_err("%s: apr pkt failed for rtic event ack\n", __func__);
	else
		rc = 0;

	kfree(asm_params);
done:
	return rc;
}

int q6asm_set_softpause(struct audio_client *ac,
			struct asm_softpause_params *pause_param)
{
	struct asm_soft_pause_params softpause = {0};
	struct param_hdr_v3 param_info = {0};
	int rc  = 0;

	param_info.module_id = ASM_MODULE_ID_VOL_CTRL;
	param_info.instance_id = INSTANCE_ID_0;
	param_info.param_id = ASM_PARAM_ID_SOFT_PAUSE_PARAMETERS;
	param_info.param_size = sizeof(softpause);

	softpause.enable_flag = pause_param->enable;
	softpause.period = pause_param->period;
	softpause.step = pause_param->step;
	softpause.ramping_curve = pause_param->rampingcurve;

	rc = q6asm_pack_and_set_pp_param_in_band(ac, param_info,
						 (u8 *) &softpause);
	if (rc)
		pr_err("%s: set-params send failed paramid[0x%x] rc %d\n",
		       __func__, param_info.param_id, rc);

	return rc;
}

static int __q6asm_set_softvolume(struct audio_client *ac,
				  struct asm_softvolume_params *softvol_param,
				  int instance)
{
	struct asm_soft_step_volume_params softvol = {0};
	struct param_hdr_v3 param_info = {0};
	int rc = 0;

	rc = q6asm_set_soft_volume_module_instance_ids(instance, &param_info);
	if (rc) {
		pr_err("%s: Failed to pack soft volume module and instance IDs, error %d\n",
		       __func__, rc);
		return rc;
	}

	param_info.param_id = ASM_PARAM_ID_SOFT_VOL_STEPPING_PARAMETERS;
	param_info.param_size = sizeof(softvol);

	softvol.period = softvol_param->period;
	softvol.step = softvol_param->step;
	softvol.ramping_curve = softvol_param->rampingcurve;

	rc = q6asm_pack_and_set_pp_param_in_band(ac, param_info,
						 (u8 *) &softvol);
	if (rc)
		pr_err("%s: set-params send failed paramid[0x%x] rc %d\n",
		       __func__, param_info.param_id, rc);

	return rc;
}

int q6asm_set_softvolume(struct audio_client *ac,
			 struct asm_softvolume_params *softvol_param)
{
	return __q6asm_set_softvolume(ac, softvol_param,
				      SOFT_VOLUME_INSTANCE_1);
}

int q6asm_set_softvolume_v2(struct audio_client *ac,
			    struct asm_softvolume_params *softvol_param,
			    int instance)
{
	return __q6asm_set_softvolume(ac, softvol_param, instance);
}

int q6asm_set_vol_ctrl_gain_pair(struct audio_client *ac,
				 struct asm_stream_pan_ctrl_params *pan_param)
{
	struct audproc_volume_ctrl_multichannel_gain gain_data;
	struct param_hdr_v3 param_hdr = {0};
	int num_out_ch = 0;
	int i = 0;
	int rc = 0;

	if (pan_param == NULL) {
		pr_err("%s: Pan parameter is NULL\n", __func__);
		return -EINVAL;
	}

	memset(&gain_data, 0, sizeof(gain_data));

	param_hdr.module_id = AUDPROC_MODULE_ID_VOL_CTRL;
	param_hdr.instance_id = INSTANCE_ID_0;
	param_hdr.param_id = AUDPROC_PARAM_ID_MULTICHANNEL_GAIN;
	param_hdr.param_size = sizeof(gain_data);

	num_out_ch = pan_param->num_output_channels;
	if (num_out_ch > ASM_MAX_CHANNELS) {
		pr_err("%s: Invalid number of output channels %d\n", __func__,
		       num_out_ch);
		return -EINVAL;
	}
	gain_data.num_channels = num_out_ch;

	for (i = 0; i < num_out_ch; i++) {
		gain_data.gain_data[i].channel_type =
			pan_param->output_channel_map[i];
		gain_data.gain_data[i].gain = pan_param->gain[i];
	}

	rc = q6asm_pack_and_set_pp_param_in_band(ac, param_hdr,
						 (uint8_t *) &gain_data);
	if (rc < 0)
		pr_err("%s: set-params send failed paramid[0x%x] rc %d\n",
		       __func__, param_hdr.param_id, rc);
	return rc;
}

int q6asm_set_mfc_panning_params(struct audio_client *ac,
				 struct asm_stream_pan_ctrl_params *pan_param)
{

	struct audproc_mfc_param_media_fmt mfc_cfg = {0};
	struct audproc_chmixer_param_coeff *chmixer_cfg;
	struct param_hdr_v3 param_hdr = {0};
	u16 *dst_gain_ptr = NULL;
	int num_out_ch;
	int num_in_ch;
	int chmixer_cfg_size = 0;
	int packed_data_size = 0;
	int out_ch_map_size;
	int in_ch_map_size;
	int gain_size;
	int i = 0;
	int rc = 0;

	if (!pan_param)
		return -EINVAL;

	num_out_ch = pan_param->num_output_channels;
	num_in_ch = pan_param->num_input_channels;

	param_hdr.module_id = AUDPROC_MODULE_ID_MFC;
	param_hdr.instance_id = INSTANCE_ID_0;
	param_hdr.param_id = AUDPROC_PARAM_ID_MFC_OUTPUT_MEDIA_FORMAT;
	param_hdr.param_size = sizeof(mfc_cfg);

	mfc_cfg.sampling_rate = 0;
	mfc_cfg.bits_per_sample = 0;
	mfc_cfg.num_channels = num_out_ch;
	for (i = 0; i < num_out_ch; i++)
		mfc_cfg.channel_type[i] = pan_param->output_channel_map[i];

	rc = q6asm_pack_and_set_pp_param_in_band(ac, param_hdr,
						 (uint8_t *) &mfc_cfg);
	if (rc < 0) {
		pr_err("%s: set-params send failed paramid[0x%x] rc %d\n",
		       __func__, param_hdr.param_id, rc);
		return rc;
	}

	out_ch_map_size = num_out_ch * sizeof(uint16_t);
	in_ch_map_size = num_in_ch * sizeof(uint16_t);
	gain_size = num_out_ch * num_in_ch * sizeof(uint16_t);

	chmixer_cfg_size = sizeof(struct audproc_chmixer_param_coeff) +
			   out_ch_map_size + in_ch_map_size + gain_size;
	chmixer_cfg = kzalloc(chmixer_cfg_size, GFP_KERNEL);
	if (!chmixer_cfg)
		return -ENOMEM;

	param_hdr.module_id = AUDPROC_MODULE_ID_MFC;
	param_hdr.instance_id = INSTANCE_ID_0;
	param_hdr.param_id = AUDPROC_CHMIXER_PARAM_ID_COEFF;
	param_hdr.param_size = chmixer_cfg_size;

	chmixer_cfg->index = 0;
	chmixer_cfg->num_output_channels = num_out_ch;
	chmixer_cfg->num_input_channels = num_in_ch;

	/* Repack channel data as max channels may not be used */
	memcpy(chmixer_cfg->payload, pan_param->output_channel_map,
	       out_ch_map_size);
	packed_data_size += out_ch_map_size;

	memcpy(chmixer_cfg->payload + packed_data_size,
	       pan_param->input_channel_map, in_ch_map_size);
	packed_data_size += in_ch_map_size;

	dst_gain_ptr = (uint16_t *) chmixer_cfg->payload + packed_data_size;
	for (i = 0; i < num_out_ch * num_in_ch; i++)
		dst_gain_ptr[i] = (uint16_t) pan_param->gain[i];

	rc = q6asm_pack_and_set_pp_param_in_band(ac, param_hdr,
						 (uint8_t *) chmixer_cfg);
	if (rc < 0) {
		pr_err("%s: set-params send failed paramid[0x%x] rc %d\n",
		       __func__, param_hdr.param_id, rc);
		rc = -EINVAL;
	}
	kfree(chmixer_cfg);

	return rc;
}

int q6asm_equalizer(struct audio_client *ac, void *eq_p)
{
	struct asm_eq_params eq = {0};
	struct msm_audio_eq_stream_config *eq_params = NULL;
	struct param_hdr_v3 param_info = {0};
	int i  = 0;
	int rc  = 0;

	if (ac == NULL) {
		pr_err("%s: Audio client is NULL\n", __func__);
		return -EINVAL;
	}
	if (eq_p == NULL) {
		pr_err("%s: [%d]: Invalid Eq param\n", __func__, ac->session);
		rc = -EINVAL;
		goto fail_cmd;
	}

	eq_params = (struct msm_audio_eq_stream_config *) eq_p;
	param_info.module_id = ASM_MODULE_ID_EQUALIZER;
	param_info.instance_id = INSTANCE_ID_0;
	param_info.param_id = ASM_PARAM_ID_EQUALIZER_PARAMETERS;
	param_info.param_size = sizeof(eq);
	eq.enable_flag = eq_params->enable;
	eq.num_bands = eq_params->num_bands;

	pr_debug("%s: enable:%d numbands:%d\n", __func__, eq_params->enable,
			eq_params->num_bands);
	for (i = 0; i < eq_params->num_bands; i++) {
		eq.eq_bands[i].band_idx =
			eq_params->eq_bands[i].band_idx;
		eq.eq_bands[i].filterype =
			eq_params->eq_bands[i].filter_type;
		eq.eq_bands[i].center_freq_hz =
			eq_params->eq_bands[i].center_freq_hz;
		eq.eq_bands[i].filter_gain =
			eq_params->eq_bands[i].filter_gain;
		eq.eq_bands[i].q_factor =
			eq_params->eq_bands[i].q_factor;
		pr_debug("%s: filter_type:%u bandnum:%d\n", __func__,
				eq_params->eq_bands[i].filter_type, i);
		pr_debug("%s: center_freq_hz:%u bandnum:%d\n", __func__,
				eq_params->eq_bands[i].center_freq_hz, i);
		pr_debug("%s: filter_gain:%d bandnum:%d\n", __func__,
				eq_params->eq_bands[i].filter_gain, i);
		pr_debug("%s: q_factor:%d bandnum:%d\n", __func__,
				eq_params->eq_bands[i].q_factor, i);
	}
	rc = q6asm_pack_and_set_pp_param_in_band(ac, param_info, (u8 *) &eq);
	if (rc)
		pr_err("%s: set-params send failed paramid[0x%x] rc %d\n",
		       __func__, param_info.param_id, rc);

fail_cmd:
	return rc;
}

static int __q6asm_read(struct audio_client *ac, bool is_custom_len_reqd,
			int len)
{
	struct asm_data_cmd_read_v2 read;
	struct asm_buffer_node *buf_node = NULL;
	struct list_head *ptr, *next;
	struct audio_buffer        *ab;
	int dsp_buf;
	struct audio_port_data     *port;
	int rc;

	if (ac == NULL) {
		pr_err("%s: APR handle NULL\n", __func__);
		return -EINVAL;
	}
	if (ac->apr == NULL) {
		pr_err("%s: AC APR handle NULL\n", __func__);
		return -EINVAL;
	}

	if (ac->io_mode & SYNC_IO_MODE) {
		port = &ac->port[OUT];

		q6asm_add_hdr(ac, &read.hdr, sizeof(read), FALSE);

		mutex_lock(&port->lock);

		dsp_buf = port->dsp_buf;
		if (port->buf == NULL) {
			pr_err("%s: buf is NULL\n", __func__);
			mutex_unlock(&port->lock);
			return -EINVAL;
		}
		ab = &port->buf[dsp_buf];

		dev_vdbg(ac->dev, "%s: session[%d]dsp-buf[%d][%pK]cpu_buf[%d][%pK]\n",
				__func__,
				ac->session,
				dsp_buf,
				port->buf[dsp_buf].data,
				port->cpu_buf,
				&port->buf[port->cpu_buf].phys);

		read.hdr.opcode = ASM_DATA_CMD_READ_V2;
		read.buf_addr_lsw = lower_32_bits(ab->phys);
		read.buf_addr_msw = msm_audio_populate_upper_32_bits(ab->phys);

		list_for_each_safe(ptr, next, &ac->port[OUT].mem_map_handle) {
			buf_node = list_entry(ptr, struct asm_buffer_node,
					list);
			if (buf_node->buf_phys_addr == ab->phys)
				read.mem_map_handle = buf_node->mmap_hdl;
		}
		dev_vdbg(ac->dev, "memory_map handle in q6asm_read: [%0x]:",
				read.mem_map_handle);
		read.buf_size = is_custom_len_reqd ? len : ab->size;
		read.seq_id = port->dsp_buf;
		q6asm_update_token(&read.hdr.token,
				   0, /* Session ID is NA */
				   0, /* Stream ID is NA */
				   port->dsp_buf,
				   0, /* Direction flag is NA */
				   WAIT_CMD);
		port->dsp_buf = q6asm_get_next_buf(ac, port->dsp_buf,
						   port->max_buf_cnt);
		mutex_unlock(&port->lock);
		dev_vdbg(ac->dev, "%s: buf add[%pK] token[0x%x] uid[%d]\n",
				__func__, &ab->phys, read.hdr.token,
				read.seq_id);
		rc = apr_send_pkt(ac->apr, (uint32_t *) &read);
		if (rc < 0) {
			pr_err("%s: read op[0x%x]rc[%d]\n",
					__func__, read.hdr.opcode, rc);
			goto fail_cmd;
		}
		return 0;
	}
fail_cmd:
	return -EINVAL;
}

int q6asm_read(struct audio_client *ac)
{
	return __q6asm_read(ac, false/*is_custom_len_reqd*/, 0);
}
int q6asm_read_v2(struct audio_client *ac, uint32_t len)
{
	return __q6asm_read(ac, true /*is_custom_len_reqd*/, len);
}

int q6asm_read_nolock(struct audio_client *ac)
{
	struct asm_data_cmd_read_v2 read;
	struct asm_buffer_node *buf_node = NULL;
	struct list_head *ptr, *next;
	struct audio_buffer        *ab;
	int dsp_buf;
	struct audio_port_data     *port;
	int rc;

	if (ac == NULL) {
		pr_err("%s: APR handle NULL\n", __func__);
		return -EINVAL;
	}
	if (ac->apr == NULL) {
		pr_err("%s: AC APR handle NULL\n", __func__);
		return -EINVAL;
	}

	if (ac->io_mode & SYNC_IO_MODE) {
		port = &ac->port[OUT];

		q6asm_add_hdr_async(ac, &read.hdr, sizeof(read), FALSE);


		dsp_buf = port->dsp_buf;
		ab = &port->buf[dsp_buf];

		dev_vdbg(ac->dev, "%s: session[%d]dsp-buf[%d][%pK]cpu_buf[%d][%pK]\n",
				__func__,
				ac->session,
				dsp_buf,
				port->buf[dsp_buf].data,
				port->cpu_buf,
				&port->buf[port->cpu_buf].phys);

		read.hdr.opcode = ASM_DATA_CMD_READ_V2;
		read.buf_addr_lsw = lower_32_bits(ab->phys);
		read.buf_addr_msw = msm_audio_populate_upper_32_bits(ab->phys);
		read.buf_size = ab->size;
		read.seq_id = port->dsp_buf;
		q6asm_update_token(&read.hdr.token,
				   0, /* Session ID is NA */
				   0, /* Stream ID is NA */
				   port->dsp_buf,
				   0, /* Direction flag is NA */
				   WAIT_CMD);

		list_for_each_safe(ptr, next, &ac->port[OUT].mem_map_handle) {
			buf_node = list_entry(ptr, struct asm_buffer_node,
					list);
			if (buf_node->buf_phys_addr == ab->phys) {
				read.mem_map_handle = buf_node->mmap_hdl;
				break;
			}
		}

		port->dsp_buf = q6asm_get_next_buf(ac, port->dsp_buf,
						   port->max_buf_cnt);
		dev_vdbg(ac->dev, "%s: buf add[%pK] token[0x%x] uid[%d]\n",
				__func__, &ab->phys, read.hdr.token,
				read.seq_id);
		rc = apr_send_pkt(ac->apr, (uint32_t *) &read);
		if (rc < 0) {
			pr_err("%s: read op[0x%x]rc[%d]\n",
					__func__, read.hdr.opcode, rc);
			goto fail_cmd;
		}
		return 0;
	}
fail_cmd:
	return -EINVAL;
}

int q6asm_async_write(struct audio_client *ac,
					  struct audio_aio_write_param *param)
{
	int rc = 0;
	struct asm_data_cmd_write_v2 write;
	struct asm_buffer_node *buf_node = NULL;
	struct list_head *ptr, *next;
	struct audio_buffer        *ab;
	struct audio_port_data     *port;
	phys_addr_t lbuf_phys_addr;
	u32 liomode;
	u32 io_compressed;
	u32 io_compressed_stream;
	int offset = 0;

	if (ac == NULL) {
		pr_err("%s: APR handle NULL\n", __func__);
		return -EINVAL;
	}
	if (ac->apr == NULL) {
		pr_err("%s: AC APR handle NULL\n", __func__);
		return -EINVAL;
	}

	q6asm_stream_add_hdr_async(
			ac, &write.hdr, sizeof(write), TRUE, ac->stream_id);
	port = &ac->port[IN];
	ab = &port->buf[port->dsp_buf];

	/* Pass session id as token for AIO scheme */
	write.hdr.token = param->uid;
	write.hdr.opcode = ASM_DATA_CMD_WRITE_V2;
	write.buf_addr_lsw = lower_32_bits(param->paddr);
	write.buf_addr_msw = msm_audio_populate_upper_32_bits(param->paddr);
	write.buf_size = param->len;
	write.timestamp_msw = param->msw_ts;
	write.timestamp_lsw = param->lsw_ts;
	liomode = (ASYNC_IO_MODE | NT_MODE);
	io_compressed = (ASYNC_IO_MODE | COMPRESSED_IO);
	io_compressed_stream = (ASYNC_IO_MODE | COMPRESSED_STREAM_IO);

	if (ac->io_mode == liomode)
		lbuf_phys_addr = (param->paddr - 32);
	else if (ac->io_mode == io_compressed ||
			ac->io_mode == io_compressed_stream)
		lbuf_phys_addr = (param->paddr - param->metadata_len);
	else {
		if (param->flags & SET_TIMESTAMP)
			lbuf_phys_addr = param->paddr -
				sizeof(struct snd_codec_metadata);
		else
			lbuf_phys_addr = param->paddr;
	}
	dev_vdbg(ac->dev, "%s: token[0x%x], buf_addr[%pK], buf_size[0x%x], ts_msw[0x%x], ts_lsw[0x%x], lbuf_phys_addr: 0x[%pK]\n",
			__func__,
			write.hdr.token, &param->paddr,
			write.buf_size, write.timestamp_msw,
			write.timestamp_lsw, &lbuf_phys_addr);

	/* Use 0xFF00 for disabling timestamps */
	if (param->flags == 0xFF00)
		write.flags = (0x00000000 | (param->flags & 0x800000FF));
	else
		write.flags = (0x80000000 | param->flags);
	write.flags |= param->last_buffer << ASM_SHIFT_LAST_BUFFER_FLAG;
	write.seq_id = param->uid;
	list_for_each_safe(ptr, next, &ac->port[IN].mem_map_handle) {
		buf_node = list_entry(ptr, struct asm_buffer_node,
				list);
		if (buf_node->buf_phys_addr == lbuf_phys_addr) {
			write.mem_map_handle = buf_node->mmap_hdl;
			break;
		}
	}

	if (ab != NULL) {
		offset = lbuf_phys_addr - ab->phys;
		config_debug_fs_write(ab, offset);
	}

	rc = apr_send_pkt(ac->apr, (uint32_t *) &write);
	if (rc < 0) {
		pr_err("%s: write op[0x%x]rc[%d]\n", __func__,
				write.hdr.opcode, rc);
		goto fail_cmd;
	}
	return 0;
fail_cmd:
	return -EINVAL;
}

int q6asm_async_read(struct audio_client *ac,
					  struct audio_aio_read_param *param)
{
	int rc = 0;
	struct asm_data_cmd_read_v2 read;
	struct asm_buffer_node *buf_node = NULL;
	struct list_head *ptr, *next;
	phys_addr_t lbuf_phys_addr;
	u32 liomode;
	u32 io_compressed;
	int dir = 0;

	if (ac == NULL) {
		pr_err("%s: APR handle NULL\n", __func__);
		return -EINVAL;
	}
	if (ac->apr == NULL) {
		pr_err("%s: AC APR handle NULL\n", __func__);
		return -EINVAL;
	}

	q6asm_add_hdr_async(ac, &read.hdr, sizeof(read), FALSE);

	/* Pass session id as token for AIO scheme */
	read.hdr.token = param->uid;
	read.hdr.opcode = ASM_DATA_CMD_READ_V2;
	read.buf_addr_lsw = lower_32_bits(param->paddr);
	read.buf_addr_msw = msm_audio_populate_upper_32_bits(param->paddr);
	read.buf_size = param->len;
	read.seq_id = param->uid;
	liomode = (NT_MODE | ASYNC_IO_MODE);
	io_compressed = (ASYNC_IO_MODE | COMPRESSED_IO);
	if (ac->io_mode == liomode) {
		lbuf_phys_addr = (param->paddr - 32);
		/*legacy wma driver case*/
		dir = IN;
	} else if (ac->io_mode == io_compressed) {
		lbuf_phys_addr = (param->paddr - 64);
		dir = OUT;
	} else {
		if (param->flags & COMPRESSED_TIMESTAMP_FLAG)
			lbuf_phys_addr = param->paddr -
				 sizeof(struct snd_codec_metadata);
		else
			lbuf_phys_addr = param->paddr;
		dir = OUT;
	}

	list_for_each_safe(ptr, next, &ac->port[dir].mem_map_handle) {
		buf_node = list_entry(ptr, struct asm_buffer_node,
				list);
		if (buf_node->buf_phys_addr == lbuf_phys_addr) {
			read.mem_map_handle = buf_node->mmap_hdl;
			break;
		}
	}

	rc = apr_send_pkt(ac->apr, (uint32_t *) &read);
	if (rc < 0) {
		pr_err("%s: read op[0x%x]rc[%d]\n", __func__,
				read.hdr.opcode, rc);
		goto fail_cmd;
	}
	return 0;
fail_cmd:
	return -EINVAL;
}

int q6asm_write(struct audio_client *ac, uint32_t len, uint32_t msw_ts,
		uint32_t lsw_ts, uint32_t flags)
{
	int rc = 0;
	struct asm_data_cmd_write_v2 write;
	struct asm_buffer_node *buf_node = NULL;
	struct audio_port_data *port;
	struct audio_buffer    *ab;
	int dsp_buf = 0;

	if (ac == NULL) {
		pr_err("%s: APR handle NULL\n", __func__);
		return -EINVAL;
	}
	if (ac->apr == NULL) {
		pr_err("%s: AC APR handle NULL\n", __func__);
		return -EINVAL;
	}

	dev_vdbg(ac->dev, "%s: session[%d] len=%d\n",
			__func__, ac->session, len);
	if (ac->io_mode & SYNC_IO_MODE) {
		port = &ac->port[IN];

		q6asm_add_hdr(ac, &write.hdr, sizeof(write),
				FALSE);
		mutex_lock(&port->lock);

		dsp_buf = port->dsp_buf;
		ab = &port->buf[dsp_buf];

		q6asm_update_token(&write.hdr.token,
				   0, /* Session ID is NA */
				   0, /* Stream ID is NA */
				   port->dsp_buf,
				   0, /* Direction flag is NA */
				   NO_WAIT_CMD);
		write.hdr.opcode = ASM_DATA_CMD_WRITE_V2;
		write.buf_addr_lsw = lower_32_bits(ab->phys);
		write.buf_addr_msw = msm_audio_populate_upper_32_bits(ab->phys);
		write.buf_size = len;
		write.seq_id = port->dsp_buf;
		write.timestamp_lsw = lsw_ts;
		write.timestamp_msw = msw_ts;
		/* Use 0xFF00 for disabling timestamps */
		if (flags == 0xFF00)
			write.flags = (0x00000000 | (flags & 0x800000FF));
		else
			write.flags = (0x80000000 | flags);
		port->dsp_buf = q6asm_get_next_buf(ac, port->dsp_buf,
						   port->max_buf_cnt);
		buf_node = list_first_entry(&ac->port[IN].mem_map_handle,
				struct asm_buffer_node,
				list);
		write.mem_map_handle = buf_node->mmap_hdl;

		dev_vdbg(ac->dev, "%s: ab->phys[%pK]bufadd[0x%x] token[0x%x]buf_id[0x%x]buf_size[0x%x]mmaphdl[0x%x]"
				, __func__,
				&ab->phys,
				write.buf_addr_lsw,
				write.hdr.token,
				write.seq_id,
				write.buf_size,
				write.mem_map_handle);
		mutex_unlock(&port->lock);

		config_debug_fs_write(ab, 0);

		rc = apr_send_pkt(ac->apr, (uint32_t *) &write);
		if (rc < 0) {
			pr_err("%s: write op[0x%x]rc[%d]\n",
					__func__, write.hdr.opcode, rc);
			goto fail_cmd;
		}
		return 0;
	}
fail_cmd:
	return -EINVAL;
}

int q6asm_write_nolock(struct audio_client *ac, uint32_t len, uint32_t msw_ts,
			uint32_t lsw_ts, uint32_t flags)
{
	int rc = 0;
	struct asm_data_cmd_write_v2 write;
	struct asm_buffer_node *buf_node = NULL;
	struct audio_port_data *port;
	struct audio_buffer    *ab;
	int dsp_buf = 0;

	if (ac == NULL) {
		pr_err("%s: APR handle NULL\n", __func__);
		return -EINVAL;
	}
	if (ac->apr == NULL) {
		pr_err("%s: AC APR handle NULL\n", __func__);
		return -EINVAL;
	}

	dev_vdbg(ac->dev, "%s: session[%d] len=%d\n",
			__func__, ac->session, len);
	if (ac->io_mode & SYNC_IO_MODE) {
		port = &ac->port[IN];

		q6asm_add_hdr_async(ac, &write.hdr, sizeof(write),
				FALSE);

		dsp_buf = port->dsp_buf;
		ab = &port->buf[dsp_buf];

		q6asm_update_token(&write.hdr.token,
				   0, /* Session ID is NA */
				   0, /* Stream ID is NA */
				   port->dsp_buf,
				   0, /* Direction flag is NA */
				   NO_WAIT_CMD);

		write.hdr.opcode = ASM_DATA_CMD_WRITE_V2;
		write.buf_addr_lsw = lower_32_bits(ab->phys);
		write.buf_addr_msw = msm_audio_populate_upper_32_bits(ab->phys);
		write.buf_size = len;
		write.seq_id = port->dsp_buf;
		write.timestamp_lsw = lsw_ts;
		write.timestamp_msw = msw_ts;
		buf_node = list_first_entry(&ac->port[IN].mem_map_handle,
				struct asm_buffer_node,
				list);
		write.mem_map_handle = buf_node->mmap_hdl;
		/* Use 0xFF00 for disabling timestamps */
		if (flags == 0xFF00)
			write.flags = (0x00000000 | (flags & 0x800000FF));
		else
			write.flags = (0x80000000 | flags);
		port->dsp_buf = q6asm_get_next_buf(ac, port->dsp_buf,
						   port->max_buf_cnt);

		dev_vdbg(ac->dev, "%s: ab->phys[%pK]bufadd[0x%x]token[0x%x] buf_id[0x%x]buf_size[0x%x]mmaphdl[0x%x]"
				, __func__,
				&ab->phys,
				write.buf_addr_lsw,
				write.hdr.token,
				write.seq_id,
				write.buf_size,
				write.mem_map_handle);

		rc = apr_send_pkt(ac->apr, (uint32_t *) &write);
		if (rc < 0) {
			pr_err("%s: write op[0x%x]rc[%d]\n",
					__func__, write.hdr.opcode, rc);
			goto fail_cmd;
		}
		return 0;
	}
fail_cmd:
	return -EINVAL;
}

int q6asm_get_session_time(struct audio_client *ac, uint64_t *tstamp)
{
	struct asm_mtmx_strtr_get_params mtmx_params;
	int rc;

	if (ac == NULL) {
		pr_err("%s: APR handle NULL\n", __func__);
		return -EINVAL;
	}
	if (ac->apr == NULL) {
		pr_err("%s: AC APR handle NULL\n", __func__);
		return -EINVAL;
	}
	if (tstamp == NULL) {
		pr_err("%s: tstamp NULL\n", __func__);
		return -EINVAL;
	}

	q6asm_add_hdr(ac, &mtmx_params.hdr, sizeof(mtmx_params), TRUE);
	mtmx_params.hdr.opcode = ASM_SESSION_CMD_GET_MTMX_STRTR_PARAMS_V2;
	mtmx_params.param_info.data_payload_addr_lsw = 0;
	mtmx_params.param_info.data_payload_addr_msw = 0;
	mtmx_params.param_info.mem_map_handle = 0;
	mtmx_params.param_info.direction = (ac->io_mode & TUN_READ_IO_MODE
					    ? 1 : 0);
	mtmx_params.param_info.module_id =
		ASM_SESSION_MTMX_STRTR_MODULE_ID_AVSYNC;
	mtmx_params.param_info.param_id =
		ASM_SESSION_MTMX_STRTR_PARAM_SESSION_TIME_V3;
	mtmx_params.param_info.param_max_size =
		sizeof(struct param_hdr_v1) +
		sizeof(struct asm_session_mtmx_strtr_param_session_time_v3_t);
	atomic_set(&ac->time_flag, 1);

	dev_vdbg(ac->dev, "%s: session[%d]opcode[0x%x]\n", __func__,
		 ac->session, mtmx_params.hdr.opcode);
	rc = apr_send_pkt(ac->apr, (uint32_t *) &mtmx_params);
	if (rc < 0) {
		pr_err("%s: Commmand 0x%x failed %d\n", __func__,
		       mtmx_params.hdr.opcode, rc);
		goto fail_cmd;
	}
	rc = wait_event_timeout(ac->time_wait,
			(atomic_read(&ac->time_flag) == 0), 5*HZ);
	if (!rc) {
		pr_err("%s: timeout in getting session time from DSP\n",
				__func__);
		goto fail_cmd;
	}

	*tstamp = ac->time_stamp;
	return 0;

fail_cmd:
	return -EINVAL;
}

int q6asm_get_session_time_legacy(struct audio_client *ac, uint64_t *tstamp)
{
	struct apr_hdr hdr;
	int rc;

	if (ac == NULL) {
		pr_err("%s: APR handle NULL\n", __func__);
		return -EINVAL;
	}
	if (ac->apr == NULL) {
		pr_err("%s: AC APR handle NULL\n", __func__);
		return -EINVAL;
	}
	if (tstamp == NULL) {
		pr_err("%s: tstamp NULL\n", __func__);
		return -EINVAL;
	}

	q6asm_add_hdr(ac, &hdr, sizeof(hdr), TRUE);
	hdr.opcode = ASM_SESSION_CMD_GET_SESSIONTIME_V3;
	atomic_set(&ac->time_flag, 1);

	dev_vdbg(ac->dev, "%s: session[%d]opcode[0x%x]\n", __func__,
			ac->session,
			hdr.opcode);
	rc = apr_send_pkt(ac->apr, (uint32_t *) &hdr);
	if (rc < 0) {
		pr_err("%s: Commmand 0x%x failed %d\n",
				__func__, hdr.opcode, rc);
		goto fail_cmd;
	}
	rc = wait_event_timeout(ac->time_wait,
			(atomic_read(&ac->time_flag) == 0), 5*HZ);
	if (!rc) {
		pr_err("%s: timeout in getting session time from DSP\n",
				__func__);
		goto fail_cmd;
	}

	*tstamp = ac->time_stamp;
	return 0;

fail_cmd:
	return -EINVAL;
}

int q6asm_send_mtmx_strtr_window(struct audio_client *ac,
		struct asm_session_mtmx_strtr_param_window_v2_t *window_param,
		uint32_t param_id)
{
	struct asm_mtmx_strtr_params matrix;
	int sz = 0;
	int rc  = 0;

	pr_debug("%s: Window lsw is %d, window msw is %d\n", __func__,
		  window_param->window_lsw, window_param->window_msw);

	if (!ac) {
		pr_err("%s: audio client handle is NULL\n", __func__);
		rc = -EINVAL;
		goto fail_cmd;
	}

	if (ac->apr == NULL) {
		pr_err("%s: ac->apr is NULL", __func__);
		rc = -EINVAL;
		goto fail_cmd;
	}

	sz = sizeof(struct asm_mtmx_strtr_params);
	q6asm_add_hdr(ac, &matrix.hdr, sz, TRUE);
	atomic_set(&ac->cmd_state, -1);
	matrix.hdr.opcode = ASM_SESSION_CMD_SET_MTMX_STRTR_PARAMS_V2;

	matrix.param.data_payload_addr_lsw = 0;
	matrix.param.data_payload_addr_msw = 0;
	matrix.param.mem_map_handle = 0;
	matrix.param.data_payload_size =
		sizeof(struct param_hdr_v1) +
		sizeof(struct asm_session_mtmx_strtr_param_window_v2_t);
	matrix.param.direction = 0; /* RX */
	matrix.data.module_id = ASM_SESSION_MTMX_STRTR_MODULE_ID_AVSYNC;
	matrix.data.param_id = param_id;
	matrix.data.param_size =
		sizeof(struct asm_session_mtmx_strtr_param_window_v2_t);
	matrix.data.reserved = 0;
	memcpy(&(matrix.config.window_param),
	       window_param,
	       sizeof(struct asm_session_mtmx_strtr_param_window_v2_t));

	rc = apr_send_pkt(ac->apr, (uint32_t *) &matrix);
	if (rc < 0) {
		pr_err("%s: Render window start send failed paramid [0x%x]\n",
			__func__, matrix.data.param_id);
		rc = -EINVAL;
		goto fail_cmd;
	}

	rc = wait_event_timeout(ac->cmd_wait,
			(atomic_read(&ac->cmd_state) >= 0), 5*HZ);
	if (!rc) {
		pr_err("%s: timeout, Render window start paramid[0x%x]\n",
			__func__, matrix.data.param_id);
		rc = -ETIMEDOUT;
		goto fail_cmd;
	}

	if (atomic_read(&ac->cmd_state) > 0) {
		pr_err("%s: DSP returned error[%s]\n",
				__func__, adsp_err_get_err_str(
				atomic_read(&ac->cmd_state)));
		rc = adsp_err_get_lnx_err_code(
				atomic_read(&ac->cmd_state));
		goto fail_cmd;
	}
	rc = 0;
fail_cmd:
	return rc;
}

int q6asm_send_mtmx_strtr_render_mode(struct audio_client *ac,
		uint32_t render_mode)
{
	struct asm_mtmx_strtr_params matrix;
	struct asm_session_mtmx_strtr_param_render_mode_t render_param;
	int sz = 0;
	int rc  = 0;

	pr_debug("%s: render mode is %d\n", __func__, render_mode);

	if (!ac) {
		pr_err("%s: audio client handle is NULL\n", __func__);
		rc = -EINVAL;
		goto exit;
	}

	if (ac->apr == NULL) {
		pr_err("%s: ac->apr is NULL\n", __func__);
		rc = -EINVAL;
		goto exit;
	}

	if ((render_mode != ASM_SESSION_MTMX_STRTR_PARAM_RENDER_DEFAULT) &&
	    (render_mode != ASM_SESSION_MTMX_STRTR_PARAM_RENDER_LOCAL_STC)) {
		pr_err("%s: Invalid render mode %d\n", __func__, render_mode);
		rc = -EINVAL;
		goto exit;
	}

	memset(&render_param, 0,
	       sizeof(struct asm_session_mtmx_strtr_param_render_mode_t));
	render_param.flags = render_mode;

	memset(&matrix, 0, sizeof(struct asm_mtmx_strtr_params));
	sz = sizeof(struct asm_mtmx_strtr_params);
	q6asm_add_hdr(ac, &matrix.hdr, sz, TRUE);
	atomic_set(&ac->cmd_state, -1);
	matrix.hdr.opcode = ASM_SESSION_CMD_SET_MTMX_STRTR_PARAMS_V2;

	matrix.param.data_payload_addr_lsw = 0;
	matrix.param.data_payload_addr_msw = 0;
	matrix.param.mem_map_handle = 0;
	matrix.param.data_payload_size =
		sizeof(struct param_hdr_v1) +
		sizeof(struct asm_session_mtmx_strtr_param_render_mode_t);
	matrix.param.direction = 0; /* RX */
	matrix.data.module_id = ASM_SESSION_MTMX_STRTR_MODULE_ID_AVSYNC;
	matrix.data.param_id = ASM_SESSION_MTMX_STRTR_PARAM_RENDER_MODE_CMD;
	matrix.data.param_size =
		sizeof(struct asm_session_mtmx_strtr_param_render_mode_t);
	matrix.data.reserved = 0;
	memcpy(&(matrix.config.render_param),
	       &render_param,
	       sizeof(struct asm_session_mtmx_strtr_param_render_mode_t));

	rc = apr_send_pkt(ac->apr, (uint32_t *) &matrix);
	if (rc < 0) {
		pr_err("%s: Render mode send failed paramid [0x%x]\n",
			__func__, matrix.data.param_id);
		rc = -EINVAL;
		goto exit;
	}

	rc = wait_event_timeout(ac->cmd_wait,
			(atomic_read(&ac->cmd_state) >= 0), 5*HZ);
	if (!rc) {
		pr_err("%s: timeout, Render mode send paramid [0x%x]\n",
			__func__, matrix.data.param_id);
		rc = -ETIMEDOUT;
		goto exit;
	}

	if (atomic_read(&ac->cmd_state) > 0) {
		pr_err("%s: DSP returned error[%s]\n",
				__func__, adsp_err_get_err_str(
				atomic_read(&ac->cmd_state)));
		rc = adsp_err_get_lnx_err_code(
				atomic_read(&ac->cmd_state));
		goto exit;
	}
	rc = 0;
exit:
	return rc;
}

int q6asm_send_mtmx_strtr_clk_rec_mode(struct audio_client *ac,
		uint32_t clk_rec_mode)
{
	struct asm_mtmx_strtr_params matrix;
	struct asm_session_mtmx_strtr_param_clk_rec_t clk_rec_param;
	int sz = 0;
	int rc  = 0;

	pr_debug("%s: clk rec mode is %d\n", __func__, clk_rec_mode);

	if (!ac) {
		pr_err("%s: audio client handle is NULL\n", __func__);
		rc = -EINVAL;
		goto exit;
	}

	if (ac->apr == NULL) {
		pr_err("%s: ac->apr is NULL\n", __func__);
		rc = -EINVAL;
		goto exit;
	}

	if ((clk_rec_mode != ASM_SESSION_MTMX_STRTR_PARAM_CLK_REC_NONE) &&
	    (clk_rec_mode != ASM_SESSION_MTMX_STRTR_PARAM_CLK_REC_AUTO)) {
		pr_err("%s: Invalid clk rec mode %d\n", __func__, clk_rec_mode);
		rc = -EINVAL;
		goto exit;
	}

	memset(&clk_rec_param, 0,
	       sizeof(struct asm_session_mtmx_strtr_param_clk_rec_t));
	clk_rec_param.flags = clk_rec_mode;

	memset(&matrix, 0, sizeof(struct asm_mtmx_strtr_params));
	sz = sizeof(struct asm_mtmx_strtr_params);
	q6asm_add_hdr(ac, &matrix.hdr, sz, TRUE);
	atomic_set(&ac->cmd_state, -1);
	matrix.hdr.opcode = ASM_SESSION_CMD_SET_MTMX_STRTR_PARAMS_V2;

	matrix.param.data_payload_addr_lsw = 0;
	matrix.param.data_payload_addr_msw = 0;
	matrix.param.mem_map_handle = 0;
	matrix.param.data_payload_size =
		sizeof(struct param_hdr_v1) +
		sizeof(struct asm_session_mtmx_strtr_param_clk_rec_t);
	matrix.param.direction = 0; /* RX */
	matrix.data.module_id = ASM_SESSION_MTMX_STRTR_MODULE_ID_AVSYNC;
	matrix.data.param_id = ASM_SESSION_MTMX_STRTR_PARAM_CLK_REC_CMD;
	matrix.data.param_size =
		sizeof(struct asm_session_mtmx_strtr_param_clk_rec_t);
	matrix.data.reserved = 0;
	memcpy(&(matrix.config.clk_rec_param),
	       &clk_rec_param,
	       sizeof(struct asm_session_mtmx_strtr_param_clk_rec_t));

	rc = apr_send_pkt(ac->apr, (uint32_t *) &matrix);
	if (rc < 0) {
		pr_err("%s: clk rec mode send failed paramid [0x%x]\n",
			__func__, matrix.data.param_id);
		rc = -EINVAL;
		goto exit;
	}

	rc = wait_event_timeout(ac->cmd_wait,
			(atomic_read(&ac->cmd_state) >= 0), 5*HZ);
	if (!rc) {
		pr_err("%s: timeout, clk rec mode send paramid [0x%x]\n",
			__func__, matrix.data.param_id);
		rc = -ETIMEDOUT;
		goto exit;
	}

	if (atomic_read(&ac->cmd_state) > 0) {
		pr_err("%s: DSP returned error[%s]\n",
				__func__, adsp_err_get_err_str(
				atomic_read(&ac->cmd_state)));
		rc = adsp_err_get_lnx_err_code(
				atomic_read(&ac->cmd_state));
		goto exit;
	}
	rc = 0;
exit:
	return rc;
}

int q6asm_send_mtmx_strtr_enable_adjust_session_clock(struct audio_client *ac,
		bool enable)
{
	struct asm_mtmx_strtr_params matrix;
	struct asm_session_mtmx_param_adjust_session_time_ctl_t adjust_time;
	int sz = 0;
	int rc  = 0;

	pr_debug("%s: adjust session enable %d\n", __func__, enable);

	if (!ac) {
		pr_err("%s: audio client handle is NULL\n", __func__);
		rc = -EINVAL;
		goto exit;
	}

	if (ac->apr == NULL) {
		pr_err("%s: ac->apr is NULL\n", __func__);
		rc = -EINVAL;
		goto exit;
	}

	adjust_time.enable = enable;
	memset(&matrix, 0, sizeof(struct asm_mtmx_strtr_params));
	sz = sizeof(struct asm_mtmx_strtr_params);
	q6asm_add_hdr(ac, &matrix.hdr, sz, TRUE);
	atomic_set(&ac->cmd_state, -1);
	matrix.hdr.opcode = ASM_SESSION_CMD_SET_MTMX_STRTR_PARAMS_V2;

	matrix.param.data_payload_addr_lsw = 0;
	matrix.param.data_payload_addr_msw = 0;
	matrix.param.mem_map_handle = 0;
	matrix.param.data_payload_size =
		sizeof(struct param_hdr_v1) +
		sizeof(struct asm_session_mtmx_param_adjust_session_time_ctl_t);
	matrix.param.direction = 0; /* RX */
	matrix.data.module_id = ASM_SESSION_MTMX_STRTR_MODULE_ID_AVSYNC;
	matrix.data.param_id = ASM_SESSION_MTMX_PARAM_ADJUST_SESSION_TIME_CTL;
	matrix.data.param_size =
		sizeof(struct asm_session_mtmx_param_adjust_session_time_ctl_t);
	matrix.data.reserved = 0;
	matrix.config.adj_time_param.enable = adjust_time.enable;

	rc = apr_send_pkt(ac->apr, (uint32_t *) &matrix);
	if (rc < 0) {
		pr_err("%s: enable adjust session failed failed paramid [0x%x]\n",
			__func__, matrix.data.param_id);
		rc = -EINVAL;
		goto exit;
	}

	rc = wait_event_timeout(ac->cmd_wait,
			(atomic_read(&ac->cmd_state) >= 0), 5*HZ);
	if (!rc) {
		pr_err("%s: enable adjust session failed failed paramid [0x%x]\n",
			__func__, matrix.data.param_id);
		rc = -ETIMEDOUT;
		goto exit;
	}

	if (atomic_read(&ac->cmd_state) > 0) {
		pr_err("%s: DSP returned error[%s]\n",
				__func__, adsp_err_get_err_str(
				atomic_read(&ac->cmd_state)));
		rc = adsp_err_get_lnx_err_code(
				atomic_read(&ac->cmd_state));
		goto exit;
	}
	rc = 0;
exit:
	return rc;
}


static int __q6asm_cmd(struct audio_client *ac, int cmd, uint32_t stream_id)
{
	struct apr_hdr hdr;
	int rc;
	atomic_t *state;
	int cnt = 0;

	if (!ac) {
		pr_err("%s: APR handle NULL\n", __func__);
		return -EINVAL;
	}
	if (ac->apr == NULL) {
		pr_err("%s: AC APR handle NULL\n", __func__);
		return -EINVAL;
	}
	q6asm_stream_add_hdr(ac, &hdr, sizeof(hdr), TRUE, stream_id);
	atomic_set(&ac->cmd_state, -1);
	/*
	 * Updated the token field with stream/session for compressed playback
	 * Platform driver must know the the stream with which the command is
	 * associated
	 */
	if (ac->io_mode & COMPRESSED_STREAM_IO)
		q6asm_update_token(&hdr.token,
				   ac->session,
				   stream_id,
				   0, /* Buffer index is NA */
				   0, /* Direction flag is NA */
				   WAIT_CMD);
	pr_debug("%s: token = 0x%x, stream_id  %d, session 0x%x\n",
			__func__, hdr.token, stream_id, ac->session);
	switch (cmd) {
	case CMD_PAUSE:
		pr_debug("%s: CMD_PAUSE\n", __func__);
		hdr.opcode = ASM_SESSION_CMD_PAUSE;
		state = &ac->cmd_state;
		break;
	case CMD_SUSPEND:
		pr_debug("%s: CMD_SUSPEND\n", __func__);
		hdr.opcode = ASM_SESSION_CMD_SUSPEND;
		state = &ac->cmd_state;
		break;
	case CMD_FLUSH:
		pr_debug("%s: CMD_FLUSH\n", __func__);
		hdr.opcode = ASM_STREAM_CMD_FLUSH;
		state = &ac->cmd_state;
		break;
	case CMD_OUT_FLUSH:
		pr_debug("%s: CMD_OUT_FLUSH\n", __func__);
		hdr.opcode = ASM_STREAM_CMD_FLUSH_READBUFS;
		state = &ac->cmd_state;
		break;
	case CMD_EOS:
		pr_debug("%s: CMD_EOS\n", __func__);
		hdr.opcode = ASM_DATA_CMD_EOS;
		atomic_set(&ac->cmd_state, 0);
		state = &ac->cmd_state;
		break;
	case CMD_CLOSE:
		pr_debug("%s: CMD_CLOSE\n", __func__);
		hdr.opcode = ASM_STREAM_CMD_CLOSE;
		state = &ac->cmd_state;
		break;
	default:
		pr_err("%s: Invalid format[%d]\n", __func__, cmd);
		rc = -EINVAL;
		goto fail_cmd;
	}
	pr_debug("%s: session[%d]opcode[0x%x]\n", __func__,
			ac->session,
			hdr.opcode);
	rc = apr_send_pkt(ac->apr, (uint32_t *) &hdr);
	if (rc < 0) {
		pr_err("%s: Commmand 0x%x failed %d\n",
				__func__, hdr.opcode, rc);
		rc = -EINVAL;
		goto fail_cmd;
	}
	rc = wait_event_timeout(ac->cmd_wait, (atomic_read(state) >= 0), 5*HZ);
	if (!rc) {
		pr_err("%s: timeout. waited for response opcode[0x%x]\n",
				__func__, hdr.opcode);
		rc = -ETIMEDOUT;
		goto fail_cmd;
	}
	if (atomic_read(state) > 0) {
		pr_err("%s: DSP returned error[%s] opcode %d\n",
					__func__, adsp_err_get_err_str(
					atomic_read(state)),
					hdr.opcode);
		rc = adsp_err_get_lnx_err_code(atomic_read(state));
		goto fail_cmd;
	}

	if (cmd == CMD_FLUSH)
		q6asm_reset_buf_state(ac);
	if (cmd == CMD_CLOSE) {
		/* check if DSP return all buffers */
		if (ac->port[IN].buf) {
			for (cnt = 0; cnt < ac->port[IN].max_buf_cnt;
					cnt++) {
				if (ac->port[IN].buf[cnt].used == IN) {
					dev_vdbg(ac->dev, "Write Buf[%d] not returned\n",
							cnt);
				}
			}
		}
		if (ac->port[OUT].buf) {
			for (cnt = 0; cnt < ac->port[OUT].max_buf_cnt; cnt++) {
				if (ac->port[OUT].buf[cnt].used == OUT) {
					dev_vdbg(ac->dev, "Read Buf[%d] not returned\n",
							cnt);
				}
			}
		}
	}
	return 0;
fail_cmd:
	return rc;
}

int q6asm_cmd(struct audio_client *ac, int cmd)
{
	return __q6asm_cmd(ac, cmd, ac->stream_id);
}

int q6asm_stream_cmd(struct audio_client *ac, int cmd, uint32_t stream_id)
{
	return __q6asm_cmd(ac, cmd, stream_id);
}

static int __q6asm_cmd_nowait(struct audio_client *ac, int cmd,
			      uint32_t stream_id)
{
	struct apr_hdr hdr;
	int rc;

	if (!ac) {
		pr_err("%s: APR handle NULL\n", __func__);
		return -EINVAL;
	}
	if (ac->apr == NULL) {
		pr_err("%s: AC APR handle NULL\n", __func__);
		return -EINVAL;
	}
	q6asm_stream_add_hdr_async(ac, &hdr, sizeof(hdr), TRUE, stream_id);
	atomic_set(&ac->cmd_state, 1);
	/*
	 * Updated the token field with stream/session for compressed playback
	 * Platform driver must know the the stream with which the command is
	 * associated
	 */
	if (ac->io_mode & COMPRESSED_STREAM_IO)
		q6asm_update_token(&hdr.token,
				   ac->session,
				   stream_id,
				   0, /* Buffer index is NA */
				   0, /* Direction flag is NA */
				   NO_WAIT_CMD);

	pr_debug("%s: token = 0x%x, stream_id  %d, session 0x%x\n",
			__func__, hdr.token, stream_id, ac->session);
	switch (cmd) {
	case CMD_PAUSE:
		pr_debug("%s: CMD_PAUSE\n", __func__);
		hdr.opcode = ASM_SESSION_CMD_PAUSE;
		break;
	case CMD_EOS:
		pr_debug("%s: CMD_EOS\n", __func__);
		hdr.opcode = ASM_DATA_CMD_EOS;
		break;
	case CMD_CLOSE:
		pr_debug("%s: CMD_CLOSE\n", __func__);
		hdr.opcode = ASM_STREAM_CMD_CLOSE;
		break;
	default:
		pr_err("%s: Invalid format[%d]\n", __func__, cmd);
		goto fail_cmd;
	}
	pr_debug("%s: session[%d]opcode[0x%x]\n", __func__,
			ac->session,
			hdr.opcode);

	rc = apr_send_pkt(ac->apr, (uint32_t *) &hdr);
	if (rc < 0) {
		pr_err("%s: Commmand 0x%x failed %d\n",
				__func__, hdr.opcode, rc);
		goto fail_cmd;
	}
	return 0;
fail_cmd:
	return -EINVAL;
}

int q6asm_cmd_nowait(struct audio_client *ac, int cmd)
{
	pr_debug("%s: stream_id: %d\n", __func__, ac->stream_id);
	return __q6asm_cmd_nowait(ac, cmd, ac->stream_id);
}

int q6asm_stream_cmd_nowait(struct audio_client *ac, int cmd,
			    uint32_t stream_id)
{
	pr_debug("%s: stream_id: %d\n", __func__, stream_id);
	return __q6asm_cmd_nowait(ac, cmd, stream_id);
}

int __q6asm_send_meta_data(struct audio_client *ac, uint32_t stream_id,
			  uint32_t initial_samples, uint32_t trailing_samples)
{
	struct asm_data_cmd_remove_silence silence;
	int rc = 0;

	if (!ac) {
		pr_err("%s: APR handle NULL\n", __func__);
		return -EINVAL;
	}
	if (ac->apr == NULL) {
		pr_err("%s: AC APR handle NULL\n", __func__);
		return -EINVAL;
	}
	pr_debug("%s: session[%d]\n", __func__, ac->session);
	q6asm_stream_add_hdr_async(ac, &silence.hdr, sizeof(silence), TRUE,
			stream_id);

	/*
	 * Updated the token field with stream/session for compressed playback
	 * Platform driver must know the the stream with which the command is
	 * associated
	 */
	if (ac->io_mode & COMPRESSED_STREAM_IO)
		q6asm_update_token(&silence.hdr.token,
				   ac->session,
				   stream_id,
				   0, /* Buffer index is NA */
				   0, /* Direction flag is NA */
				   NO_WAIT_CMD);
	pr_debug("%s: token = 0x%x, stream_id  %d, session 0x%x\n",
			__func__, silence.hdr.token, stream_id, ac->session);

	silence.hdr.opcode = ASM_DATA_CMD_REMOVE_INITIAL_SILENCE;
	silence.num_samples_to_remove    = initial_samples;

	rc = apr_send_pkt(ac->apr, (uint32_t *) &silence);
	if (rc < 0) {
		pr_err("%s: Commmand silence failed[%d]", __func__, rc);

		goto fail_cmd;
	}

	silence.hdr.opcode = ASM_DATA_CMD_REMOVE_TRAILING_SILENCE;
	silence.num_samples_to_remove    = trailing_samples;


	rc = apr_send_pkt(ac->apr, (uint32_t *) &silence);
	if (rc < 0) {
		pr_err("%s: Commmand silence failed[%d]", __func__, rc);
		goto fail_cmd;
	}

	return 0;
fail_cmd:
	return -EINVAL;
}

int q6asm_stream_send_meta_data(struct audio_client *ac, uint32_t stream_id,
		uint32_t initial_samples, uint32_t trailing_samples)
{
	return __q6asm_send_meta_data(ac, stream_id, initial_samples,
				     trailing_samples);
}

int q6asm_send_meta_data(struct audio_client *ac, uint32_t initial_samples,
		uint32_t trailing_samples)
{
	return __q6asm_send_meta_data(ac, ac->stream_id, initial_samples,
				     trailing_samples);
}

static void q6asm_reset_buf_state(struct audio_client *ac)
{
	int cnt = 0;
	int loopcnt = 0;
	int used;
	struct audio_port_data *port = NULL;

	if (ac->io_mode & SYNC_IO_MODE) {
		used = (ac->io_mode & TUN_WRITE_IO_MODE ? 1 : 0);
		mutex_lock(&ac->cmd_lock);
		for (loopcnt = 0; loopcnt <= OUT; loopcnt++) {
			port = &ac->port[loopcnt];
			cnt = port->max_buf_cnt - 1;
			port->dsp_buf = 0;
			port->cpu_buf = 0;
			while (cnt >= 0) {
				if (!port->buf)
					continue;
				port->buf[cnt].used = used;
				cnt--;
			}
		}
		mutex_unlock(&ac->cmd_lock);
	}
}

int q6asm_reg_tx_overflow(struct audio_client *ac, uint16_t enable)
{
	struct asm_session_cmd_regx_overflow tx_overflow;
	int rc;

	if (!ac) {
		pr_err("%s: APR handle NULL\n", __func__);
		return -EINVAL;
	}
	if (ac->apr == NULL) {
		pr_err("%s: AC APR handle NULL\n", __func__);
		return -EINVAL;
	}
	pr_debug("%s: session[%d]enable[%d]\n", __func__,
			ac->session, enable);
	q6asm_add_hdr(ac, &tx_overflow.hdr, sizeof(tx_overflow), TRUE);
	atomic_set(&ac->cmd_state, -1);

	tx_overflow.hdr.opcode = \
				 ASM_SESSION_CMD_REGISTER_FORX_OVERFLOW_EVENTS;
	/* tx overflow event: enable */
	tx_overflow.enable_flag = enable;

	rc = apr_send_pkt(ac->apr, (uint32_t *) &tx_overflow);
	if (rc < 0) {
		pr_err("%s: tx overflow op[0x%x]rc[%d]\n",
				__func__, tx_overflow.hdr.opcode, rc);
		rc = -EINVAL;
		goto fail_cmd;
	}
	rc = wait_event_timeout(ac->cmd_wait,
				(atomic_read(&ac->cmd_state) >= 0), 5*HZ);
	if (!rc) {
		pr_err("%s: timeout. waited for tx overflow\n", __func__);
		rc = -ETIMEDOUT;
		goto fail_cmd;
	}
	if (atomic_read(&ac->cmd_state) > 0) {
		pr_err("%s: DSP returned error[%s]\n",
				__func__, adsp_err_get_err_str(
				atomic_read(&ac->cmd_state)));
		rc = adsp_err_get_lnx_err_code(
				atomic_read(&ac->cmd_state));
		goto fail_cmd;
	}

	return 0;
fail_cmd:
	return rc;
}

int q6asm_reg_rx_underflow(struct audio_client *ac, uint16_t enable)
{
	struct asm_session_cmd_rgstr_rx_underflow rx_underflow;
	int rc;

	if (!ac) {
		pr_err("%s: AC APR handle NULL\n", __func__);
		return -EINVAL;
	}
	if (ac->apr == NULL) {
		pr_err("%s: APR handle NULL\n", __func__);
		return -EINVAL;
	}
	pr_debug("%s: session[%d]enable[%d]\n", __func__,
			ac->session, enable);
	q6asm_add_hdr_async(ac, &rx_underflow.hdr, sizeof(rx_underflow), FALSE);

	rx_underflow.hdr.opcode =
		ASM_SESSION_CMD_REGISTER_FOR_RX_UNDERFLOW_EVENTS;
	/* tx overflow event: enable */
	rx_underflow.enable_flag = enable;

	rc = apr_send_pkt(ac->apr, (uint32_t *) &rx_underflow);
	if (rc < 0) {
		pr_err("%s: tx overflow op[0x%x]rc[%d]\n",
				__func__, rx_underflow.hdr.opcode, rc);
		goto fail_cmd;
	}
	return 0;
fail_cmd:
	return -EINVAL;
}

int q6asm_adjust_session_clock(struct audio_client *ac,
		uint32_t adjust_time_lsw,
		uint32_t adjust_time_msw)
{
	int rc = 0;
	int sz = 0;
	struct asm_session_cmd_adjust_session_clock_v2 adjust_clock;

	pr_debug("%s: adjust_time_lsw is %x, adjust_time_msw is %x\n", __func__,
		  adjust_time_lsw, adjust_time_msw);

	if (!ac) {
		pr_err("%s: audio client handle is NULL\n", __func__);
		rc = -EINVAL;
		goto fail_cmd;
	}

	if (ac->apr == NULL) {
		pr_err("%s: ac->apr is NULL", __func__);
		rc = -EINVAL;
		goto fail_cmd;
	}

	sz = sizeof(struct asm_session_cmd_adjust_session_clock_v2);
	q6asm_add_hdr(ac, &adjust_clock.hdr, sz, TRUE);
	atomic_set(&ac->cmd_state, -1);
	adjust_clock.hdr.opcode = ASM_SESSION_CMD_ADJUST_SESSION_CLOCK_V2;

	adjust_clock.adjustime_lsw = adjust_time_lsw;
	adjust_clock.adjustime_msw = adjust_time_msw;


	rc = apr_send_pkt(ac->apr, (uint32_t *) &adjust_clock);
	if (rc < 0) {
		pr_err("%s: adjust_clock send failed paramid [0x%x]\n",
			__func__, adjust_clock.hdr.opcode);
		rc = -EINVAL;
		goto fail_cmd;
	}

	rc = wait_event_timeout(ac->cmd_wait,
			(atomic_read(&ac->cmd_state) >= 0), 5*HZ);
	if (!rc) {
		pr_err("%s: timeout, adjust_clock paramid[0x%x]\n",
			__func__, adjust_clock.hdr.opcode);
		rc = -ETIMEDOUT;
		goto fail_cmd;
	}

	if (atomic_read(&ac->cmd_state) > 0) {
		pr_err("%s: DSP returned error[%s]\n",
				__func__, adsp_err_get_err_str(
				atomic_read(&ac->cmd_state)));
		rc = adsp_err_get_lnx_err_code(
				atomic_read(&ac->cmd_state));
		goto fail_cmd;
	}
	rc = 0;
fail_cmd:
	return rc;
}

/*
 * q6asm_get_path_delay() - get the path delay for an audio session
 * @ac: audio client handle
 *
 * Retrieves the current audio DSP path delay for the given audio session.
 *
 * Return: 0 on success, error code otherwise
 */
int q6asm_get_path_delay(struct audio_client *ac)
{
	int rc = 0;
	struct apr_hdr hdr;

	if (!ac || ac->apr == NULL) {
		pr_err("%s: invalid audio client\n", __func__);
		return -EINVAL;
	}

	hdr.opcode = ASM_SESSION_CMD_GET_PATH_DELAY_V2;
	q6asm_add_hdr(ac, &hdr, sizeof(hdr), TRUE);
	atomic_set(&ac->cmd_state, -1);

	rc = apr_send_pkt(ac->apr, (uint32_t *) &hdr);
	if (rc < 0) {
		pr_err("%s: Commmand 0x%x failed %d\n", __func__,
				hdr.opcode, rc);
		return rc;
	}

	rc = wait_event_timeout(ac->cmd_wait,
			(atomic_read(&ac->cmd_state) >= 0), 5 * HZ);
	if (!rc) {
		pr_err("%s: timeout. waited for response opcode[0x%x]\n",
				__func__, hdr.opcode);
		return -ETIMEDOUT;
	}

	if (atomic_read(&ac->cmd_state) > 0) {
		pr_err("%s: DSP returned error[%s]\n",
				__func__, adsp_err_get_err_str(
				atomic_read(&ac->cmd_state)));
		rc = adsp_err_get_lnx_err_code(
				atomic_read(&ac->cmd_state));
		return rc;
	}

	return 0;
}

int q6asm_get_apr_service_id(int session_id)
{
	pr_debug("%s:\n", __func__);

	if (session_id <= 0 || session_id > ASM_ACTIVE_STREAMS_ALLOWED) {
		pr_err("%s: invalid session_id = %d\n", __func__, session_id);
		return -EINVAL;
	}

	return ((struct apr_svc *)(session[session_id].ac)->apr)->id;
}

int q6asm_get_asm_topology(int session_id)
{
	int topology = -EINVAL;

	if (session_id <= 0 || session_id > ASM_ACTIVE_STREAMS_ALLOWED) {
		pr_err("%s: invalid session_id = %d\n", __func__, session_id);
		goto done;
	}
	if (session[session_id].ac == NULL) {
		pr_err("%s: session not created for session id = %d\n",
		       __func__, session_id);
		goto done;
	}
	topology = (session[session_id].ac)->topology;
done:
	return topology;
}

int q6asm_get_asm_app_type(int session_id)
{
	int app_type = -EINVAL;

	if (session_id <= 0 || session_id > ASM_ACTIVE_STREAMS_ALLOWED) {
		pr_err("%s: invalid session_id = %d\n", __func__, session_id);
		goto done;
	}
	if (session[session_id].ac == NULL) {
		pr_err("%s: session not created for session id = %d\n",
		       __func__, session_id);
		goto done;
	}
	app_type = (session[session_id].ac)->app_type;
done:
	return app_type;
}

static int q6asm_get_asm_topology_cal(void)
{
	int topology = DEFAULT_POPP_TOPOLOGY;
	struct cal_block_data *cal_block = NULL;

	if (cal_data[ASM_TOPOLOGY_CAL] == NULL)
		goto done;

	mutex_lock(&cal_data[ASM_TOPOLOGY_CAL]->lock);
	cal_block = cal_utils_get_only_cal_block(cal_data[ASM_TOPOLOGY_CAL]);
	if (cal_block == NULL)
		goto unlock;

	topology = ((struct audio_cal_info_asm_top *)
		cal_block->cal_info)->topology;
unlock:
	mutex_unlock(&cal_data[ASM_TOPOLOGY_CAL]->lock);
done:
	pr_debug("%s: Using topology %d\n", __func__, topology);
	return topology;
}

static int q6asm_get_asm_app_type_cal(void)
{
	int app_type = DEFAULT_APP_TYPE;
	struct cal_block_data *cal_block = NULL;

	if (cal_data[ASM_TOPOLOGY_CAL] == NULL)
		goto done;

	mutex_lock(&cal_data[ASM_TOPOLOGY_CAL]->lock);
	cal_block = cal_utils_get_only_cal_block(cal_data[ASM_TOPOLOGY_CAL]);
	if (cal_block == NULL)
		goto unlock;

	app_type = ((struct audio_cal_info_asm_top *)
		cal_block->cal_info)->app_type;

	if (app_type == 0)
		app_type = DEFAULT_APP_TYPE;
unlock:
	mutex_unlock(&cal_data[ASM_TOPOLOGY_CAL]->lock);
done:
	pr_debug("%s: Using app_type %d\n", __func__, app_type);
	return app_type;
}

int q6asm_send_cal(struct audio_client *ac)
{
	struct cal_block_data *cal_block = NULL;
	struct mem_mapping_hdr mem_hdr = {0};
	u32 payload_size = 0;
	int rc = -EINVAL;
	pr_debug("%s:\n", __func__);

	if (!ac) {
		pr_err("%s: Audio client is NULL\n", __func__);
		return -EINVAL;
	}
	if (ac->io_mode & NT_MODE) {
		pr_debug("%s: called for NT MODE, exiting\n", __func__);
		goto done;
	}

	if (cal_data[ASM_AUDSTRM_CAL] == NULL)
		goto done;

	if (ac->perf_mode == ULTRA_LOW_LATENCY_PCM_MODE) {
		rc = 0; /* no cal is required, not error case */
		goto done;
	}

	mutex_lock(&cal_data[ASM_AUDSTRM_CAL]->lock);
	cal_block = cal_utils_get_only_cal_block(cal_data[ASM_AUDSTRM_CAL]);
	if (cal_block == NULL) {
		pr_err("%s: cal_block is NULL\n",
			__func__);
		goto unlock;
	}

	if (cal_block->cal_data.size == 0) {
		rc = 0; /* not error case */
		pr_debug("%s: cal_data.size is 0, don't send cal data\n",
			__func__);
		goto unlock;
	}

	rc = remap_cal_data(ASM_AUDSTRM_CAL_TYPE, cal_block);
	if (rc) {
		pr_err("%s: Remap_cal_data failed for cal %d!\n",
			__func__, ASM_AUDSTRM_CAL);
		goto unlock;
	}

	mem_hdr.data_payload_addr_lsw =
		lower_32_bits(cal_block->cal_data.paddr);
	mem_hdr.data_payload_addr_msw =
		msm_audio_populate_upper_32_bits(cal_block->cal_data.paddr);
	mem_hdr.mem_map_handle = cal_block->map_data.q6map_handle;
	payload_size = cal_block->cal_data.size;

	pr_debug("%s: phyaddr lsw = %x msw = %x, maphdl = %x calsize = %d\n",
		 __func__, mem_hdr.data_payload_addr_lsw,
		 mem_hdr.data_payload_addr_msw, mem_hdr.mem_map_handle,
		 payload_size);

	rc = q6asm_set_pp_params(ac, &mem_hdr, NULL, payload_size);
	if (rc) {
		pr_err("%s: audio audstrm cal send failed\n", __func__);
		goto unlock;
	}

	rc = 0;

unlock:
	mutex_unlock(&cal_data[ASM_AUDSTRM_CAL]->lock);
done:
	return rc;
}

static int get_cal_type_index(int32_t cal_type)
{
	int ret = -EINVAL;

	switch (cal_type) {
	case ASM_TOPOLOGY_CAL_TYPE:
		ret = ASM_TOPOLOGY_CAL;
		break;
	case ASM_CUST_TOPOLOGY_CAL_TYPE:
		ret = ASM_CUSTOM_TOP_CAL;
		break;
	case ASM_AUDSTRM_CAL_TYPE:
		ret = ASM_AUDSTRM_CAL;
		break;
	case ASM_RTAC_APR_CAL_TYPE:
		ret = ASM_RTAC_APR_CAL;
		break;
	default:
		pr_err("%s: invalid cal type %d!\n", __func__, cal_type);
	}
	return ret;
}

static int q6asm_alloc_cal(int32_t cal_type,
				size_t data_size, void *data)
{
	int				ret = 0;
	int				cal_index;
	pr_debug("%s:\n", __func__);

	cal_index = get_cal_type_index(cal_type);
	if (cal_index < 0) {
		pr_err("%s: could not get cal index %d!\n",
			__func__, cal_index);
		ret = -EINVAL;
		goto done;
	}

	ret = cal_utils_alloc_cal(data_size, data,
		cal_data[cal_index], 0, NULL);
	if (ret < 0) {
		pr_err("%s: cal_utils_alloc_block failed, ret = %d, cal type = %d!\n",
			__func__, ret, cal_type);
		ret = -EINVAL;
		goto done;
	}
done:
	return ret;
}

static int q6asm_dealloc_cal(int32_t cal_type,
				size_t data_size, void *data)
{
	int				ret = 0;
	int				cal_index;
	pr_debug("%s:\n", __func__);

	cal_index = get_cal_type_index(cal_type);
	if (cal_index < 0) {
		pr_err("%s: could not get cal index %d!\n",
			__func__, cal_index);
		ret = -EINVAL;
		goto done;
	}

	ret = cal_utils_dealloc_cal(data_size, data,
		cal_data[cal_index]);
	if (ret < 0) {
		pr_err("%s: cal_utils_dealloc_block failed, ret = %d, cal type = %d!\n",
			__func__, ret, cal_type);
		ret = -EINVAL;
		goto done;
	}
done:
	return ret;
}

static int q6asm_set_cal(int32_t cal_type,
			size_t data_size, void *data)
{
	int ret = 0;
	int cal_index;
	pr_debug("%s:\n", __func__);

	cal_index = get_cal_type_index(cal_type);
	if (cal_index < 0) {
		pr_err("%s: could not get cal index %d!\n",
			__func__, cal_index);
		ret = -EINVAL;
		goto done;
	}

	ret = cal_utils_set_cal(data_size, data,
		cal_data[cal_index], 0, NULL);
	if (ret < 0) {
		pr_err("%s: cal_utils_set_cal failed, ret = %d, cal type = %d!\n",
			__func__, ret, cal_type);
		ret = -EINVAL;
		goto done;
	}

	if (cal_index == ASM_CUSTOM_TOP_CAL) {
		mutex_lock(&cal_data[ASM_CUSTOM_TOP_CAL]->lock);
		set_custom_topology = 1;
		mutex_unlock(&cal_data[ASM_CUSTOM_TOP_CAL]->lock);
	}
done:
	return ret;
}

static void q6asm_delete_cal_data(void)
{
	pr_debug("%s:\n", __func__);
	cal_utils_destroy_cal_types(ASM_MAX_CAL_TYPES, cal_data);

	return;
}

static int q6asm_init_cal_data(void)
{
	int ret = 0;
	struct cal_type_info	cal_type_info[] = {
		{{ASM_TOPOLOGY_CAL_TYPE,
		{NULL, NULL, NULL,
		q6asm_set_cal, NULL, NULL} },
		{NULL, NULL, cal_utils_match_buf_num} },

		{{ASM_CUST_TOPOLOGY_CAL_TYPE,
		{q6asm_alloc_cal, q6asm_dealloc_cal, NULL,
		q6asm_set_cal, NULL, NULL} },
		{NULL, q6asm_unmap_cal_memory, cal_utils_match_buf_num} },

		{{ASM_AUDSTRM_CAL_TYPE,
		{q6asm_alloc_cal, q6asm_dealloc_cal, NULL,
		q6asm_set_cal, NULL, NULL} },
		{NULL, q6asm_unmap_cal_memory, cal_utils_match_buf_num} },

		{{ASM_RTAC_APR_CAL_TYPE,
		{NULL, NULL, NULL, NULL, NULL, NULL} },
		{NULL, NULL, cal_utils_match_buf_num} }
	};
	pr_debug("%s\n", __func__);

	ret = cal_utils_create_cal_types(ASM_MAX_CAL_TYPES, cal_data,
		cal_type_info);
	if (ret < 0) {
		pr_err("%s: could not create cal type! %d\n",
			__func__, ret);
		ret = -EINVAL;
		goto err;
	}

	return ret;
err:
	q6asm_delete_cal_data();
	return ret;
}

static int q6asm_is_valid_session(struct apr_client_data *data, void *priv)
{
	struct audio_client *ac = (struct audio_client *)priv;
	union asm_token_struct asm_token;

	asm_token.token = data->token;
	if (asm_token._token.session_id != ac->session) {
		pr_err("%s: Invalid session[%d] rxed expected[%d]",
			__func__, asm_token._token.session_id, ac->session);
		return -EINVAL;
	}
	return 0;
}

static int __init q6asm_init(void)
{
	int lcnt, ret;
	pr_debug("%s:\n", __func__);

	memset(session, 0, sizeof(struct audio_session) *
		(ASM_ACTIVE_STREAMS_ALLOWED + 1));
	for (lcnt = 0; lcnt <= ASM_ACTIVE_STREAMS_ALLOWED; lcnt++)
		spin_lock_init(&(session[lcnt].session_lock));
	set_custom_topology = 1;

	/*setup common client used for cal mem map */
	common_client.session = ASM_CONTROL_SESSION;
	common_client.port[0].buf = &common_buf[0];
	common_client.port[1].buf = &common_buf[1];
	init_waitqueue_head(&common_client.cmd_wait);
	init_waitqueue_head(&common_client.time_wait);
	init_waitqueue_head(&common_client.mem_wait);
	atomic_set(&common_client.time_flag, 1);
	INIT_LIST_HEAD(&common_client.port[0].mem_map_handle);
	INIT_LIST_HEAD(&common_client.port[1].mem_map_handle);
	mutex_init(&common_client.cmd_lock);
	for (lcnt = 0; lcnt <= OUT; lcnt++) {
		mutex_init(&common_client.port[lcnt].lock);
		spin_lock_init(&common_client.port[lcnt].dsp_lock);
	}
	atomic_set(&common_client.cmd_state, 0);
	atomic_set(&common_client.mem_state, 0);

	ret = q6asm_init_cal_data();
	if (ret)
		pr_err("%s: could not init cal data! ret %d\n",
			__func__, ret);

	config_debug_fs_init();

	return 0;
}

static void __exit q6asm_exit(void)
{
	q6asm_delete_cal_data();
}

device_initcall(q6asm_init);
__exitcall(q6asm_exit);<|MERGE_RESOLUTION|>--- conflicted
+++ resolved
@@ -2180,13 +2180,8 @@
 			buf_index = asm_token._token.buf_index;
 			if (buf_index < 0 ||
 					buf_index >= port->max_buf_cnt) {
-<<<<<<< HEAD
-				pr_debug("%s: Invalid buffer index %u\n",
-				__func__, buf_index);
-=======
 				pr_err("%s: Invalid buffer index %u\n",
 					__func__, buf_index);
->>>>>>> 803b2f4c
 				spin_unlock_irqrestore(&port->dsp_lock,
 								dsp_flags);
 				spin_unlock_irqrestore(
@@ -2305,13 +2300,8 @@
 			spin_lock_irqsave(&port->dsp_lock, dsp_flags);
 			buf_index = asm_token._token.buf_index;
 			if (buf_index < 0 || buf_index >= port->max_buf_cnt) {
-<<<<<<< HEAD
-				pr_debug("%s: Invalid buffer index %u\n",
-				__func__, buf_index);
-=======
 				pr_err("%s: Invalid buffer index %u\n",
 					__func__, buf_index);
->>>>>>> 803b2f4c
 				spin_unlock_irqrestore(&port->dsp_lock,
 								dsp_flags);
 				spin_unlock_irqrestore(
