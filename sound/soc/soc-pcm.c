/*
 * soc-pcm.c  --  ALSA SoC PCM
 *
 * Copyright 2005 Wolfson Microelectronics PLC.
 * Copyright 2005 Openedhand Ltd.
 * Copyright (C) 2010 Slimlogic Ltd.
 * Copyright (C) 2010 Texas Instruments Inc.
 *
 * Authors: Liam Girdwood <lrg@ti.com>
 *          Mark Brown <broonie@opensource.wolfsonmicro.com>
 *
 *  This program is free software; you can redistribute  it and/or modify it
 *  under  the terms of  the GNU General  Public License as published by the
 *  Free Software Foundation;  either version 2 of the  License, or (at your
 *  option) any later version.
 *
 */

#include <linux/kernel.h>
#include <linux/init.h>
#include <linux/delay.h>
#include <linux/pinctrl/consumer.h>
#include <linux/pm_runtime.h>
#include <linux/slab.h>
#include <linux/workqueue.h>
#include <linux/export.h>
#include <linux/debugfs.h>
#include <linux/dma-mapping.h>
#include <sound/core.h>
#include <sound/pcm.h>
#include <sound/pcm_params.h>
#include <sound/soc.h>
#include <sound/soc-dpcm.h>
#include <sound/initval.h>

#define DPCM_MAX_BE_USERS	8

/*
 * snd_soc_dai_stream_valid() - check if a DAI supports the given stream
 *
 * Returns true if the DAI supports the indicated stream type.
 */
static bool snd_soc_dai_stream_valid(struct snd_soc_dai *dai, int stream)
{
	struct snd_soc_pcm_stream *codec_stream;

	if (stream == SNDRV_PCM_STREAM_PLAYBACK)
		codec_stream = &dai->driver->playback;
	else
		codec_stream = &dai->driver->capture;

	/* If the codec specifies any rate at all, it supports the stream. */
	return codec_stream->rates;
}

static const struct snd_pcm_hardware no_host_hardware = {
	.info			= SNDRV_PCM_INFO_MMAP |
					SNDRV_PCM_INFO_MMAP_VALID |
					SNDRV_PCM_INFO_INTERLEAVED |
					SNDRV_PCM_INFO_PAUSE |
					SNDRV_PCM_INFO_RESUME,
	.formats		= SNDRV_PCM_FMTBIT_S16_LE |
					SNDRV_PCM_FMTBIT_S32_LE,
	.period_bytes_min	= PAGE_SIZE >> 2,
	.period_bytes_max	= PAGE_SIZE >> 1,
	.periods_min		= 2,
	.periods_max		= 4,
	/*
	 * Increase the max buffer bytes as PAGE_SIZE bytes is
	 * not enough to encompass all the scenarios sent by
	 * userspapce.
	 */
	.buffer_bytes_max	= PAGE_SIZE * 4,
};

/**
 * snd_soc_runtime_activate() - Increment active count for PCM runtime components
 * @rtd: ASoC PCM runtime that is activated
 * @stream: Direction of the PCM stream
 *
 * Increments the active count for all the DAIs and components attached to a PCM
 * runtime. Should typically be called when a stream is opened.
 *
 * Must be called with the rtd->pcm_mutex being held
 */
void snd_soc_runtime_activate(struct snd_soc_pcm_runtime *rtd, int stream)
{
	struct snd_soc_dai *cpu_dai = rtd->cpu_dai;
	int i;

	lockdep_assert_held(&rtd->pcm_mutex);

	if (stream == SNDRV_PCM_STREAM_PLAYBACK) {
		cpu_dai->playback_active++;
		for (i = 0; i < rtd->num_codecs; i++)
			rtd->codec_dais[i]->playback_active++;
	} else {
		cpu_dai->capture_active++;
		for (i = 0; i < rtd->num_codecs; i++)
			rtd->codec_dais[i]->capture_active++;
	}

	cpu_dai->active++;
	cpu_dai->component->active++;
	for (i = 0; i < rtd->num_codecs; i++) {
		rtd->codec_dais[i]->active++;
		rtd->codec_dais[i]->component->active++;
	}
}

/**
 * snd_soc_runtime_deactivate() - Decrement active count for PCM runtime components
 * @rtd: ASoC PCM runtime that is deactivated
 * @stream: Direction of the PCM stream
 *
 * Decrements the active count for all the DAIs and components attached to a PCM
 * runtime. Should typically be called when a stream is closed.
 *
 * Must be called with the rtd->pcm_mutex being held
 */
void snd_soc_runtime_deactivate(struct snd_soc_pcm_runtime *rtd, int stream)
{
	struct snd_soc_dai *cpu_dai = rtd->cpu_dai;
	int i;

	lockdep_assert_held(&rtd->pcm_mutex);

	if (stream == SNDRV_PCM_STREAM_PLAYBACK) {
		cpu_dai->playback_active--;
		for (i = 0; i < rtd->num_codecs; i++)
			rtd->codec_dais[i]->playback_active--;
	} else {
		cpu_dai->capture_active--;
		for (i = 0; i < rtd->num_codecs; i++)
			rtd->codec_dais[i]->capture_active--;
	}

	cpu_dai->active--;
	cpu_dai->component->active--;
	for (i = 0; i < rtd->num_codecs; i++) {
		rtd->codec_dais[i]->component->active--;
		rtd->codec_dais[i]->active--;
	}
}

/**
 * snd_soc_runtime_ignore_pmdown_time() - Check whether to ignore the power down delay
 * @rtd: The ASoC PCM runtime that should be checked.
 *
 * This function checks whether the power down delay should be ignored for a
 * specific PCM runtime. Returns true if the delay is 0, if it the DAI link has
 * been configured to ignore the delay, or if none of the components benefits
 * from having the delay.
 */
bool snd_soc_runtime_ignore_pmdown_time(struct snd_soc_pcm_runtime *rtd)
{
	int i;
	bool ignore = true;

	if (!rtd->pmdown_time || rtd->dai_link->ignore_pmdown_time)
		return true;

	for (i = 0; i < rtd->num_codecs; i++)
		ignore &= rtd->codec_dais[i]->component->ignore_pmdown_time;

	return rtd->cpu_dai->component->ignore_pmdown_time && ignore;
}

/**
 * snd_soc_set_runtime_hwparams - set the runtime hardware parameters
 * @substream: the pcm substream
 * @hw: the hardware parameters
 *
 * Sets the substream runtime hardware parameters.
 */
int snd_soc_set_runtime_hwparams(struct snd_pcm_substream *substream,
	const struct snd_pcm_hardware *hw)
{
	struct snd_pcm_runtime *runtime = substream->runtime;
	if (!runtime)
		return 0;
	runtime->hw.info = hw->info;
	runtime->hw.formats = hw->formats;
	runtime->hw.period_bytes_min = hw->period_bytes_min;
	runtime->hw.period_bytes_max = hw->period_bytes_max;
	runtime->hw.periods_min = hw->periods_min;
	runtime->hw.periods_max = hw->periods_max;
	runtime->hw.buffer_bytes_max = hw->buffer_bytes_max;
	runtime->hw.fifo_size = hw->fifo_size;
	return 0;
}
EXPORT_SYMBOL_GPL(snd_soc_set_runtime_hwparams);

/* DPCM stream event, send event to FE and all active BEs. */
int dpcm_dapm_stream_event(struct snd_soc_pcm_runtime *fe, int dir,
	int event)
{
	struct snd_soc_dpcm *dpcm;

	list_for_each_entry(dpcm, &fe->dpcm[dir].be_clients, list_be) {

		struct snd_soc_pcm_runtime *be = dpcm->be;

		dev_dbg(be->dev, "ASoC: BE %s event %d dir %d\n",
				be->dai_link->name, event, dir);
<<<<<<< HEAD
		if (event == SND_SOC_DAPM_STREAM_STOP && be->dpcm[dir].users >= 1) {
			pr_debug("%s Don't close BE \n", __func__);
			continue;
		}
			snd_soc_dapm_stream_event(be, dir, event);
=======

		if ((event == SND_SOC_DAPM_STREAM_STOP) &&
		    (be->dpcm[dir].users >= 1))
			continue;

		snd_soc_dapm_stream_event(be, dir, event);
>>>>>>> 4b8fc9f2
	}

	snd_soc_dapm_stream_event(fe, dir, event);

	return 0;
}

static int soc_pcm_apply_symmetry(struct snd_pcm_substream *substream,
					struct snd_soc_dai *soc_dai)
{
	struct snd_soc_pcm_runtime *rtd = substream->private_data;
	int ret;

	if (soc_dai->rate && (soc_dai->driver->symmetric_rates ||
				rtd->dai_link->symmetric_rates)) {
		dev_dbg(soc_dai->dev, "ASoC: Symmetry forces %dHz rate\n",
				soc_dai->rate);

		ret = snd_pcm_hw_constraint_single(substream->runtime,
						SNDRV_PCM_HW_PARAM_RATE,
						soc_dai->rate);
		if (ret < 0) {
			dev_err(soc_dai->dev,
				"ASoC: Unable to apply rate constraint: %d\n",
				ret);
			return ret;
		}
	}

	if (soc_dai->channels && (soc_dai->driver->symmetric_channels ||
				rtd->dai_link->symmetric_channels)) {
		dev_dbg(soc_dai->dev, "ASoC: Symmetry forces %d channel(s)\n",
				soc_dai->channels);

		ret = snd_pcm_hw_constraint_single(substream->runtime,
						SNDRV_PCM_HW_PARAM_CHANNELS,
						soc_dai->channels);
		if (ret < 0) {
			dev_err(soc_dai->dev,
				"ASoC: Unable to apply channel symmetry constraint: %d\n",
				ret);
			return ret;
		}
	}

	if (soc_dai->sample_bits && (soc_dai->driver->symmetric_samplebits ||
				rtd->dai_link->symmetric_samplebits)) {
		dev_dbg(soc_dai->dev, "ASoC: Symmetry forces %d sample bits\n",
				soc_dai->sample_bits);

		ret = snd_pcm_hw_constraint_single(substream->runtime,
						SNDRV_PCM_HW_PARAM_SAMPLE_BITS,
						soc_dai->sample_bits);
		if (ret < 0) {
			dev_err(soc_dai->dev,
				"ASoC: Unable to apply sample bits symmetry constraint: %d\n",
				ret);
			return ret;
		}
	}

	return 0;
}

static int soc_pcm_params_symmetry(struct snd_pcm_substream *substream,
				struct snd_pcm_hw_params *params)
{
	struct snd_soc_pcm_runtime *rtd = substream->private_data;
	struct snd_soc_dai *cpu_dai = rtd->cpu_dai;
	unsigned int rate, channels, sample_bits, symmetry, i;

	rate = params_rate(params);
	channels = params_channels(params);
	sample_bits = snd_pcm_format_physical_width(params_format(params));

	/* reject unmatched parameters when applying symmetry */
	symmetry = cpu_dai->driver->symmetric_rates ||
		rtd->dai_link->symmetric_rates;

	for (i = 0; i < rtd->num_codecs; i++)
		symmetry |= rtd->codec_dais[i]->driver->symmetric_rates;

	if (symmetry && cpu_dai->rate && cpu_dai->rate != rate) {
		dev_err(rtd->dev, "ASoC: unmatched rate symmetry: %d - %d\n",
				cpu_dai->rate, rate);
		return -EINVAL;
	}

	symmetry = cpu_dai->driver->symmetric_channels ||
		rtd->dai_link->symmetric_channels;

	for (i = 0; i < rtd->num_codecs; i++)
		symmetry |= rtd->codec_dais[i]->driver->symmetric_channels;

	if (symmetry && cpu_dai->channels && cpu_dai->channels != channels) {
		dev_err(rtd->dev, "ASoC: unmatched channel symmetry: %d - %d\n",
				cpu_dai->channels, channels);
		return -EINVAL;
	}

	symmetry = cpu_dai->driver->symmetric_samplebits ||
		rtd->dai_link->symmetric_samplebits;

	for (i = 0; i < rtd->num_codecs; i++)
		symmetry |= rtd->codec_dais[i]->driver->symmetric_samplebits;

	if (symmetry && cpu_dai->sample_bits && cpu_dai->sample_bits != sample_bits) {
		dev_err(rtd->dev, "ASoC: unmatched sample bits symmetry: %d - %d\n",
				cpu_dai->sample_bits, sample_bits);
		return -EINVAL;
	}

	return 0;
}

static bool soc_pcm_has_symmetry(struct snd_pcm_substream *substream)
{
	struct snd_soc_pcm_runtime *rtd = substream->private_data;
	struct snd_soc_dai_driver *cpu_driver = rtd->cpu_dai->driver;
	struct snd_soc_dai_link *link = rtd->dai_link;
	unsigned int symmetry, i;

	symmetry = cpu_driver->symmetric_rates || link->symmetric_rates ||
		cpu_driver->symmetric_channels || link->symmetric_channels ||
		cpu_driver->symmetric_samplebits || link->symmetric_samplebits;

	for (i = 0; i < rtd->num_codecs; i++)
		symmetry = symmetry ||
			rtd->codec_dais[i]->driver->symmetric_rates ||
			rtd->codec_dais[i]->driver->symmetric_channels ||
			rtd->codec_dais[i]->driver->symmetric_samplebits;

	return symmetry;
}

static void soc_pcm_set_msb(struct snd_pcm_substream *substream, int bits)
{
	struct snd_soc_pcm_runtime *rtd = substream->private_data;
	int ret;

	if (!bits)
		return;

	ret = snd_pcm_hw_constraint_msbits(substream->runtime, 0, 0, bits);
	if (ret != 0)
		dev_warn(rtd->dev, "ASoC: Failed to set MSB %d: %d\n",
				 bits, ret);
}

static void soc_pcm_apply_msb(struct snd_pcm_substream *substream)
{
	struct snd_soc_pcm_runtime *rtd = substream->private_data;
	struct snd_soc_dai *cpu_dai = rtd->cpu_dai;
	struct snd_soc_dai *codec_dai;
	int i;
	unsigned int bits = 0, cpu_bits;

	if (substream->stream == SNDRV_PCM_STREAM_PLAYBACK) {
		for (i = 0; i < rtd->num_codecs; i++) {
			codec_dai = rtd->codec_dais[i];
			if (codec_dai->driver->playback.sig_bits == 0) {
				bits = 0;
				break;
			}
			bits = max(codec_dai->driver->playback.sig_bits, bits);
		}
		cpu_bits = cpu_dai->driver->playback.sig_bits;
	} else {
		for (i = 0; i < rtd->num_codecs; i++) {
			codec_dai = rtd->codec_dais[i];
			if (codec_dai->driver->capture.sig_bits == 0) {
				bits = 0;
				break;
			}
			bits = max(codec_dai->driver->capture.sig_bits, bits);
		}
		cpu_bits = cpu_dai->driver->capture.sig_bits;
	}

	soc_pcm_set_msb(substream, bits);
	soc_pcm_set_msb(substream, cpu_bits);
}

static void soc_pcm_init_runtime_hw(struct snd_pcm_substream *substream)
{
	struct snd_pcm_runtime *runtime = substream->runtime;
	struct snd_pcm_hardware *hw = &runtime->hw;
	struct snd_soc_pcm_runtime *rtd = substream->private_data;
	struct snd_soc_dai_driver *cpu_dai_drv = rtd->cpu_dai->driver;
	struct snd_soc_dai_driver *codec_dai_drv;
	struct snd_soc_pcm_stream *codec_stream;
	struct snd_soc_pcm_stream *cpu_stream;
	unsigned int chan_min = 0, chan_max = UINT_MAX;
	unsigned int rate_min = 0, rate_max = UINT_MAX;
	unsigned int rates = UINT_MAX;
	u64 formats = ULLONG_MAX;
	int i;

	if (substream->stream == SNDRV_PCM_STREAM_PLAYBACK)
		cpu_stream = &cpu_dai_drv->playback;
	else
		cpu_stream = &cpu_dai_drv->capture;

	/* first calculate min/max only for CODECs in the DAI link */
	for (i = 0; i < rtd->num_codecs; i++) {

		/*
		 * Skip CODECs which don't support the current stream type.
		 * Otherwise, since the rate, channel, and format values will
		 * zero in that case, we would have no usable settings left,
		 * causing the resulting setup to fail.
		 * At least one CODEC should match, otherwise we should have
		 * bailed out on a higher level, since there would be no
		 * CODEC to support the transfer direction in that case.
		 */
		if (!snd_soc_dai_stream_valid(rtd->codec_dais[i],
					      substream->stream))
			continue;

		codec_dai_drv = rtd->codec_dais[i]->driver;
		if (substream->stream == SNDRV_PCM_STREAM_PLAYBACK)
			codec_stream = &codec_dai_drv->playback;
		else
			codec_stream = &codec_dai_drv->capture;
		chan_min = max(chan_min, codec_stream->channels_min);
		chan_max = min(chan_max, codec_stream->channels_max);
		rate_min = max(rate_min, codec_stream->rate_min);
		rate_max = min_not_zero(rate_max, codec_stream->rate_max);
		formats &= codec_stream->formats;
		rates = snd_pcm_rate_mask_intersect(codec_stream->rates, rates);
	}

	/*
	 * chan min/max cannot be enforced if there are multiple CODEC DAIs
	 * connected to a single CPU DAI, use CPU DAI's directly and let
	 * channel allocation be fixed up later
	 */
	if (rtd->num_codecs > 1) {
		chan_min = cpu_stream->channels_min;
		chan_max = cpu_stream->channels_max;
	}

	hw->channels_min = max(chan_min, cpu_stream->channels_min);
	hw->channels_max = min(chan_max, cpu_stream->channels_max);
	if (hw->formats)
		hw->formats &= formats & cpu_stream->formats;
	else
		hw->formats = formats & cpu_stream->formats;
	hw->rates = snd_pcm_rate_mask_intersect(rates, cpu_stream->rates);

	snd_pcm_limit_hw_rates(runtime);

	hw->rate_min = max(hw->rate_min, cpu_stream->rate_min);
	hw->rate_min = max(hw->rate_min, rate_min);
	hw->rate_max = min_not_zero(hw->rate_max, cpu_stream->rate_max);
	hw->rate_max = min_not_zero(hw->rate_max, rate_max);
}

/*
 * Called by ALSA when a PCM substream is opened, the runtime->hw record is
 * then initialized and any private data can be allocated. This also calls
 * startup for the cpu DAI, platform, machine and codec DAI.
 */
static int soc_pcm_open(struct snd_pcm_substream *substream)
{
	struct snd_soc_pcm_runtime *rtd = substream->private_data;
	struct snd_pcm_runtime *runtime = substream->runtime;
	struct snd_soc_platform *platform = rtd->platform;
	struct snd_soc_dai *cpu_dai = rtd->cpu_dai;
	struct snd_soc_dai *codec_dai;
	const char *codec_dai_name = "multicodec";
	int i, ret = 0;

	pinctrl_pm_select_default_state(cpu_dai->dev);
	for (i = 0; i < rtd->num_codecs; i++)
		pinctrl_pm_select_default_state(rtd->codec_dais[i]->dev);
	pm_runtime_get_sync(cpu_dai->dev);
	for (i = 0; i < rtd->num_codecs; i++)
		pm_runtime_get_sync(rtd->codec_dais[i]->dev);
	pm_runtime_get_sync(platform->dev);

	mutex_lock_nested(&rtd->pcm_mutex, rtd->pcm_subclass);
	if (rtd->dai_link->no_host_mode == SND_SOC_DAI_LINK_NO_HOST)
		snd_soc_set_runtime_hwparams(substream, &no_host_hardware);

	/* startup the audio subsystem */
	if (cpu_dai->driver->ops && cpu_dai->driver->ops->startup) {
		ret = cpu_dai->driver->ops->startup(substream, cpu_dai);
		if (ret < 0) {
			dev_err(cpu_dai->dev, "ASoC: can't open interface"
				" %s: %d\n", cpu_dai->name, ret);
			goto out;
		}
	}

	if (platform->driver->ops && platform->driver->ops->open) {
		ret = platform->driver->ops->open(substream);
		if (ret < 0) {
			dev_err(platform->dev, "ASoC: can't open platform"
				" %s: %d\n", platform->component.name, ret);
			goto platform_err;
		}
	}

	for (i = 0; i < rtd->num_codecs; i++) {
		codec_dai = rtd->codec_dais[i];
		if (codec_dai->driver->ops && codec_dai->driver->ops->startup) {
			ret = codec_dai->driver->ops->startup(substream,
							      codec_dai);
			if (ret < 0) {
				dev_err(codec_dai->dev,
					"ASoC: can't open codec %s: %d\n",
					codec_dai->name, ret);
				goto codec_dai_err;
			}
		}

		if (substream->stream == SNDRV_PCM_STREAM_PLAYBACK)
			codec_dai->tx_mask = 0;
		else
			codec_dai->rx_mask = 0;
	}

	if (rtd->dai_link->ops && rtd->dai_link->ops->startup) {
		ret = rtd->dai_link->ops->startup(substream);
		if (ret < 0) {
			pr_err("ASoC: %s startup failed: %d\n",
			       rtd->dai_link->name, ret);
			goto machine_err;
		}
	}

	/* Dynamic PCM DAI links compat checks use dynamic capabilities */
	if (rtd->dai_link->dynamic || rtd->dai_link->no_pcm)
		goto dynamic;

	/* Check that the codec and cpu DAIs are compatible */
	soc_pcm_init_runtime_hw(substream);

	if (rtd->num_codecs == 1)
		codec_dai_name = rtd->codec_dai->name;

	if (soc_pcm_has_symmetry(substream))
		runtime->hw.info |= SNDRV_PCM_INFO_JOINT_DUPLEX;

	ret = -EINVAL;
	if (!runtime->hw.rates) {
		printk(KERN_ERR "ASoC: %s <-> %s No matching rates\n",
			codec_dai_name, cpu_dai->name);
		goto config_err;
	}
	if (!runtime->hw.formats) {
		printk(KERN_ERR "ASoC: %s <-> %s No matching formats\n",
			codec_dai_name, cpu_dai->name);
		goto config_err;
	}
	if (!runtime->hw.channels_min || !runtime->hw.channels_max ||
	    runtime->hw.channels_min > runtime->hw.channels_max) {
		printk(KERN_ERR "ASoC: %s <-> %s No matching channels\n",
				codec_dai_name, cpu_dai->name);
		goto config_err;
	}

	soc_pcm_apply_msb(substream);

	/* Symmetry only applies if we've already got an active stream. */
	if (cpu_dai->active) {
		ret = soc_pcm_apply_symmetry(substream, cpu_dai);
		if (ret != 0)
			goto config_err;
	}

	for (i = 0; i < rtd->num_codecs; i++) {
		if (rtd->codec_dais[i]->active) {
			ret = soc_pcm_apply_symmetry(substream,
						     rtd->codec_dais[i]);
			if (ret != 0)
				goto config_err;
		}
	}

	pr_debug("ASoC: %s <-> %s info:\n",
			codec_dai_name, cpu_dai->name);
	pr_debug("ASoC: rate mask 0x%x\n", runtime->hw.rates);
	pr_debug("ASoC: min ch %d max ch %d\n", runtime->hw.channels_min,
		 runtime->hw.channels_max);
	pr_debug("ASoC: min rate %d max rate %d\n", runtime->hw.rate_min,
		 runtime->hw.rate_max);

dynamic:

	snd_soc_runtime_activate(rtd, substream->stream);

	mutex_unlock(&rtd->pcm_mutex);
	return 0;

config_err:
	if (rtd->dai_link->ops && rtd->dai_link->ops->shutdown)
		rtd->dai_link->ops->shutdown(substream);

machine_err:
	i = rtd->num_codecs;

codec_dai_err:
	while (--i >= 0) {
		codec_dai = rtd->codec_dais[i];
		if (codec_dai->driver->ops->shutdown)
			codec_dai->driver->ops->shutdown(substream, codec_dai);
	}

	if (platform->driver->ops && platform->driver->ops->close)
		platform->driver->ops->close(substream);

platform_err:
	if (cpu_dai->driver->ops && cpu_dai->driver->ops->shutdown)
		cpu_dai->driver->ops->shutdown(substream, cpu_dai);
out:
	mutex_unlock(&rtd->pcm_mutex);

	pm_runtime_put(platform->dev);
	for (i = 0; i < rtd->num_codecs; i++)
		pm_runtime_put(rtd->codec_dais[i]->dev);
	pm_runtime_put(cpu_dai->dev);
	for (i = 0; i < rtd->num_codecs; i++) {
		if (!rtd->codec_dais[i]->active)
			pinctrl_pm_select_sleep_state(rtd->codec_dais[i]->dev);
	}
	if (!cpu_dai->active)
		pinctrl_pm_select_sleep_state(cpu_dai->dev);

	return ret;
}

/*
 * Power down the audio subsystem pmdown_time msecs after close is called.
 * This is to ensure there are no pops or clicks in between any music tracks
 * due to DAPM power cycling.
 */
static void close_delayed_work(struct work_struct *work)
{
	struct snd_soc_pcm_runtime *rtd =
			container_of(work, struct snd_soc_pcm_runtime, delayed_work.work);
	struct snd_soc_dai *codec_dai = rtd->codec_dais[0];

	mutex_lock_nested(&rtd->pcm_mutex, rtd->pcm_subclass);

	dev_dbg(rtd->dev, "ASoC: pop wq checking: %s status: %s waiting: %s\n",
		 codec_dai->driver->playback.stream_name,
		 codec_dai->playback_active ? "active" : "inactive",
		 rtd->pop_wait ? "yes" : "no");

	/* are we waiting on this codec DAI stream */
	if (rtd->pop_wait == 1) {
		rtd->pop_wait = 0;
		snd_soc_dapm_stream_event(rtd, SNDRV_PCM_STREAM_PLAYBACK,
					  SND_SOC_DAPM_STREAM_STOP);
	}

	mutex_unlock(&rtd->pcm_mutex);
}

/*
 * Called by ALSA when a PCM substream is closed. Private data can be
 * freed here. The cpu DAI, codec DAI, machine and platform are also
 * shutdown.
 */
static int soc_pcm_close(struct snd_pcm_substream *substream)
{
	struct snd_soc_pcm_runtime *rtd = substream->private_data;
	struct snd_soc_platform *platform = rtd->platform;
	struct snd_soc_dai *cpu_dai = rtd->cpu_dai;
	struct snd_soc_dai *codec_dai;
	int i;

	mutex_lock_nested(&rtd->pcm_mutex, rtd->pcm_subclass);

	snd_soc_runtime_deactivate(rtd, substream->stream);

	/* clear the corresponding DAIs rate when inactive */
	if (!cpu_dai->active)
		cpu_dai->rate = 0;

	for (i = 0; i < rtd->num_codecs; i++) {
		codec_dai = rtd->codec_dais[i];
		if (!codec_dai->active)
			codec_dai->rate = 0;
	}

	snd_soc_dai_digital_mute(cpu_dai, 1, substream->stream);

	if (substream->stream == SNDRV_PCM_STREAM_PLAYBACK) {
		if (snd_soc_runtime_ignore_pmdown_time(rtd)) {
			/* powered down playback stream now */
			snd_soc_dapm_stream_event(rtd,
						  SNDRV_PCM_STREAM_PLAYBACK,
						  SND_SOC_DAPM_STREAM_STOP);
		} else {
			/* start delayed pop wq here for playback streams */
			rtd->pop_wait = 1;
			queue_delayed_work(system_power_efficient_wq,
					   &rtd->delayed_work,
					   msecs_to_jiffies(rtd->pmdown_time));
		}
	}
	if (cpu_dai->driver->ops->shutdown)
		cpu_dai->driver->ops->shutdown(substream, cpu_dai);

	for (i = 0; i < rtd->num_codecs; i++) {
		codec_dai = rtd->codec_dais[i];
		if (codec_dai->driver->ops->shutdown)
			codec_dai->driver->ops->shutdown(substream, codec_dai);
	}

	if (rtd->dai_link->ops && rtd->dai_link->ops->shutdown)
		rtd->dai_link->ops->shutdown(substream);

	if (platform->driver->ops && platform->driver->ops->close)
		platform->driver->ops->close(substream);

	if (substream->stream != SNDRV_PCM_STREAM_PLAYBACK) {
		/* capture streams can be powered down now */
		snd_soc_dapm_stream_event(rtd, SNDRV_PCM_STREAM_CAPTURE,
					  SND_SOC_DAPM_STREAM_STOP);
	}

	mutex_unlock(&rtd->pcm_mutex);

	pm_runtime_put(platform->dev);
	for (i = 0; i < rtd->num_codecs; i++)
		pm_runtime_put(rtd->codec_dais[i]->dev);
	pm_runtime_put(cpu_dai->dev);
	for (i = 0; i < rtd->num_codecs; i++) {
		if (!rtd->codec_dais[i]->active)
			pinctrl_pm_select_sleep_state(rtd->codec_dais[i]->dev);
	}
	if (!cpu_dai->active)
		pinctrl_pm_select_sleep_state(cpu_dai->dev);

	return 0;
}

/*
 * Called by ALSA when the PCM substream is prepared, can set format, sample
 * rate, etc.  This function is non atomic and can be called multiple times,
 * it can refer to the runtime info.
 */
static int soc_pcm_prepare(struct snd_pcm_substream *substream)
{
	struct snd_soc_pcm_runtime *rtd = substream->private_data;
	struct snd_soc_platform *platform = rtd->platform;
	struct snd_soc_dai *cpu_dai = rtd->cpu_dai;
	struct snd_soc_dai *codec_dai;
	int i, ret = 0;

	mutex_lock_nested(&rtd->pcm_mutex, rtd->pcm_subclass);

	if (substream->stream == SNDRV_PCM_STREAM_PLAYBACK)
		snd_soc_dapm_stream_event(rtd,
		SNDRV_PCM_STREAM_PLAYBACK,
		SND_SOC_DAPM_STREAM_START);

	if (rtd->dai_link->ops && rtd->dai_link->ops->prepare) {
		ret = rtd->dai_link->ops->prepare(substream);
		if (ret < 0) {
			dev_err(rtd->card->dev, "ASoC: machine prepare error:"
				" %d\n", ret);
			goto out;
		}
	}

	if (platform->driver->ops && platform->driver->ops->prepare) {
		ret = platform->driver->ops->prepare(substream);
		if (ret < 0) {
			dev_err(platform->dev, "ASoC: platform prepare error:"
				" %d\n", ret);
			goto out;
		}
	}

	for (i = 0; i < rtd->num_codecs; i++) {
		codec_dai = rtd->codec_dais[i];
		if (codec_dai->driver->ops && codec_dai->driver->ops->prepare) {
			ret = codec_dai->driver->ops->prepare(substream,
							      codec_dai);
			if (ret < 0) {
				dev_err(codec_dai->dev,
					"ASoC: codec DAI prepare error: %d\n",
					ret);
				goto out;
			}
		}
	}

	if (cpu_dai->driver->ops && cpu_dai->driver->ops->prepare) {
		ret = cpu_dai->driver->ops->prepare(substream, cpu_dai);
		if (ret < 0) {
			dev_err(cpu_dai->dev,
				"ASoC: cpu DAI prepare error: %d\n", ret);
			goto out;
		}
	}

	/* cancel any delayed stream shutdown that is pending */
	if (substream->stream == SNDRV_PCM_STREAM_PLAYBACK &&
	    rtd->pop_wait) {
		rtd->pop_wait = 0;
		cancel_delayed_work(&rtd->delayed_work);
	}

	if (substream->stream == SNDRV_PCM_STREAM_CAPTURE) {
		for (i = 0; i < rtd->num_codecs; i++) {
			codec_dai = rtd->codec_dais[i];
			if (codec_dai->capture_active == 1)
				snd_soc_dapm_stream_event(rtd,
				SNDRV_PCM_STREAM_CAPTURE,
				SND_SOC_DAPM_STREAM_START);
		}
	}

	for (i = 0; i < rtd->num_codecs; i++)
		snd_soc_dai_digital_mute(rtd->codec_dais[i], 0,
					 substream->stream);
	snd_soc_dai_digital_mute(cpu_dai, 0, substream->stream);

out:
	if (ret < 0 && substream->stream == SNDRV_PCM_STREAM_PLAYBACK) {
		pr_err("%s: Issue stop stream for codec_dai due to op failure %d = ret\n",
		__func__, ret);
		snd_soc_dapm_stream_event(rtd,
		SNDRV_PCM_STREAM_PLAYBACK,
		SND_SOC_DAPM_STREAM_STOP);
	}
	mutex_unlock(&rtd->pcm_mutex);
	return ret;
}

static void soc_pcm_codec_params_fixup(struct snd_pcm_hw_params *params,
				       unsigned int mask)
{
	struct snd_interval *interval;
	int channels = hweight_long(mask);

	interval = hw_param_interval(params, SNDRV_PCM_HW_PARAM_CHANNELS);
	interval->min = channels;
	interval->max = channels;
}

int soc_dai_hw_params(struct snd_pcm_substream *substream,
		      struct snd_pcm_hw_params *params,
		      struct snd_soc_dai *dai)
{
	int ret;

	if (dai->driver->ops && dai->driver->ops->hw_params) {
		ret = dai->driver->ops->hw_params(substream, params, dai);
		if (ret < 0) {
			dev_err(dai->dev, "ASoC: can't set %s hw params: %d\n",
				dai->name, ret);
			return ret;
		}
	}

	return 0;
}

/*
 * Called by ALSA when the hardware params are set by application. This
 * function can also be called multiple times and can allocate buffers
 * (using snd_pcm_lib_* ). It's non-atomic.
 */
static int soc_pcm_hw_params(struct snd_pcm_substream *substream,
				struct snd_pcm_hw_params *params)
{
	struct snd_soc_pcm_runtime *rtd = substream->private_data;
	struct snd_soc_platform *platform = rtd->platform;
	struct snd_soc_dai *cpu_dai = rtd->cpu_dai;
	int i, ret = 0;

	mutex_lock_nested(&rtd->pcm_mutex, rtd->pcm_subclass);

	/* perform any hw_params fixups */
	if ((rtd->dai_link->no_host_mode == SND_SOC_DAI_LINK_NO_HOST) &&
				rtd->dai_link->be_hw_params_fixup) {
		ret = rtd->dai_link->be_hw_params_fixup(rtd,
				params);
		if (ret < 0)
			dev_err(rtd->card->dev, "ASoC: fixup failed for %s\n",
			rtd->dai_link->name);
	}

	ret = soc_pcm_params_symmetry(substream, params);
	if (ret)
		goto out;

	/* perform any hw_params fixups */
	if ((rtd->dai_link->no_host_mode == SND_SOC_DAI_LINK_NO_HOST) &&
				rtd->dai_link->be_hw_params_fixup) {
		ret = rtd->dai_link->be_hw_params_fixup(rtd,
				params);
		if (ret < 0) {
			dev_err(rtd->card->dev, "ASoC: fixup failed for %s\n",
			rtd->dai_link->name);
		}
	}

	if (rtd->dai_link->ops && rtd->dai_link->ops->hw_params) {
		ret = rtd->dai_link->ops->hw_params(substream, params);
		if (ret < 0) {
			dev_err(rtd->card->dev, "ASoC: machine hw_params"
				" failed: %d\n", ret);
			goto out;
		}
	}

	for (i = 0; i < rtd->num_codecs; i++) {
		struct snd_soc_dai *codec_dai = rtd->codec_dais[i];
		struct snd_pcm_hw_params codec_params;

		/*
		 * Skip CODECs which don't support the current stream type,
		 * the idea being that if a CODEC is not used for the currently
		 * set up transfer direction, it should not need to be
		 * configured, especially since the configuration used might
		 * not even be supported by that CODEC. There may be cases
		 * however where a CODEC needs to be set up although it is
		 * actually not being used for the transfer, e.g. if a
		 * capture-only CODEC is acting as an LRCLK and/or BCLK master
		 * for the DAI link including a playback-only CODEC.
		 * If this becomes necessary, we will have to augment the
		 * machine driver setup with information on how to act, so
		 * we can do the right thing here.
		 */
		if (!snd_soc_dai_stream_valid(codec_dai, substream->stream))
			continue;

		/* copy params for each codec */
		codec_params = *params;

		/* fixup params based on TDM slot masks */
		if (codec_dai->tx_mask)
			soc_pcm_codec_params_fixup(&codec_params,
						   codec_dai->tx_mask);
		if (codec_dai->rx_mask)
			soc_pcm_codec_params_fixup(&codec_params,
						   codec_dai->rx_mask);

		ret = soc_dai_hw_params(substream, &codec_params, codec_dai);
		if(ret < 0)
			goto codec_err;

		codec_dai->rate = params_rate(&codec_params);
		codec_dai->channels = params_channels(&codec_params);
		codec_dai->sample_bits = snd_pcm_format_physical_width(
						params_format(&codec_params));
	}

	ret = soc_dai_hw_params(substream, params, cpu_dai);
	if (ret < 0)
		goto interface_err;

	if (platform->driver->ops && platform->driver->ops->hw_params) {
		ret = platform->driver->ops->hw_params(substream, params);
		if (ret < 0) {
			dev_err(platform->dev, "ASoC: %s hw params failed: %d\n",
			       platform->component.name, ret);
			goto platform_err;
		}
	}

	/* store the parameters for each DAIs */
	cpu_dai->rate = params_rate(params);
	cpu_dai->channels = params_channels(params);
	cpu_dai->sample_bits =
		snd_pcm_format_physical_width(params_format(params));
	/* malloc a page for hostless IO.
	 * FIXME: rework with alsa-lib changes so that this malloc is not required.
	 */
	if (rtd->dai_link->no_host_mode == SND_SOC_DAI_LINK_NO_HOST) {
		substream->dma_buffer.dev.type = SNDRV_DMA_TYPE_DEV;
		substream->dma_buffer.dev.dev = rtd->dev;
		substream->dma_buffer.dev.dev->coherent_dma_mask =
					DMA_BIT_MASK(sizeof(dma_addr_t) * 8);
		substream->dma_buffer.private_data = NULL;

		arch_setup_dma_ops(substream->dma_buffer.dev.dev,
				   0, 0, NULL, 0);
		ret = snd_pcm_lib_malloc_pages(substream, PAGE_SIZE);
		if (ret < 0)
			goto platform_err;
	}

out:
	mutex_unlock(&rtd->pcm_mutex);
	return ret;

platform_err:
	if (cpu_dai->driver->ops && cpu_dai->driver->ops->hw_free)
		cpu_dai->driver->ops->hw_free(substream, cpu_dai);

interface_err:
	i = rtd->num_codecs;

codec_err:
	while (--i >= 0) {
		struct snd_soc_dai *codec_dai = rtd->codec_dais[i];
		if (codec_dai->driver->ops && codec_dai->driver->ops->hw_free)
			codec_dai->driver->ops->hw_free(substream, codec_dai);
		codec_dai->rate = 0;
	}

	if (rtd->dai_link->ops && rtd->dai_link->ops->hw_free)
		rtd->dai_link->ops->hw_free(substream);

	mutex_unlock(&rtd->pcm_mutex);
	return ret;
}

/*
 * Frees resources allocated by hw_params, can be called multiple times
 */
static int soc_pcm_hw_free(struct snd_pcm_substream *substream)
{
	struct snd_soc_pcm_runtime *rtd = substream->private_data;
	struct snd_soc_platform *platform = rtd->platform;
	struct snd_soc_dai *cpu_dai = rtd->cpu_dai;
	struct snd_soc_dai *codec_dai;
	bool playback = substream->stream == SNDRV_PCM_STREAM_PLAYBACK;
	int i;

	mutex_lock_nested(&rtd->pcm_mutex, rtd->pcm_subclass);

	/* clear the corresponding DAIs parameters when going to be inactive */
	if (cpu_dai->active == 1) {
		cpu_dai->rate = 0;
		cpu_dai->channels = 0;
		cpu_dai->sample_bits = 0;
	}

	for (i = 0; i < rtd->num_codecs; i++) {
		codec_dai = rtd->codec_dais[i];
		if (codec_dai->active == 1) {
			codec_dai->rate = 0;
			codec_dai->channels = 0;
			codec_dai->sample_bits = 0;
		}
	}

	/* apply codec digital mute */
	for (i = 0; i < rtd->num_codecs; i++) {
		if ((playback && rtd->codec_dais[i]->playback_active == 1) ||
		    (!playback && rtd->codec_dais[i]->capture_active == 1))
			snd_soc_dai_digital_mute(rtd->codec_dais[i], 1,
						 substream->stream);
	}

	/* free any machine hw params */
	if (rtd->dai_link->ops && rtd->dai_link->ops->hw_free)
		rtd->dai_link->ops->hw_free(substream);

	/* free any DMA resources */
	if (platform->driver->ops && platform->driver->ops->hw_free)
		platform->driver->ops->hw_free(substream);

	/* now free hw params for the DAIs  */
	for (i = 0; i < rtd->num_codecs; i++) {
		codec_dai = rtd->codec_dais[i];
		if (codec_dai->driver->ops && codec_dai->driver->ops->hw_free)
			codec_dai->driver->ops->hw_free(substream, codec_dai);
	}

	if (cpu_dai->driver->ops && cpu_dai->driver->ops->hw_free)
		cpu_dai->driver->ops->hw_free(substream, cpu_dai);

	if (rtd->dai_link->no_host_mode == SND_SOC_DAI_LINK_NO_HOST)
		snd_pcm_lib_free_pages(substream);

	mutex_unlock(&rtd->pcm_mutex);
	return 0;
}

static int soc_pcm_trigger(struct snd_pcm_substream *substream, int cmd)
{
	struct snd_soc_pcm_runtime *rtd = substream->private_data;
	struct snd_soc_platform *platform = rtd->platform;
	struct snd_soc_dai *cpu_dai = rtd->cpu_dai;
	struct snd_soc_dai *codec_dai;
	int i, ret;

	for (i = 0; i < rtd->num_codecs; i++) {
		codec_dai = rtd->codec_dais[i];
		if (codec_dai->driver->ops && codec_dai->driver->ops->trigger) {
			ret = codec_dai->driver->ops->trigger(substream,
							      cmd, codec_dai);
			if (ret < 0)
				return ret;
		}
	}

	if (platform->driver->ops && platform->driver->ops->trigger) {
		ret = platform->driver->ops->trigger(substream, cmd);
		if (ret < 0)
			return ret;
	}

	if (cpu_dai->driver->ops && cpu_dai->driver->ops->trigger) {
		ret = cpu_dai->driver->ops->trigger(substream, cmd, cpu_dai);
		if (ret < 0)
			return ret;
	}

	if (rtd->dai_link->ops && rtd->dai_link->ops->trigger) {
		ret = rtd->dai_link->ops->trigger(substream, cmd);
		if (ret < 0)
			return ret;
	}

	return 0;
}

static int soc_pcm_bespoke_trigger(struct snd_pcm_substream *substream,
				   int cmd)
{
	struct snd_soc_pcm_runtime *rtd = substream->private_data;
	struct snd_soc_platform *platform = rtd->platform;
	struct snd_soc_dai *cpu_dai = rtd->cpu_dai;
	struct snd_soc_dai *codec_dai;
	int i, ret;

	for (i = 0; i < rtd->num_codecs; i++) {
		codec_dai = rtd->codec_dais[i];
		if (codec_dai->driver->ops &&
		    codec_dai->driver->ops->bespoke_trigger) {
			ret = codec_dai->driver->ops->bespoke_trigger(substream,
								cmd, codec_dai);
			if (ret < 0)
				return ret;
		}
	}

	if (platform->driver->bespoke_trigger) {
		ret = platform->driver->bespoke_trigger(substream, cmd);
		if (ret < 0)
			return ret;
	}

	if (cpu_dai->driver->ops && cpu_dai->driver->ops->bespoke_trigger) {
		ret = cpu_dai->driver->ops->bespoke_trigger(substream, cmd, cpu_dai);
		if (ret < 0)
			return ret;
	}
	return 0;
}
/*
 * soc level wrapper for pointer callback
 * If cpu_dai, codec_dai, platform driver has the delay callback, than
 * the runtime->delay will be updated accordingly.
 */
static snd_pcm_uframes_t soc_pcm_pointer(struct snd_pcm_substream *substream)
{
	struct snd_soc_pcm_runtime *rtd = substream->private_data;
	struct snd_soc_platform *platform = rtd->platform;
	struct snd_soc_dai *cpu_dai = rtd->cpu_dai;
	struct snd_soc_dai *codec_dai;
	struct snd_pcm_runtime *runtime = substream->runtime;
	snd_pcm_uframes_t offset = 0;
	snd_pcm_sframes_t delay = 0;
	snd_pcm_sframes_t codec_delay = 0;
	int i;

	if (platform->driver->ops && platform->driver->ops->pointer)
		offset = platform->driver->ops->pointer(substream);

	if (platform->driver->delay_blk)
		return offset;

	if (cpu_dai->driver->ops && cpu_dai->driver->ops->delay)
		delay += cpu_dai->driver->ops->delay(substream, cpu_dai);

	for (i = 0; i < rtd->num_codecs; i++) {
		codec_dai = rtd->codec_dais[i];
		if (codec_dai->driver->ops && codec_dai->driver->ops->delay)
			codec_delay = max(codec_delay,
					codec_dai->driver->ops->delay(substream,
								    codec_dai));
	}
	delay += codec_delay;

	/*
	 * None of the existing platform drivers implement delay(), so
	 * for now the codec_dai of first multicodec entry is used
	 */
	if (platform->driver->delay)
		delay += platform->driver->delay(substream, rtd->codec_dais[0]);

	runtime->delay = delay;

	return offset;
}

static int soc_pcm_delay_blk(struct snd_pcm_substream *substream)
{
	struct snd_soc_pcm_runtime *rtd = substream->private_data;
	struct snd_soc_platform *platform = rtd->platform;
	struct snd_pcm_runtime *runtime = substream->runtime;
	snd_pcm_sframes_t delay = 0;

	if (platform->driver->delay_blk)
		delay = platform->driver->delay_blk(substream,
				rtd->codec_dais[0]);

	runtime->delay = delay;

	return 0;
}

/* connect a FE and BE */
static int dpcm_be_connect(struct snd_soc_pcm_runtime *fe,
		struct snd_soc_pcm_runtime *be, int stream)
{
	struct snd_soc_dpcm *dpcm;

	/* only add new dpcms */
	list_for_each_entry(dpcm, &fe->dpcm[stream].be_clients, list_be) {
		if (dpcm->be == be && dpcm->fe == fe)
			return 0;
	}

	dpcm = kzalloc(sizeof(struct snd_soc_dpcm), GFP_KERNEL);
	if (!dpcm)
		return -ENOMEM;

	dpcm->be = be;
	dpcm->fe = fe;
	be->dpcm[stream].runtime = fe->dpcm[stream].runtime;
	dpcm->state = SND_SOC_DPCM_LINK_STATE_NEW;
	list_add(&dpcm->list_be, &fe->dpcm[stream].be_clients);
	list_add(&dpcm->list_fe, &be->dpcm[stream].fe_clients);

	dev_dbg(fe->dev, "connected new DPCM %s path %s %s %s\n",
			stream ? "capture" : "playback",  fe->dai_link->name,
			stream ? "<-" : "->", be->dai_link->name);

#ifdef CONFIG_DEBUG_FS
	if (fe->debugfs_dpcm_root)
		dpcm->debugfs_state = debugfs_create_u32(be->dai_link->name, 0644,
				fe->debugfs_dpcm_root, &dpcm->state);
#endif
	return 1;
}

/* reparent a BE onto another FE */
static void dpcm_be_reparent(struct snd_soc_pcm_runtime *fe,
			struct snd_soc_pcm_runtime *be, int stream)
{
	struct snd_soc_dpcm *dpcm;
	struct snd_pcm_substream *fe_substream, *be_substream;

	/* reparent if BE is connected to other FEs */
	if (!be->dpcm[stream].users)
		return;

	be_substream = snd_soc_dpcm_get_substream(be, stream);

	list_for_each_entry(dpcm, &be->dpcm[stream].fe_clients, list_fe) {
		if (dpcm->fe == fe)
			continue;

		dev_dbg(fe->dev, "reparent %s path %s %s %s\n",
			stream ? "capture" : "playback",
			dpcm->fe->dai_link->name,
			stream ? "<-" : "->", dpcm->be->dai_link->name);

		fe_substream = snd_soc_dpcm_get_substream(dpcm->fe, stream);
		be_substream->runtime = fe_substream->runtime;
		break;
	}
}

/* disconnect a BE and FE */
void dpcm_be_disconnect(struct snd_soc_pcm_runtime *fe, int stream)
{
	struct snd_soc_dpcm *dpcm, *d;

	list_for_each_entry_safe(dpcm, d, &fe->dpcm[stream].be_clients, list_be) {
		dev_dbg(fe->dev, "ASoC: BE %s disconnect check for %s\n",
				stream ? "capture" : "playback",
				dpcm->be->dai_link->name);

		if (dpcm->state != SND_SOC_DPCM_LINK_STATE_FREE)
			continue;

		dev_dbg(fe->dev, "freed DSP %s path %s %s %s\n",
			stream ? "capture" : "playback", fe->dai_link->name,
			stream ? "<-" : "->", dpcm->be->dai_link->name);

		/* BEs still alive need new FE */
		dpcm_be_reparent(fe, dpcm->be, stream);

#ifdef CONFIG_DEBUG_FS
		debugfs_remove(dpcm->debugfs_state);
#endif
		list_del(&dpcm->list_be);
		list_del(&dpcm->list_fe);
		kfree(dpcm);
	}
}

/* get BE for DAI widget and stream */
static struct snd_soc_pcm_runtime *dpcm_get_be(struct snd_soc_card *card,
		struct snd_soc_dapm_widget *widget, int stream)
{
	struct snd_soc_pcm_runtime *be;
	int i, j;

	if (stream == SNDRV_PCM_STREAM_PLAYBACK) {
		for (i = 0; i < card->num_links; i++) {
			be = &card->rtd[i];

			if (!be->dai_link->no_pcm)
				continue;

			if ((be->cpu_dai->playback_widget == widget &&
				(be->dai_link->stream_name &&
				!strcmp(be->dai_link->stream_name,
				    be->cpu_dai->playback_widget->sname))) ||
				be->codec_dai->playback_widget == widget)
				return be;

			for (j = 0; j < be->num_codecs; j++) {
				struct snd_soc_dai *dai = be->codec_dais[j];
				if (dai->playback_widget == widget)
					return be;
			}
		}
	} else {

		for (i = 0; i < card->num_links; i++) {
			be = &card->rtd[i];

			if (!be->dai_link->no_pcm)
				continue;

			if ((be->cpu_dai->capture_widget == widget &&
				(be->dai_link->stream_name &&
				!strcmp(be->dai_link->stream_name,
				    be->cpu_dai->capture_widget->sname))) ||
				be->codec_dai->capture_widget == widget)
				return be;

			for (j = 0; j < be->num_codecs; j++) {
				struct snd_soc_dai *dai = be->codec_dais[j];
				if (dai->capture_widget == widget)
					return be;
			}
		}
	}

	dev_err(card->dev, "ASoC: can't get %s BE for %s\n",
		stream ? "capture" : "playback", widget->name);
	return NULL;
}

static inline struct snd_soc_dapm_widget *
	dai_get_widget(struct snd_soc_dai *dai, int stream)
{
	if (stream == SNDRV_PCM_STREAM_PLAYBACK)
		return dai->playback_widget;
	else
		return dai->capture_widget;
}

static int widget_in_list(struct snd_soc_dapm_widget_list *list,
		struct snd_soc_dapm_widget *widget)
{
	int i;

	for (i = 0; i < list->num_widgets; i++) {
		if (widget == list->widgets[i])
			return 1;
	}

	return 0;
}

int dpcm_path_get(struct snd_soc_pcm_runtime *fe,
	int stream, struct snd_soc_dapm_widget_list **list)
{
	struct snd_soc_dai *cpu_dai = fe->cpu_dai;
	int paths;

	/* get number of valid DAI paths and their widgets */
	paths = snd_soc_dapm_dai_get_connected_widgets(cpu_dai, stream, list);

	dev_dbg(fe->dev, "ASoC: found %d audio %s paths\n", paths,
			stream ? "capture" : "playback");

	return paths;
}

static int dpcm_prune_paths(struct snd_soc_pcm_runtime *fe, int stream,
	struct snd_soc_dapm_widget_list **list_)
{
	struct snd_soc_dpcm *dpcm;
	struct snd_soc_dapm_widget_list *list = *list_;
	struct snd_soc_dapm_widget *widget;
	int prune = 0;

	/* Destroy any old FE <--> BE connections */
	list_for_each_entry(dpcm, &fe->dpcm[stream].be_clients, list_be) {
		unsigned int i;

		/* is there a valid CPU DAI widget for this BE */
		widget = dai_get_widget(dpcm->be->cpu_dai, stream);

		/* prune the BE if it's no longer in our active list */
		if (widget && widget_in_list(list, widget))
			continue;

		/* is there a valid CODEC DAI widget for this BE */
		for (i = 0; i < dpcm->be->num_codecs; i++) {
			struct snd_soc_dai *dai = dpcm->be->codec_dais[i];
			widget = dai_get_widget(dai, stream);

			/* prune the BE if it's no longer in our active list */
			if (widget && widget_in_list(list, widget))
				continue;
		}

		dev_dbg(fe->dev, "ASoC: pruning %s BE %s for %s\n",
			stream ? "capture" : "playback",
			dpcm->be->dai_link->name, fe->dai_link->name);
		dpcm->state = SND_SOC_DPCM_LINK_STATE_FREE;
		dpcm->be->dpcm[stream].runtime_update = SND_SOC_DPCM_UPDATE_BE;
		prune++;
	}

	dev_dbg(fe->dev, "ASoC: found %d old BE paths for pruning\n", prune);
	return prune;
}

static int dpcm_add_paths(struct snd_soc_pcm_runtime *fe, int stream,
	struct snd_soc_dapm_widget_list **list_)
{
	struct snd_soc_card *card = fe->card;
	struct snd_soc_dapm_widget_list *list = *list_;
	struct snd_soc_pcm_runtime *be;
	int i, new = 0, err;

	/* Create any new FE <--> BE connections */
	for (i = 0; i < list->num_widgets; i++) {

		switch (list->widgets[i]->id) {
		case snd_soc_dapm_dai_in:
			if (stream != SNDRV_PCM_STREAM_PLAYBACK)
				continue;
			break;
		case snd_soc_dapm_dai_out:
			if (stream != SNDRV_PCM_STREAM_CAPTURE)
				continue;
			break;
		default:
			continue;
		}

		/* is there a valid BE rtd for this widget */
		be = dpcm_get_be(card, list->widgets[i], stream);
		if (!be) {
			dev_err(fe->dev, "ASoC: no BE found for %s\n",
					list->widgets[i]->name);
			continue;
		}

		/* make sure BE is a real BE */
		if (!be->dai_link->no_pcm)
			continue;

		/* don't connect if FE is not running */
		if (!fe->dpcm[stream].runtime && !fe->fe_compr)
			continue;

		/* newly connected FE and BE */
		err = dpcm_be_connect(fe, be, stream);
		if (err < 0) {
			dev_err(fe->dev, "ASoC: can't connect %s\n",
				list->widgets[i]->name);
			break;
		} else if (err == 0) /* already connected */
			continue;

		/* new */
		be->dpcm[stream].runtime_update = SND_SOC_DPCM_UPDATE_BE;
		new++;
	}

	dev_dbg(fe->dev, "ASoC: found %d new BE paths\n", new);
	return new;
}

/*
 * Find the corresponding BE DAIs that source or sink audio to this
 * FE substream.
 */
int dpcm_process_paths(struct snd_soc_pcm_runtime *fe,
	int stream, struct snd_soc_dapm_widget_list **list, int new)
{
	if (new)
		return dpcm_add_paths(fe, stream, list);
	else
		return dpcm_prune_paths(fe, stream, list);
}

void dpcm_clear_pending_state(struct snd_soc_pcm_runtime *fe, int stream)
{
	struct snd_soc_dpcm *dpcm;

	list_for_each_entry(dpcm, &fe->dpcm[stream].be_clients, list_be)
		dpcm->be->dpcm[stream].runtime_update =
						SND_SOC_DPCM_UPDATE_NO;
}

static void dpcm_be_dai_startup_unwind(struct snd_soc_pcm_runtime *fe,
	int stream)
{
	struct snd_soc_dpcm *dpcm;

	/* disable any enabled and non active backends */
	list_for_each_entry(dpcm, &fe->dpcm[stream].be_clients, list_be) {

		struct snd_soc_pcm_runtime *be = dpcm->be;
		struct snd_pcm_substream *be_substream =
			snd_soc_dpcm_get_substream(be, stream);

		if (be->dpcm[stream].users == 0)
			dev_err(be->dev, "ASoC: no users %s at close - state %d\n",
				stream ? "capture" : "playback",
				be->dpcm[stream].state);

		if (--be->dpcm[stream].users != 0)
			continue;

		if (be->dpcm[stream].state != SND_SOC_DPCM_STATE_OPEN)
			continue;

		soc_pcm_close(be_substream);
		be_substream->runtime = NULL;
		be->dpcm[stream].state = SND_SOC_DPCM_STATE_CLOSE;
	}
}

int dpcm_be_dai_startup(struct snd_soc_pcm_runtime *fe, int stream)
{
	struct snd_soc_dpcm *dpcm;
	int err, count = 0;

	/* only startup BE DAIs that are either sinks or sources to this FE DAI */
	list_for_each_entry(dpcm, &fe->dpcm[stream].be_clients, list_be) {

		struct snd_soc_pcm_runtime *be = dpcm->be;
		struct snd_pcm_substream *be_substream =
			snd_soc_dpcm_get_substream(be, stream);

		if (!be_substream) {
			dev_err(be->dev, "ASoC: no backend %s stream\n",
				stream ? "capture" : "playback");
			continue;
		}

		/* is this op for this BE ? */
		if (!snd_soc_dpcm_be_can_update(fe, be, stream))
			continue;

		/* first time the dpcm is open ? */
		if (be->dpcm[stream].users == DPCM_MAX_BE_USERS)
			dev_err(be->dev, "ASoC: too many users %s at open %d\n",
				stream ? "capture" : "playback",
				be->dpcm[stream].state);

		if (be->dpcm[stream].users++ != 0)
			continue;

		if ((be->dpcm[stream].state != SND_SOC_DPCM_STATE_NEW) &&
		    (be->dpcm[stream].state != SND_SOC_DPCM_STATE_CLOSE))
			continue;

		dev_dbg(be->dev, "ASoC: open %s BE %s\n",
			stream ? "capture" : "playback", be->dai_link->name);

		be_substream->runtime = be->dpcm[stream].runtime;
		err = soc_pcm_open(be_substream);
		if (err < 0) {
			dev_err(be->dev, "ASoC: BE open failed %d\n", err);
			be->dpcm[stream].users--;
			if (be->dpcm[stream].users < 0)
				dev_err(be->dev, "ASoC: no users %s at unwind %d\n",
					stream ? "capture" : "playback",
					be->dpcm[stream].state);

			be->dpcm[stream].state = SND_SOC_DPCM_STATE_CLOSE;
			goto unwind;
		}

		be->dpcm[stream].state = SND_SOC_DPCM_STATE_OPEN;
		count++;
	}

	return count;

unwind:
	/* disable any enabled and non active backends */
	list_for_each_entry_continue_reverse(dpcm, &fe->dpcm[stream].be_clients, list_be) {
		struct snd_soc_pcm_runtime *be = dpcm->be;
		struct snd_pcm_substream *be_substream =
			snd_soc_dpcm_get_substream(be, stream);

		if (!snd_soc_dpcm_be_can_update(fe, be, stream))
			continue;

		if (be->dpcm[stream].users == 0)
			dev_err(be->dev, "ASoC: no users %s at close %d\n",
				stream ? "capture" : "playback",
				be->dpcm[stream].state);

		if (--be->dpcm[stream].users != 0)
			continue;

		if (be->dpcm[stream].state != SND_SOC_DPCM_STATE_OPEN)
			continue;

		soc_pcm_close(be_substream);
		be_substream->runtime = NULL;
		be->dpcm[stream].state = SND_SOC_DPCM_STATE_CLOSE;
	}

	return err;
}

static void dpcm_init_runtime_hw(struct snd_pcm_runtime *runtime,
				 struct snd_soc_pcm_stream *stream,
				 u64 formats)
{
	runtime->hw.rate_min = stream->rate_min;
	runtime->hw.rate_max = stream->rate_max;
	runtime->hw.channels_min = stream->channels_min;
	runtime->hw.channels_max = stream->channels_max;
	if (runtime->hw.formats)
		runtime->hw.formats &= formats & stream->formats;
	else
		runtime->hw.formats = formats & stream->formats;
	runtime->hw.rates = stream->rates;
}

static u64 dpcm_runtime_base_format(struct snd_pcm_substream *substream)
{
	struct snd_soc_pcm_runtime *fe = substream->private_data;
	struct snd_soc_dpcm *dpcm;
	u64 formats = ULLONG_MAX;
	int stream = substream->stream;

	if (!fe->dai_link->dpcm_merged_format)
		return formats;

	/*
	 * It returns merged BE codec format
	 * if FE want to use it (= dpcm_merged_format)
	 */

	list_for_each_entry(dpcm, &fe->dpcm[stream].be_clients, list_be) {
		struct snd_soc_pcm_runtime *be = dpcm->be;
		struct snd_soc_dai_driver *codec_dai_drv;
		struct snd_soc_pcm_stream *codec_stream;
		int i;

		for (i = 0; i < be->num_codecs; i++) {
			codec_dai_drv = be->codec_dais[i]->driver;
			if (stream == SNDRV_PCM_STREAM_PLAYBACK)
				codec_stream = &codec_dai_drv->playback;
			else
				codec_stream = &codec_dai_drv->capture;

			formats &= codec_stream->formats;
		}
	}

	return formats;
}

static void dpcm_set_fe_runtime(struct snd_pcm_substream *substream)
{
	struct snd_pcm_runtime *runtime = substream->runtime;
	struct snd_soc_pcm_runtime *rtd = substream->private_data;
	struct snd_soc_dai *cpu_dai = rtd->cpu_dai;
	struct snd_soc_dai_driver *cpu_dai_drv = cpu_dai->driver;
	u64 format = dpcm_runtime_base_format(substream);

	if (substream->stream == SNDRV_PCM_STREAM_PLAYBACK)
		dpcm_init_runtime_hw(runtime, &cpu_dai_drv->playback, format);
	else
		dpcm_init_runtime_hw(runtime, &cpu_dai_drv->capture, format);
}

static int dpcm_fe_dai_do_trigger(struct snd_pcm_substream *substream, int cmd);

/* Set FE's runtime_update state; the state is protected via PCM stream lock
 * for avoiding the race with trigger callback.
 * If the state is unset and a trigger is pending while the previous operation,
 * process the pending trigger action here.
 */
static void dpcm_set_fe_update_state(struct snd_soc_pcm_runtime *fe,
				     int stream, enum snd_soc_dpcm_update state)
{
	struct snd_pcm_substream *substream =
		snd_soc_dpcm_get_substream(fe, stream);

	snd_pcm_stream_lock_irq(substream);
	if (state == SND_SOC_DPCM_UPDATE_NO && fe->dpcm[stream].trigger_pending) {
		dpcm_fe_dai_do_trigger(substream,
				       fe->dpcm[stream].trigger_pending - 1);
		fe->dpcm[stream].trigger_pending = 0;
	}
	fe->dpcm[stream].runtime_update = state;
	snd_pcm_stream_unlock_irq(substream);
}

static int dpcm_fe_dai_startup(struct snd_pcm_substream *fe_substream)
{
	struct snd_soc_pcm_runtime *fe = fe_substream->private_data;
	struct snd_pcm_runtime *runtime = fe_substream->runtime;
	int stream = fe_substream->stream, ret = 0;

	dpcm_set_fe_update_state(fe, stream, SND_SOC_DPCM_UPDATE_FE);

	ret = dpcm_be_dai_startup(fe, fe_substream->stream);
	if (ret < 0) {
		dev_err(fe->dev,"ASoC: failed to start some BEs %d\n", ret);
		goto be_err;
	}

	dev_dbg(fe->dev, "ASoC: open FE %s\n", fe->dai_link->name);

	/* start the DAI frontend */
	ret = soc_pcm_open(fe_substream);
	if (ret < 0) {
		dev_err(fe->dev,"ASoC: failed to start FE %d\n", ret);
		goto unwind;
	}

	fe->dpcm[stream].state = SND_SOC_DPCM_STATE_OPEN;

	dpcm_set_fe_runtime(fe_substream);
	snd_pcm_limit_hw_rates(runtime);

	dpcm_set_fe_update_state(fe, stream, SND_SOC_DPCM_UPDATE_NO);
	return 0;

unwind:
	dpcm_be_dai_startup_unwind(fe, fe_substream->stream);
be_err:
	dpcm_set_fe_update_state(fe, stream, SND_SOC_DPCM_UPDATE_NO);
	return ret;
}

int dpcm_be_dai_shutdown(struct snd_soc_pcm_runtime *fe, int stream)
{
	struct snd_soc_dpcm *dpcm;

	/* only shutdown BEs that are either sinks or sources to this FE DAI */
	list_for_each_entry(dpcm, &fe->dpcm[stream].be_clients, list_be) {

		struct snd_soc_pcm_runtime *be = dpcm->be;
		struct snd_pcm_substream *be_substream =
			snd_soc_dpcm_get_substream(be, stream);

		/* is this op for this BE ? */
		if (!snd_soc_dpcm_be_can_update(fe, be, stream))
			continue;

		if (be->dpcm[stream].users == 0)
			dev_err(be->dev, "ASoC: no users %s at close - state %d\n",
				stream ? "capture" : "playback",
				be->dpcm[stream].state);

		if (--be->dpcm[stream].users != 0)
			continue;

		if ((be->dpcm[stream].state != SND_SOC_DPCM_STATE_HW_FREE) &&
		    (be->dpcm[stream].state != SND_SOC_DPCM_STATE_OPEN))
			continue;

		dev_dbg(be->dev, "ASoC: close BE %s\n",
			dpcm->fe->dai_link->name);

		soc_pcm_close(be_substream);
		be_substream->runtime = NULL;

		be->dpcm[stream].state = SND_SOC_DPCM_STATE_CLOSE;
	}
	return 0;
}

static int dpcm_fe_dai_shutdown(struct snd_pcm_substream *substream)
{
	struct snd_soc_pcm_runtime *fe = substream->private_data;
	int stream = substream->stream;

	dpcm_set_fe_update_state(fe, stream, SND_SOC_DPCM_UPDATE_FE);

	dev_dbg(fe->dev, "ASoC: close FE %s\n", fe->dai_link->name);

	/* now shutdown the frontend */
	soc_pcm_close(substream);

	/* shutdown the BEs */
	dpcm_be_dai_shutdown(fe, substream->stream);

	/* run the stream event for each BE */
	dpcm_dapm_stream_event(fe, stream, SND_SOC_DAPM_STREAM_STOP);

	fe->dpcm[stream].state = SND_SOC_DPCM_STATE_CLOSE;
	dpcm_set_fe_update_state(fe, stream, SND_SOC_DPCM_UPDATE_NO);
	return 0;
}

int dpcm_be_dai_hw_free(struct snd_soc_pcm_runtime *fe, int stream)
{
	struct snd_soc_dpcm *dpcm;

	/* only hw_params backends that are either sinks or sources
	 * to this frontend DAI */
	list_for_each_entry(dpcm, &fe->dpcm[stream].be_clients, list_be) {

		struct snd_soc_pcm_runtime *be = dpcm->be;
		struct snd_pcm_substream *be_substream =
			snd_soc_dpcm_get_substream(be, stream);

		/* is this op for this BE ? */
		if (!snd_soc_dpcm_be_can_update(fe, be, stream))
			continue;

		/* only free hw when no longer used - check all FEs */
		if (!snd_soc_dpcm_can_be_free_stop(fe, be, stream))
				continue;

		/* do not free hw if this BE is used by other FE */
		if (be->dpcm[stream].users > 1)
			continue;

		if ((be->dpcm[stream].state != SND_SOC_DPCM_STATE_HW_PARAMS) &&
		    (be->dpcm[stream].state != SND_SOC_DPCM_STATE_PREPARE) &&
		    (be->dpcm[stream].state != SND_SOC_DPCM_STATE_HW_FREE) &&
		    (be->dpcm[stream].state != SND_SOC_DPCM_STATE_PAUSED) &&
		    (be->dpcm[stream].state != SND_SOC_DPCM_STATE_STOP) &&
		    (be->dpcm[stream].state != SND_SOC_DPCM_STATE_SUSPEND))
			continue;

		dev_dbg(be->dev, "ASoC: hw_free BE %s\n",
			dpcm->fe->dai_link->name);

		soc_pcm_hw_free(be_substream);

		be->dpcm[stream].state = SND_SOC_DPCM_STATE_HW_FREE;
	}

	return 0;
}

static int dpcm_fe_dai_hw_free(struct snd_pcm_substream *substream)
{
	struct snd_soc_pcm_runtime *fe = substream->private_data;
	int err, stream = substream->stream;

	mutex_lock_nested(&fe->card->mutex, SND_SOC_CARD_CLASS_RUNTIME);
	dpcm_set_fe_update_state(fe, stream, SND_SOC_DPCM_UPDATE_FE);

	dev_dbg(fe->dev, "ASoC: hw_free FE %s\n", fe->dai_link->name);

	/* call hw_free on the frontend */
	err = soc_pcm_hw_free(substream);
	if (err < 0)
		dev_err(fe->dev,"ASoC: hw_free FE %s failed\n",
			fe->dai_link->name);

	/* only hw_params backends that are either sinks or sources
	 * to this frontend DAI */
	err = dpcm_be_dai_hw_free(fe, stream);

	fe->dpcm[stream].state = SND_SOC_DPCM_STATE_HW_FREE;
	dpcm_set_fe_update_state(fe, stream, SND_SOC_DPCM_UPDATE_NO);

	mutex_unlock(&fe->card->mutex);
	return 0;
}

int dpcm_fe_dai_hw_params_be(struct snd_soc_pcm_runtime *fe,
	struct snd_soc_pcm_runtime *be,
	struct snd_pcm_hw_params *params, int stream)
{
	int ret;
	struct snd_soc_dpcm *dpcm;
	struct snd_pcm_substream *be_substream =
		snd_soc_dpcm_get_substream(be, stream);

	/* is this op for this BE ? */
	if (!snd_soc_dpcm_be_can_update(fe, be, stream))
		return 0;

	/* only allow hw_params() if no connected FEs are running */
	if (!snd_soc_dpcm_can_be_params(fe, be, stream))
		return 0;

	if ((be->dpcm[stream].state != SND_SOC_DPCM_STATE_OPEN) &&
			(be->dpcm[stream].state !=
				SND_SOC_DPCM_STATE_HW_PARAMS) &&
			(be->dpcm[stream].state != SND_SOC_DPCM_STATE_HW_FREE))
		return 0;

	dev_dbg(be->dev, "ASoC: hw_params BE %s\n",
			fe->dai_link->name);

	/* perform any hw_params fixups */
	if (be->dai_link->be_hw_params_fixup) {
		ret = be->dai_link->be_hw_params_fixup(be,
				params);
		if (ret < 0) {
			dev_err(be->dev,
					"ASoC: hw_params BE fixup failed %d\n",
					ret);
			goto unwind;
		}
	}

	ret = soc_pcm_hw_params(be_substream, params);
	if (ret < 0) {
		dev_err(be->dev, "ASoC: hw_params BE failed %d\n", ret);
		goto unwind;
	}

	be->dpcm[stream].state = SND_SOC_DPCM_STATE_HW_PARAMS;
	return 0;

unwind:
	/* disable any enabled and non active backends */
	list_for_each_entry(dpcm, &fe->dpcm[stream].be_clients, list_be) {
		struct snd_soc_pcm_runtime *be = dpcm->be;
		struct snd_pcm_substream *be_substream =
			snd_soc_dpcm_get_substream(be, stream);

		if (!snd_soc_dpcm_be_can_update(fe, be, stream))
			continue;

		/* only allow hw_free() if no connected FEs are running */
		if (!snd_soc_dpcm_can_be_free_stop(fe, be, stream))
			continue;

		if ((be->dpcm[stream].state != SND_SOC_DPCM_STATE_OPEN) &&
			(be->dpcm[stream].state
				!= SND_SOC_DPCM_STATE_HW_PARAMS) &&
			(be->dpcm[stream].state
				!= SND_SOC_DPCM_STATE_HW_FREE) &&
			(be->dpcm[stream].state != SND_SOC_DPCM_STATE_STOP))
			continue;

		soc_pcm_hw_free(be_substream);
	}

	return ret;
}

int dpcm_be_dai_hw_params(struct snd_soc_pcm_runtime *fe, int stream)
{
	struct snd_soc_dpcm *dpcm;
	int ret;

	list_for_each_entry(dpcm, &fe->dpcm[stream].be_clients, list_be) {

		struct snd_soc_pcm_runtime *be = dpcm->be;
		struct snd_pcm_substream *be_substream =
			snd_soc_dpcm_get_substream(be, stream);

		/* is this op for this BE ? */
		if (!snd_soc_dpcm_be_can_update(fe, be, stream))
			continue;

		/* only allow hw_params() if no connected FEs are running */
		if (!snd_soc_dpcm_can_be_params(fe, be, stream))
			continue;

		if ((be->dpcm[stream].state != SND_SOC_DPCM_STATE_OPEN) &&
		    (be->dpcm[stream].state != SND_SOC_DPCM_STATE_HW_PARAMS) &&
		    (be->dpcm[stream].state != SND_SOC_DPCM_STATE_HW_FREE))
			continue;

		dev_dbg(be->dev, "ASoC: hw_params BE %s\n",
			dpcm->fe->dai_link->name);

		/* copy params for each dpcm */
		memcpy(&dpcm->hw_params, &fe->dpcm[stream].hw_params,
				sizeof(struct snd_pcm_hw_params));

		/* perform any hw_params fixups */
		if (be->dai_link->be_hw_params_fixup) {
			ret = be->dai_link->be_hw_params_fixup(be,
					&dpcm->hw_params);
			if (ret < 0) {
				dev_err(be->dev,
					"ASoC: hw_params BE fixup failed %d\n",
					ret);
				goto unwind;
			}
		}

		ret = soc_pcm_hw_params(be_substream, &dpcm->hw_params);
		if (ret < 0) {
			dev_err(dpcm->be->dev,
				"ASoC: hw_params BE failed %d\n", ret);
			goto unwind;
		}

		be->dpcm[stream].state = SND_SOC_DPCM_STATE_HW_PARAMS;
	}
	return 0;

unwind:
	/* disable any enabled and non active backends */
	list_for_each_entry_continue_reverse(dpcm, &fe->dpcm[stream].be_clients, list_be) {
		struct snd_soc_pcm_runtime *be = dpcm->be;
		struct snd_pcm_substream *be_substream =
			snd_soc_dpcm_get_substream(be, stream);

		if (!snd_soc_dpcm_be_can_update(fe, be, stream))
			continue;

		/* only allow hw_free() if no connected FEs are running */
		if (!snd_soc_dpcm_can_be_free_stop(fe, be, stream))
			continue;

		if ((be->dpcm[stream].state != SND_SOC_DPCM_STATE_OPEN) &&
		   (be->dpcm[stream].state != SND_SOC_DPCM_STATE_HW_PARAMS) &&
		   (be->dpcm[stream].state != SND_SOC_DPCM_STATE_HW_FREE) &&
		   (be->dpcm[stream].state != SND_SOC_DPCM_STATE_STOP))
			continue;

		soc_pcm_hw_free(be_substream);
	}

	return ret;
}

static int dpcm_fe_dai_hw_params(struct snd_pcm_substream *substream,
				 struct snd_pcm_hw_params *params)
{
	struct snd_soc_pcm_runtime *fe = substream->private_data;
	int ret, stream = substream->stream;

	mutex_lock_nested(&fe->card->mutex, SND_SOC_CARD_CLASS_RUNTIME);
	dpcm_set_fe_update_state(fe, stream, SND_SOC_DPCM_UPDATE_FE);

	memcpy(&fe->dpcm[substream->stream].hw_params, params,
			sizeof(struct snd_pcm_hw_params));
	ret = dpcm_be_dai_hw_params(fe, substream->stream);
	if (ret < 0) {
		dev_err(fe->dev,"ASoC: hw_params BE failed %d\n", ret);
		goto out;
	}

	dev_dbg(fe->dev, "ASoC: hw_params FE %s rate %d chan %x fmt %d\n",
			fe->dai_link->name, params_rate(params),
			params_channels(params), params_format(params));

	/* call hw_params on the frontend */
	ret = soc_pcm_hw_params(substream, params);
	if (ret < 0) {
		dev_err(fe->dev,"ASoC: hw_params FE failed %d\n", ret);
		dpcm_be_dai_hw_free(fe, stream);
	 } else
		fe->dpcm[stream].state = SND_SOC_DPCM_STATE_HW_PARAMS;

out:
	dpcm_set_fe_update_state(fe, stream, SND_SOC_DPCM_UPDATE_NO);
	mutex_unlock(&fe->card->mutex);
	return ret;
}

static int dpcm_do_trigger(struct snd_soc_dpcm *dpcm,
		struct snd_pcm_substream *substream, int cmd)
{
	int ret;

	dev_dbg(dpcm->be->dev, "ASoC: trigger BE %s cmd %d\n",
			dpcm->fe->dai_link->name, cmd);

	ret = soc_pcm_trigger(substream, cmd);
	if (ret < 0)
		dev_err(dpcm->be->dev,"ASoC: trigger BE failed %d\n", ret);

	return ret;
}

int dpcm_be_dai_trigger(struct snd_soc_pcm_runtime *fe, int stream,
			       int cmd)
{
	struct snd_soc_dpcm *dpcm;
	int ret = 0;

	list_for_each_entry(dpcm, &fe->dpcm[stream].be_clients, list_be) {

		struct snd_soc_pcm_runtime *be = dpcm->be;
		struct snd_pcm_substream *be_substream =
			snd_soc_dpcm_get_substream(be, stream);

		/* is this op for this BE ? */
		if (!snd_soc_dpcm_be_can_update(fe, be, stream))
			continue;

		switch (cmd) {
		case SNDRV_PCM_TRIGGER_START:
			if ((be->dpcm[stream].state != SND_SOC_DPCM_STATE_PREPARE) &&
			    (be->dpcm[stream].state != SND_SOC_DPCM_STATE_STOP))
				continue;

			ret = dpcm_do_trigger(dpcm, be_substream, cmd);
			if (ret)
				return ret;

			be->dpcm[stream].state = SND_SOC_DPCM_STATE_START;
			break;
		case SNDRV_PCM_TRIGGER_RESUME:
			if ((be->dpcm[stream].state != SND_SOC_DPCM_STATE_SUSPEND))
				continue;

			ret = dpcm_do_trigger(dpcm, be_substream, cmd);
			if (ret)
				return ret;

			be->dpcm[stream].state = SND_SOC_DPCM_STATE_START;
			break;
		case SNDRV_PCM_TRIGGER_PAUSE_RELEASE:
			if ((be->dpcm[stream].state != SND_SOC_DPCM_STATE_PAUSED))
				continue;

			ret = dpcm_do_trigger(dpcm, be_substream, cmd);
			if (ret)
				return ret;

			be->dpcm[stream].state = SND_SOC_DPCM_STATE_START;
			break;
		case SNDRV_PCM_TRIGGER_STOP:
			if (be->dpcm[stream].state != SND_SOC_DPCM_STATE_START)
				continue;

			if (!snd_soc_dpcm_can_be_free_stop(fe, be, stream))
				continue;

			ret = dpcm_do_trigger(dpcm, be_substream, cmd);
			if (ret)
				return ret;

			be->dpcm[stream].state = SND_SOC_DPCM_STATE_STOP;
			break;
		case SNDRV_PCM_TRIGGER_SUSPEND:
			if (be->dpcm[stream].state != SND_SOC_DPCM_STATE_START)
				continue;

			if (!snd_soc_dpcm_can_be_free_stop(fe, be, stream))
				continue;

			ret = dpcm_do_trigger(dpcm, be_substream, cmd);
			if (ret)
				return ret;

			be->dpcm[stream].state = SND_SOC_DPCM_STATE_SUSPEND;
			break;
		case SNDRV_PCM_TRIGGER_PAUSE_PUSH:
			if (be->dpcm[stream].state != SND_SOC_DPCM_STATE_START)
				continue;

			if (!snd_soc_dpcm_can_be_free_stop(fe, be, stream))
				continue;

			ret = dpcm_do_trigger(dpcm, be_substream, cmd);
			if (ret)
				return ret;

			be->dpcm[stream].state = SND_SOC_DPCM_STATE_PAUSED;
			break;
		}
	}

	return ret;
}
EXPORT_SYMBOL_GPL(dpcm_be_dai_trigger);

static int dpcm_fe_dai_do_trigger(struct snd_pcm_substream *substream, int cmd)
{
	struct snd_soc_pcm_runtime *fe = substream->private_data;
	int stream = substream->stream, ret;
	enum snd_soc_dpcm_trigger trigger = fe->dai_link->trigger[stream];

	fe->dpcm[stream].runtime_update = SND_SOC_DPCM_UPDATE_FE;

	switch (trigger) {
	case SND_SOC_DPCM_TRIGGER_PRE:
		/* call trigger on the frontend before the backend. */

		dev_dbg(fe->dev, "ASoC: pre trigger FE %s cmd %d\n",
				fe->dai_link->name, cmd);

		ret = soc_pcm_trigger(substream, cmd);
		if (ret < 0) {
			dev_err(fe->dev,"ASoC: trigger FE failed %d\n", ret);
			goto out;
		}

		ret = dpcm_be_dai_trigger(fe, substream->stream, cmd);
		break;
	case SND_SOC_DPCM_TRIGGER_POST:
		/* call trigger on the frontend after the backend. */

		ret = dpcm_be_dai_trigger(fe, substream->stream, cmd);
		if (ret < 0) {
			dev_err(fe->dev,"ASoC: trigger FE failed %d\n", ret);
			goto out;
		}

		dev_dbg(fe->dev, "ASoC: post trigger FE %s cmd %d\n",
				fe->dai_link->name, cmd);

		ret = soc_pcm_trigger(substream, cmd);
		break;
	case SND_SOC_DPCM_TRIGGER_BESPOKE:
		/* bespoke trigger() - handles both FE and BEs */

		dev_dbg(fe->dev, "ASoC: bespoke trigger FE %s cmd %d\n",
				fe->dai_link->name, cmd);

		ret = soc_pcm_bespoke_trigger(substream, cmd);
		if (ret < 0) {
			dev_err(fe->dev,"ASoC: trigger FE failed %d\n", ret);
			goto out;
		}
		break;
	default:
		dev_err(fe->dev, "ASoC: invalid trigger cmd %d for %s\n", cmd,
				fe->dai_link->name);
		ret = -EINVAL;
		goto out;
	}

	switch (cmd) {
	case SNDRV_PCM_TRIGGER_START:
	case SNDRV_PCM_TRIGGER_RESUME:
	case SNDRV_PCM_TRIGGER_PAUSE_RELEASE:
		fe->dpcm[stream].state = SND_SOC_DPCM_STATE_START;
		break;
	case SNDRV_PCM_TRIGGER_STOP:
	case SNDRV_PCM_TRIGGER_SUSPEND:
		fe->dpcm[stream].state = SND_SOC_DPCM_STATE_STOP;
		break;
	case SNDRV_PCM_TRIGGER_PAUSE_PUSH:
		fe->dpcm[stream].state = SND_SOC_DPCM_STATE_PAUSED;
		break;
	}

out:
	fe->dpcm[stream].runtime_update = SND_SOC_DPCM_UPDATE_NO;
	return ret;
}

int dpcm_fe_dai_prepare_be(struct snd_soc_pcm_runtime *fe,
		struct snd_soc_pcm_runtime *be, int stream)
{
	struct snd_pcm_substream *be_substream =
		snd_soc_dpcm_get_substream(be, stream);
	int ret = 0;

	/* is this op for this BE ? */
	if (!snd_soc_dpcm_be_can_update(fe, be, stream))
		return 0;

	if ((be->dpcm[stream].state != SND_SOC_DPCM_STATE_HW_PARAMS) &&
			(be->dpcm[stream].state != SND_SOC_DPCM_STATE_STOP))
		return 0;

	dev_dbg(be->dev, "ASoC: prepare BE %s\n",
			fe->dai_link->name);

	ret = soc_pcm_prepare(be_substream);
	if (ret < 0) {
		dev_err(be->dev, "ASoC: backend prepare failed %d\n",
				ret);
		return ret;
	}

	be->dpcm[stream].state = SND_SOC_DPCM_STATE_PREPARE;
	return ret;
}

static int dpcm_fe_dai_trigger(struct snd_pcm_substream *substream, int cmd)
{
	struct snd_soc_pcm_runtime *fe = substream->private_data;
	int stream = substream->stream;

	/* if FE's runtime_update is already set, we're in race;
	 * process this trigger later at exit
	 */
	if (fe->dpcm[stream].runtime_update != SND_SOC_DPCM_UPDATE_NO) {
		fe->dpcm[stream].trigger_pending = cmd + 1;
		return 0; /* delayed, assuming it's successful */
	}

	/* we're alone, let's trigger */
	return dpcm_fe_dai_do_trigger(substream, cmd);
}

int dpcm_be_dai_prepare(struct snd_soc_pcm_runtime *fe, int stream)
{
	struct snd_soc_dpcm *dpcm;
	int ret = 0;

	list_for_each_entry(dpcm, &fe->dpcm[stream].be_clients, list_be) {

		struct snd_soc_pcm_runtime *be = dpcm->be;
		struct snd_pcm_substream *be_substream =
			snd_soc_dpcm_get_substream(be, stream);

		/* is this op for this BE ? */
		if (!snd_soc_dpcm_be_can_update(fe, be, stream))
			continue;

		if ((be->dpcm[stream].state != SND_SOC_DPCM_STATE_HW_PARAMS) &&
		    (be->dpcm[stream].state != SND_SOC_DPCM_STATE_STOP))
			continue;

		dev_dbg(be->dev, "ASoC: prepare BE %s\n",
			dpcm->fe->dai_link->name);

		ret = soc_pcm_prepare(be_substream);
		if (ret < 0) {
			dev_err(be->dev, "ASoC: backend prepare failed %d\n",
				ret);
			break;
		}

		be->dpcm[stream].state = SND_SOC_DPCM_STATE_PREPARE;
	}
	return ret;
}

static void dpcm_be_async_prepare(void *data, async_cookie_t cookie)
{
	struct snd_soc_dpcm *dpcm = data;
	struct snd_soc_pcm_runtime *be = dpcm->be;
	int stream = dpcm->stream;
	struct snd_pcm_substream *be_substream =
		snd_soc_dpcm_get_substream(be, stream);
	int ret;

	dev_dbg(be->dev, "%s ASoC: prepare BE %s\n", __func__,
					dpcm->fe->dai_link->name);
	ret = soc_pcm_prepare(be_substream);
	if (ret < 0) {
		be->err_ops = ret;
		dev_err(be->dev, "ASoC: backend prepare failed %d\n",
				ret);
		return;
	}
	be->dpcm[stream].state = SND_SOC_DPCM_STATE_PREPARE;
}

void dpcm_be_dai_prepare_async(struct snd_soc_pcm_runtime *fe, int stream,
					    struct async_domain *domain)
{
	struct snd_soc_dpcm *dpcm;
	struct snd_soc_dpcm *dpcm_async[DPCM_MAX_BE_USERS];
	int i = 0, j;

	list_for_each_entry(dpcm, &fe->dpcm[stream].be_clients, list_be) {
		struct snd_soc_pcm_runtime *be = dpcm->be;

		be->err_ops = 0;
		/* is this op for this BE ? */
		if (!snd_soc_dpcm_be_can_update(fe, be, stream))
			continue;

		if ((be->dpcm[stream].state != SND_SOC_DPCM_STATE_HW_PARAMS) &&
			(be->dpcm[stream].state != SND_SOC_DPCM_STATE_STOP))
			continue;

		/* does this BE support async op ?*/
		if ((fe->dai_link->async_ops & ASYNC_DPCM_SND_SOC_PREPARE) &&
		    (be->dai_link->async_ops & ASYNC_DPCM_SND_SOC_PREPARE)) {
			dpcm->stream = stream;
			async_schedule_domain(dpcm_be_async_prepare,
							    dpcm, domain);
		} else {
			dpcm_async[i++] = dpcm;
			if (i == DPCM_MAX_BE_USERS) {
				dev_dbg(fe->dev, "ASoC: MAX backend users!\n");
				break;
			}
		}
	}

	for (j = 0; j < i; j++) {
		struct snd_soc_dpcm *dpcm = dpcm_async[j];
		struct snd_soc_pcm_runtime *be = dpcm->be;
		struct snd_pcm_substream *be_substream =
			snd_soc_dpcm_get_substream(be, stream);
		int ret;

		dev_dbg(be->dev, "ASoC: prepare BE %s\n",
				dpcm->fe->dai_link->name);

		ret = soc_pcm_prepare(be_substream);
		if (ret < 0) {
			dev_err(be->dev, "ASoC: backend prepare failed %d\n",
					ret);
			be->err_ops = ret;
			return;
		}

		be->dpcm[stream].state = SND_SOC_DPCM_STATE_PREPARE;
	}
}

static int dpcm_fe_dai_prepare(struct snd_pcm_substream *substream)
{
	struct snd_soc_pcm_runtime *fe = substream->private_data;
	struct snd_soc_dpcm *dpcm;
	int stream = substream->stream, ret = 0;
	ASYNC_DOMAIN_EXCLUSIVE(async_domain);

	mutex_lock_nested(&fe->card->mutex, SND_SOC_CARD_CLASS_RUNTIME);

	fe->err_ops = 0;

	dev_dbg(fe->dev, "ASoC: prepare FE %s\n", fe->dai_link->name);

	dpcm_set_fe_update_state(fe, stream, SND_SOC_DPCM_UPDATE_FE);

	/* there is no point preparing this FE if there are no BEs */
	if (list_empty(&fe->dpcm[stream].be_clients)) {
		dev_err(fe->dev, "ASoC: no backend DAIs enabled for %s\n",
				fe->dai_link->name);
		ret = -EINVAL;
		goto out;
	}

	if (!(fe->dai_link->async_ops & ASYNC_DPCM_SND_SOC_PREPARE)) {
		ret = dpcm_be_dai_prepare(fe, substream->stream);
		if (ret < 0)
			goto out;
		/* call prepare on the frontend */
		ret = soc_pcm_prepare(substream);
		if (ret < 0) {
			dev_err(fe->dev, "ASoC: prepare FE %s failed\n",
					fe->dai_link->name);
			goto out;
		}
	} else {
		dpcm_be_dai_prepare_async(fe, substream->stream,
							&async_domain);

		/* call prepare on the frontend */
		ret = soc_pcm_prepare(substream);
		if (ret < 0) {
			fe->err_ops = ret;
			dev_err(fe->dev, "ASoC: prepare FE %s failed\n",
					fe->dai_link->name);
		}

		async_synchronize_full_domain(&async_domain);

		/* check if any BE failed */
		list_for_each_entry(dpcm, &fe->dpcm[stream].be_clients,
							    list_be) {
			struct snd_soc_pcm_runtime *be = dpcm->be;

			if (be->err_ops < 0) {
				ret = be->err_ops;
				goto out;
			}
		}

		/* check if FE failed */
		if (fe->err_ops < 0) {
			ret = fe->err_ops;
			goto out;
		}
	}

	/* run the stream event for each BE */
	dpcm_dapm_stream_event(fe, stream, SND_SOC_DAPM_STREAM_START);
	fe->dpcm[stream].state = SND_SOC_DPCM_STATE_PREPARE;

out:
	dpcm_set_fe_update_state(fe, stream, SND_SOC_DPCM_UPDATE_NO);
	mutex_unlock(&fe->card->mutex);

	return ret;
}

static int soc_pcm_compat_ioctl(struct snd_pcm_substream *substream,
		     unsigned int cmd, void *arg)
{
	struct snd_soc_pcm_runtime *rtd = substream->private_data;
	struct snd_soc_platform *platform = rtd->platform;

	if (platform->driver->ops->compat_ioctl)
		return platform->driver->ops->compat_ioctl(substream,
			cmd, arg);
	return snd_pcm_lib_ioctl(substream, cmd, arg);
}

static int soc_pcm_ioctl(struct snd_pcm_substream *substream,
		     unsigned int cmd, void *arg)
{
	struct snd_soc_pcm_runtime *rtd = substream->private_data;
	struct snd_soc_platform *platform = rtd->platform;

	if (platform->driver->ops && platform->driver->ops->ioctl)
		return platform->driver->ops->ioctl(substream, cmd, arg);
	return snd_pcm_lib_ioctl(substream, cmd, arg);
}

static int dpcm_run_update_shutdown(struct snd_soc_pcm_runtime *fe, int stream)
{
	struct snd_pcm_substream *substream =
		snd_soc_dpcm_get_substream(fe, stream);
	enum snd_soc_dpcm_trigger trigger = fe->dai_link->trigger[stream];
	int err;

	dev_dbg(fe->dev, "ASoC: runtime %s close on FE %s\n",
			stream ? "capture" : "playback", fe->dai_link->name);

	if (trigger == SND_SOC_DPCM_TRIGGER_BESPOKE) {
		/* call bespoke trigger - FE takes care of all BE triggers */
		dev_dbg(fe->dev, "ASoC: bespoke trigger FE %s cmd stop\n",
				fe->dai_link->name);

		err = soc_pcm_bespoke_trigger(substream, SNDRV_PCM_TRIGGER_STOP);
		if (err < 0)
			dev_err(fe->dev,"ASoC: trigger FE failed %d\n", err);
	} else {
		dev_dbg(fe->dev, "ASoC: trigger FE %s cmd stop\n",
			fe->dai_link->name);

		err = dpcm_be_dai_trigger(fe, stream, SNDRV_PCM_TRIGGER_STOP);
		if (err < 0)
			dev_err(fe->dev,"ASoC: trigger FE failed %d\n", err);
	}

	err = dpcm_be_dai_hw_free(fe, stream);
	if (err < 0)
		dev_err(fe->dev,"ASoC: hw_free FE failed %d\n", err);

	err = dpcm_be_dai_shutdown(fe, stream);
	if (err < 0)
		dev_err(fe->dev,"ASoC: shutdown FE failed %d\n", err);

	/* run the stream event for each BE */
	dpcm_dapm_stream_event(fe, stream, SND_SOC_DAPM_STREAM_NOP);

	return 0;
}

static int dpcm_run_update_startup(struct snd_soc_pcm_runtime *fe, int stream)
{
	struct snd_pcm_substream *substream =
		snd_soc_dpcm_get_substream(fe, stream);
	struct snd_soc_dpcm *dpcm;
	enum snd_soc_dpcm_trigger trigger = fe->dai_link->trigger[stream];
	int ret;

	dev_dbg(fe->dev, "ASoC: runtime %s open on FE %s\n",
			stream ? "capture" : "playback", fe->dai_link->name);

	/* Only start the BE if the FE is ready */
	if (fe->dpcm[stream].state == SND_SOC_DPCM_STATE_HW_FREE ||
		fe->dpcm[stream].state == SND_SOC_DPCM_STATE_CLOSE)
		return -EINVAL;

	/* startup must always be called for new BEs */
	ret = dpcm_be_dai_startup(fe, stream);
	if (ret < 0)
		goto disconnect;

	/* keep going if FE state is > open */
	if (fe->dpcm[stream].state == SND_SOC_DPCM_STATE_OPEN)
		return 0;

	ret = dpcm_be_dai_hw_params(fe, stream);
	if (ret < 0)
		goto close;

	/* keep going if FE state is > hw_params */
	if (fe->dpcm[stream].state == SND_SOC_DPCM_STATE_HW_PARAMS)
		return 0;


	ret = dpcm_be_dai_prepare(fe, stream);
	if (ret < 0)
		goto hw_free;

	/* run the stream event for each BE */
	dpcm_dapm_stream_event(fe, stream, SND_SOC_DAPM_STREAM_NOP);

	/* keep going if FE state is > prepare */
	if (fe->dpcm[stream].state == SND_SOC_DPCM_STATE_PREPARE ||
		fe->dpcm[stream].state == SND_SOC_DPCM_STATE_STOP)
		return 0;

	if (trigger == SND_SOC_DPCM_TRIGGER_BESPOKE) {
		/* call trigger on the frontend - FE takes care of all BE triggers */
		dev_dbg(fe->dev, "ASoC: bespoke trigger FE %s cmd start\n",
				fe->dai_link->name);

		ret = soc_pcm_bespoke_trigger(substream, SNDRV_PCM_TRIGGER_START);
		if (ret < 0) {
			dev_err(fe->dev,"ASoC: bespoke trigger FE failed %d\n", ret);
			goto hw_free;
		}
	} else {
		dev_dbg(fe->dev, "ASoC: trigger FE %s cmd start\n",
			fe->dai_link->name);

		ret = dpcm_be_dai_trigger(fe, stream,
					SNDRV_PCM_TRIGGER_START);
		if (ret < 0) {
			dev_err(fe->dev,"ASoC: trigger FE failed %d\n", ret);
			goto hw_free;
		}
	}

	return 0;

hw_free:
	dpcm_be_dai_hw_free(fe, stream);
close:
	dpcm_be_dai_shutdown(fe, stream);
disconnect:
	/* disconnect any non started BEs */
	list_for_each_entry(dpcm, &fe->dpcm[stream].be_clients, list_be) {
		struct snd_soc_pcm_runtime *be = dpcm->be;
		if (be->dpcm[stream].state != SND_SOC_DPCM_STATE_START)
				dpcm->state = SND_SOC_DPCM_LINK_STATE_FREE;
	}

	return ret;
}

static int dpcm_run_new_update(struct snd_soc_pcm_runtime *fe, int stream)
{
	int ret;

	dpcm_set_fe_update_state(fe, stream, SND_SOC_DPCM_UPDATE_BE);
	ret = dpcm_run_update_startup(fe, stream);
	if (ret < 0)
		dev_err(fe->dev, "ASoC: failed to startup some BEs\n");
	dpcm_set_fe_update_state(fe, stream, SND_SOC_DPCM_UPDATE_NO);

	return ret;
}

static int dpcm_run_old_update(struct snd_soc_pcm_runtime *fe, int stream)
{
	int ret;

	dpcm_set_fe_update_state(fe, stream, SND_SOC_DPCM_UPDATE_BE);
	ret = dpcm_run_update_shutdown(fe, stream);
	if (ret < 0)
		dev_err(fe->dev, "ASoC: failed to shutdown some BEs\n");
	dpcm_set_fe_update_state(fe, stream, SND_SOC_DPCM_UPDATE_NO);

	return ret;
}

/* Called by DAPM mixer/mux changes to update audio routing between PCMs and
 * any DAI links.
 */
int soc_dpcm_runtime_update(struct snd_soc_card *card)
{
	int i, old, new, paths;

	mutex_lock_nested(&card->mutex, SND_SOC_CARD_CLASS_RUNTIME);
	for (i = 0; i < card->num_rtd; i++) {
		struct snd_soc_dapm_widget_list *list;
		struct snd_soc_pcm_runtime *fe = &card->rtd[i];

		/* make sure link is FE */
		if (!fe->dai_link->dynamic)
			continue;

		/* only check active links */
		if (!fe->cpu_dai->active)
			continue;

		/* DAPM sync will call this to update DSP paths */
		dev_dbg(fe->dev, "ASoC: DPCM runtime update for FE %s\n",
			fe->dai_link->name);

		/* skip if FE doesn't have playback capability */
		if (!fe->cpu_dai->driver->playback.channels_min
		    || !fe->codec_dai->driver->playback.channels_min)
			goto capture;

		/* skip if FE isn't currently playing */
		if (!fe->cpu_dai->playback_active
		    || !fe->codec_dai->playback_active)
			goto capture;

		paths = dpcm_path_get(fe, SNDRV_PCM_STREAM_PLAYBACK, &list);
		if (paths < 0) {
			dev_warn(fe->dev, "ASoC: %s no valid %s path\n",
					fe->dai_link->name,  "playback");
			mutex_unlock(&card->mutex);
			return paths;
		}

		/* update any new playback paths */
		new = dpcm_process_paths(fe, SNDRV_PCM_STREAM_PLAYBACK, &list, 1);
		if (new) {
			dpcm_run_new_update(fe, SNDRV_PCM_STREAM_PLAYBACK);
			dpcm_clear_pending_state(fe, SNDRV_PCM_STREAM_PLAYBACK);
			dpcm_be_disconnect(fe, SNDRV_PCM_STREAM_PLAYBACK);
		}

		/* update any old playback paths */
		old = dpcm_process_paths(fe, SNDRV_PCM_STREAM_PLAYBACK, &list, 0);
		if (old) {
			dpcm_run_old_update(fe, SNDRV_PCM_STREAM_PLAYBACK);
			dpcm_clear_pending_state(fe, SNDRV_PCM_STREAM_PLAYBACK);
			dpcm_be_disconnect(fe, SNDRV_PCM_STREAM_PLAYBACK);
		}

		dpcm_path_put(&list);
capture:
		/* skip if FE doesn't have capture capability */
		if (!fe->cpu_dai->driver->capture.channels_min
		    || !fe->codec_dai->driver->capture.channels_min)
			continue;

		/* skip if FE isn't currently capturing */
		if (!fe->cpu_dai->capture_active
		    || !fe->codec_dai->capture_active)
			continue;

		paths = dpcm_path_get(fe, SNDRV_PCM_STREAM_CAPTURE, &list);
		if (paths < 0) {
			dev_warn(fe->dev, "ASoC: %s no valid %s path\n",
					fe->dai_link->name,  "capture");
			mutex_unlock(&card->mutex);
			return paths;
		}

		/* update any new capture paths */
		new = dpcm_process_paths(fe, SNDRV_PCM_STREAM_CAPTURE, &list, 1);
		if (new) {
			dpcm_run_new_update(fe, SNDRV_PCM_STREAM_CAPTURE);
			dpcm_clear_pending_state(fe, SNDRV_PCM_STREAM_CAPTURE);
			dpcm_be_disconnect(fe, SNDRV_PCM_STREAM_CAPTURE);
		}

		/* update any old capture paths */
		old = dpcm_process_paths(fe, SNDRV_PCM_STREAM_CAPTURE, &list, 0);
		if (old) {
			dpcm_run_old_update(fe, SNDRV_PCM_STREAM_CAPTURE);
			dpcm_clear_pending_state(fe, SNDRV_PCM_STREAM_CAPTURE);
			dpcm_be_disconnect(fe, SNDRV_PCM_STREAM_CAPTURE);
		}

		dpcm_path_put(&list);
	}

	mutex_unlock(&card->mutex);
	return 0;
}
int soc_dpcm_be_digital_mute(struct snd_soc_pcm_runtime *fe, int mute)
{
	struct snd_soc_dpcm *dpcm;
	struct list_head *clients =
		&fe->dpcm[SNDRV_PCM_STREAM_PLAYBACK].be_clients;

	list_for_each_entry(dpcm, clients, list_be) {

		struct snd_soc_pcm_runtime *be = dpcm->be;
		int i;

		if (be->dai_link->ignore_suspend)
			continue;

		for (i = 0; i < be->num_codecs; i++) {
			struct snd_soc_dai *dai = be->codec_dais[i];
			struct snd_soc_dai_driver *drv = dai->driver;

			dev_dbg(be->dev, "ASoC: BE digital mute %s\n",
					 be->dai_link->name);

			if (drv->ops && drv->ops->digital_mute &&
							dai->playback_active)
				drv->ops->digital_mute(dai, mute);
		}
	}

	return 0;
}

static int dpcm_fe_dai_open(struct snd_pcm_substream *fe_substream)
{
	struct snd_soc_pcm_runtime *fe = fe_substream->private_data;
	struct snd_soc_dpcm *dpcm;
	struct snd_soc_dapm_widget_list *list;
	int ret;
	int stream = fe_substream->stream;

	mutex_lock_nested(&fe->card->mutex, SND_SOC_CARD_CLASS_RUNTIME);
	fe->dpcm[stream].runtime = fe_substream->runtime;

	ret = dpcm_path_get(fe, stream, &list);
	if (ret < 0) {
		mutex_unlock(&fe->card->mutex);
		return ret;
	} else if (ret == 0) {
		dev_dbg(fe->dev, "ASoC: %s no valid %s route\n",
			fe->dai_link->name, stream ? "capture" : "playback");
	}

	/* calculate valid and active FE <-> BE dpcms */
	dpcm_process_paths(fe, stream, &list, 1);

	ret = dpcm_fe_dai_startup(fe_substream);
	if (ret < 0) {
		/* clean up all links */
		list_for_each_entry(dpcm, &fe->dpcm[stream].be_clients, list_be)
			dpcm->state = SND_SOC_DPCM_LINK_STATE_FREE;

		dpcm_be_disconnect(fe, stream);
		fe->dpcm[stream].runtime = NULL;
	}

	dpcm_clear_pending_state(fe, stream);
	dpcm_path_put(&list);
	mutex_unlock(&fe->card->mutex);
	return ret;
}

static int dpcm_fe_dai_close(struct snd_pcm_substream *fe_substream)
{
	struct snd_soc_pcm_runtime *fe = fe_substream->private_data;
	struct snd_soc_dpcm *dpcm;
	int stream = fe_substream->stream, ret;

	mutex_lock_nested(&fe->card->mutex, SND_SOC_CARD_CLASS_RUNTIME);
	ret = dpcm_fe_dai_shutdown(fe_substream);

	/* mark FE's links ready to prune */
	list_for_each_entry(dpcm, &fe->dpcm[stream].be_clients, list_be)
		dpcm->state = SND_SOC_DPCM_LINK_STATE_FREE;

	dpcm_be_disconnect(fe, stream);

	fe->dpcm[stream].runtime = NULL;
	mutex_unlock(&fe->card->mutex);
	return ret;
}

/* create a new pcm */
int soc_new_pcm(struct snd_soc_pcm_runtime *rtd, int num)
{
	struct snd_soc_platform *platform = rtd->platform;
	struct snd_soc_dai *codec_dai;
	struct snd_soc_dai *cpu_dai = rtd->cpu_dai;
	struct snd_pcm *pcm;
	char new_name[64];
	int ret = 0, playback = 0, capture = 0;
	int i;

	if (rtd->dai_link->dynamic || rtd->dai_link->no_pcm) {
		playback = rtd->dai_link->dpcm_playback;
		capture = rtd->dai_link->dpcm_capture;
	} else {
		for (i = 0; i < rtd->num_codecs; i++) {
			codec_dai = rtd->codec_dais[i];
			if (codec_dai->driver->playback.channels_min)
				playback = 1;
			if (codec_dai->driver->capture.channels_min)
				capture = 1;
		}

		capture = capture && cpu_dai->driver->capture.channels_min;
		playback = playback && cpu_dai->driver->playback.channels_min;
	}

	if (rtd->dai_link->playback_only) {
		playback = 1;
		capture = 0;
	}

	if (rtd->dai_link->capture_only) {
		playback = 0;
		capture = 1;
	}

	/* create the PCM */
	if (rtd->dai_link->no_pcm) {
		snprintf(new_name, sizeof(new_name), "(%s)",
			rtd->dai_link->stream_name);

		ret = snd_pcm_new_internal(rtd->card->snd_card, new_name, num,
				playback, capture, &pcm);
	} else {
		if (rtd->dai_link->dynamic)
			snprintf(new_name, sizeof(new_name), "%s (*)",
				rtd->dai_link->stream_name);
		else
			snprintf(new_name, sizeof(new_name), "%s %s-%d",
				rtd->dai_link->stream_name,
				(rtd->num_codecs > 1) ?
				"multicodec" : rtd->codec_dai->name, num);

		ret = snd_pcm_new(rtd->card->snd_card, new_name, num, playback,
			capture, &pcm);
	}
	if (ret < 0) {
		dev_err(rtd->card->dev, "ASoC: can't create pcm for %s\n",
			rtd->dai_link->name);
		return ret;
	}
	dev_dbg(rtd->card->dev, "ASoC: registered pcm #%d %s\n",num, new_name);

	/* DAPM dai link stream work */
	INIT_DELAYED_WORK(&rtd->delayed_work, close_delayed_work);

	pcm->nonatomic = rtd->dai_link->nonatomic;
	rtd->pcm = pcm;
	pcm->private_data = rtd;

	if (rtd->dai_link->no_pcm) {
		if (playback)
			pcm->streams[SNDRV_PCM_STREAM_PLAYBACK].substream->private_data = rtd;
		if (capture)
			pcm->streams[SNDRV_PCM_STREAM_CAPTURE].substream->private_data = rtd;
		if (platform->driver->pcm_new)
			rtd->platform->driver->pcm_new(rtd);
		goto out;
	}

	/* setup any hostless PCMs - i.e. no host IO is performed */
	if (rtd->dai_link->no_host_mode) {
		if (pcm->streams[SNDRV_PCM_STREAM_PLAYBACK].substream) {
			pcm->streams[SNDRV_PCM_STREAM_PLAYBACK].substream->hw_no_buffer = 1;
			snd_soc_set_runtime_hwparams(
				pcm->streams[SNDRV_PCM_STREAM_PLAYBACK].substream,
				&no_host_hardware);
		}
		if (pcm->streams[SNDRV_PCM_STREAM_CAPTURE].substream) {
			pcm->streams[SNDRV_PCM_STREAM_CAPTURE].substream->hw_no_buffer = 1;
			snd_soc_set_runtime_hwparams(
				pcm->streams[SNDRV_PCM_STREAM_CAPTURE].substream,
				&no_host_hardware);
		}
	}

	/* ASoC PCM operations */
	if (rtd->dai_link->dynamic) {
		rtd->ops.open		= dpcm_fe_dai_open;
		rtd->ops.hw_params	= dpcm_fe_dai_hw_params;
		rtd->ops.prepare	= dpcm_fe_dai_prepare;
		rtd->ops.trigger	= dpcm_fe_dai_trigger;
		rtd->ops.hw_free	= dpcm_fe_dai_hw_free;
		rtd->ops.close		= dpcm_fe_dai_close;
		rtd->ops.pointer	= soc_pcm_pointer;
		rtd->ops.delay_blk	= soc_pcm_delay_blk;
		rtd->ops.ioctl		= soc_pcm_ioctl;
		rtd->ops.compat_ioctl   = soc_pcm_compat_ioctl;
	} else {
		rtd->ops.open		= soc_pcm_open;
		rtd->ops.hw_params	= soc_pcm_hw_params;
		rtd->ops.prepare	= soc_pcm_prepare;
		rtd->ops.trigger	= soc_pcm_trigger;
		rtd->ops.hw_free	= soc_pcm_hw_free;
		rtd->ops.close		= soc_pcm_close;
		rtd->ops.pointer	= soc_pcm_pointer;
		rtd->ops.delay_blk	= soc_pcm_delay_blk;
		rtd->ops.ioctl		= soc_pcm_ioctl;
		rtd->ops.compat_ioctl   = soc_pcm_compat_ioctl;
	}

	if (platform->driver->ops) {
		rtd->ops.ack		= platform->driver->ops->ack;
		rtd->ops.copy		= platform->driver->ops->copy;
		rtd->ops.silence	= platform->driver->ops->silence;
		rtd->ops.page		= platform->driver->ops->page;
		rtd->ops.mmap		= platform->driver->ops->mmap;
	}

	if (playback)
		snd_pcm_set_ops(pcm, SNDRV_PCM_STREAM_PLAYBACK, &rtd->ops);

	if (capture)
		snd_pcm_set_ops(pcm, SNDRV_PCM_STREAM_CAPTURE, &rtd->ops);

	if (platform->driver->pcm_new) {
		ret = platform->driver->pcm_new(rtd);
		if (ret < 0) {
			dev_err(platform->dev,
				"ASoC: pcm constructor failed: %d\n",
				ret);
			return ret;
		}
	}

	pcm->private_free = platform->driver->pcm_free;
out:
	dev_dbg(rtd->card->dev, "%s <-> %s mapping ok\n",
		 (rtd->num_codecs > 1) ? "multicodec" : rtd->codec_dai->name,
		 cpu_dai->name);
	return ret;
}

/* is the current PCM operation for this FE ? */
int snd_soc_dpcm_fe_can_update(struct snd_soc_pcm_runtime *fe, int stream)
{
	if (fe->dpcm[stream].runtime_update == SND_SOC_DPCM_UPDATE_FE)
		return 1;
	return 0;
}
EXPORT_SYMBOL_GPL(snd_soc_dpcm_fe_can_update);

/* is the current PCM operation for this BE ? */
int snd_soc_dpcm_be_can_update(struct snd_soc_pcm_runtime *fe,
		struct snd_soc_pcm_runtime *be, int stream)
{
	if ((fe->dpcm[stream].runtime_update == SND_SOC_DPCM_UPDATE_FE) ||
	   ((fe->dpcm[stream].runtime_update == SND_SOC_DPCM_UPDATE_BE) &&
		  be->dpcm[stream].runtime_update))
		return 1;
	return 0;
}
EXPORT_SYMBOL_GPL(snd_soc_dpcm_be_can_update);

/* get the substream for this BE */
struct snd_pcm_substream *
	snd_soc_dpcm_get_substream(struct snd_soc_pcm_runtime *be, int stream)
{
	return be->pcm->streams[stream].substream;
}
EXPORT_SYMBOL_GPL(snd_soc_dpcm_get_substream);

/* get the BE runtime state */
enum snd_soc_dpcm_state
	snd_soc_dpcm_be_get_state(struct snd_soc_pcm_runtime *be, int stream)
{
	return be->dpcm[stream].state;
}
EXPORT_SYMBOL_GPL(snd_soc_dpcm_be_get_state);

/* set the BE runtime state */
void snd_soc_dpcm_be_set_state(struct snd_soc_pcm_runtime *be,
		int stream, enum snd_soc_dpcm_state state)
{
	be->dpcm[stream].state = state;
}
EXPORT_SYMBOL_GPL(snd_soc_dpcm_be_set_state);

/*
 * We can only hw_free, stop, pause or suspend a BE DAI if any of it's FE
 * are not running, paused or suspended for the specified stream direction.
 */
int snd_soc_dpcm_can_be_free_stop(struct snd_soc_pcm_runtime *fe,
		struct snd_soc_pcm_runtime *be, int stream)
{
	struct snd_soc_dpcm *dpcm;
	int state;

	list_for_each_entry(dpcm, &be->dpcm[stream].fe_clients, list_fe) {

		if (dpcm->fe == fe)
			continue;

		state = dpcm->fe->dpcm[stream].state;
		if (state == SND_SOC_DPCM_STATE_START ||
			state == SND_SOC_DPCM_STATE_PAUSED ||
			state == SND_SOC_DPCM_STATE_SUSPEND)
			return 0;
	}

	/* it's safe to free/stop this BE DAI */
	return 1;
}
EXPORT_SYMBOL_GPL(snd_soc_dpcm_can_be_free_stop);

/*
 * We can only change hw params a BE DAI if any of it's FE are not prepared,
 * running, paused or suspended for the specified stream direction.
 */
int snd_soc_dpcm_can_be_params(struct snd_soc_pcm_runtime *fe,
		struct snd_soc_pcm_runtime *be, int stream)
{
	struct snd_soc_dpcm *dpcm;
	int state;

	list_for_each_entry(dpcm, &be->dpcm[stream].fe_clients, list_fe) {

		if (dpcm->fe == fe)
			continue;

		state = dpcm->fe->dpcm[stream].state;
		if (state == SND_SOC_DPCM_STATE_START ||
			state == SND_SOC_DPCM_STATE_PAUSED ||
			state == SND_SOC_DPCM_STATE_SUSPEND ||
			state == SND_SOC_DPCM_STATE_PREPARE)
			return 0;
	}

	/* it's safe to change hw_params */
	return 1;
}
EXPORT_SYMBOL_GPL(snd_soc_dpcm_can_be_params);

int snd_soc_platform_trigger(struct snd_pcm_substream *substream,
		int cmd, struct snd_soc_platform *platform)
{
	if (platform->driver->ops && platform->driver->ops->trigger)
		return platform->driver->ops->trigger(substream, cmd);
	return 0;
}
EXPORT_SYMBOL_GPL(snd_soc_platform_trigger);

#ifdef CONFIG_DEBUG_FS
static char *dpcm_state_string(enum snd_soc_dpcm_state state)
{
	switch (state) {
	case SND_SOC_DPCM_STATE_NEW:
		return "new";
	case SND_SOC_DPCM_STATE_OPEN:
		return "open";
	case SND_SOC_DPCM_STATE_HW_PARAMS:
		return "hw_params";
	case SND_SOC_DPCM_STATE_PREPARE:
		return "prepare";
	case SND_SOC_DPCM_STATE_START:
		return "start";
	case SND_SOC_DPCM_STATE_STOP:
		return "stop";
	case SND_SOC_DPCM_STATE_SUSPEND:
		return "suspend";
	case SND_SOC_DPCM_STATE_PAUSED:
		return "paused";
	case SND_SOC_DPCM_STATE_HW_FREE:
		return "hw_free";
	case SND_SOC_DPCM_STATE_CLOSE:
		return "close";
	}

	return "unknown";
}

static ssize_t dpcm_show_state(struct snd_soc_pcm_runtime *fe,
				int stream, char *buf, size_t size)
{
	struct snd_pcm_hw_params *params = &fe->dpcm[stream].hw_params;
	struct snd_soc_dpcm *dpcm;
	ssize_t offset = 0;

	/* FE state */
	offset += snprintf(buf + offset, size - offset,
			"[%s - %s]\n", fe->dai_link->name,
			stream ? "Capture" : "Playback");

	offset += snprintf(buf + offset, size - offset, "State: %s\n",
	                dpcm_state_string(fe->dpcm[stream].state));

	if ((fe->dpcm[stream].state >= SND_SOC_DPCM_STATE_HW_PARAMS) &&
	    (fe->dpcm[stream].state <= SND_SOC_DPCM_STATE_STOP))
		offset += snprintf(buf + offset, size - offset,
				"Hardware Params: "
				"Format = %s, Channels = %d, Rate = %d\n",
				snd_pcm_format_name(params_format(params)),
				params_channels(params),
				params_rate(params));

	/* BEs state */
	offset += snprintf(buf + offset, size - offset, "Backends:\n");

	if (list_empty(&fe->dpcm[stream].be_clients)) {
		offset += snprintf(buf + offset, size - offset,
				" No active DSP links\n");
		goto out;
	}

	list_for_each_entry(dpcm, &fe->dpcm[stream].be_clients, list_be) {
		struct snd_soc_pcm_runtime *be = dpcm->be;
		params = &dpcm->hw_params;

		offset += snprintf(buf + offset, size - offset,
				"- %s\n", be->dai_link->name);

		offset += snprintf(buf + offset, size - offset,
				"   State: %s\n",
				dpcm_state_string(be->dpcm[stream].state));

		if ((be->dpcm[stream].state >= SND_SOC_DPCM_STATE_HW_PARAMS) &&
		    (be->dpcm[stream].state <= SND_SOC_DPCM_STATE_STOP))
			offset += snprintf(buf + offset, size - offset,
				"   Hardware Params: "
				"Format = %s, Channels = %d, Rate = %d\n",
				snd_pcm_format_name(params_format(params)),
				params_channels(params),
				params_rate(params));
	}

out:
	return offset;
}

static ssize_t dpcm_state_read_file(struct file *file, char __user *user_buf,
				size_t count, loff_t *ppos)
{
	struct snd_soc_pcm_runtime *fe = file->private_data;
	ssize_t out_count = PAGE_SIZE, offset = 0, ret = 0;
	char *buf;

	buf = kmalloc(out_count, GFP_KERNEL);
	if (!buf)
		return -ENOMEM;

	if (fe->cpu_dai->driver->playback.channels_min)
		offset += dpcm_show_state(fe, SNDRV_PCM_STREAM_PLAYBACK,
					buf + offset, out_count - offset);

	if (fe->cpu_dai->driver->capture.channels_min)
		offset += dpcm_show_state(fe, SNDRV_PCM_STREAM_CAPTURE,
					buf + offset, out_count - offset);

	ret = simple_read_from_buffer(user_buf, count, ppos, buf, offset);

	kfree(buf);
	return ret;
}

static const struct file_operations dpcm_state_fops = {
	.open = simple_open,
	.read = dpcm_state_read_file,
	.llseek = default_llseek,
};

void soc_dpcm_debugfs_add(struct snd_soc_pcm_runtime *rtd)
{
	if (!rtd->dai_link)
		return;

	if (!rtd->card->debugfs_card_root)
		return;

	rtd->debugfs_dpcm_root = debugfs_create_dir(rtd->dai_link->name,
			rtd->card->debugfs_card_root);
	if (!rtd->debugfs_dpcm_root) {
		dev_dbg(rtd->dev,
			 "ASoC: Failed to create dpcm debugfs directory %s\n",
			 rtd->dai_link->name);
		return;
	}

	rtd->debugfs_dpcm_state = debugfs_create_file("state", 0444,
						rtd->debugfs_dpcm_root,
						rtd, &dpcm_state_fops);
}
#endif<|MERGE_RESOLUTION|>--- conflicted
+++ resolved
@@ -203,20 +203,14 @@
 
 		dev_dbg(be->dev, "ASoC: BE %s event %d dir %d\n",
 				be->dai_link->name, event, dir);
-<<<<<<< HEAD
-		if (event == SND_SOC_DAPM_STREAM_STOP && be->dpcm[dir].users >= 1) {
+
+		if ((event == SND_SOC_DAPM_STREAM_STOP) &&
+		    (be->dpcm[dir].users >= 1)) {
 			pr_debug("%s Don't close BE \n", __func__);
 			continue;
 		}
-			snd_soc_dapm_stream_event(be, dir, event);
-=======
-
-		if ((event == SND_SOC_DAPM_STREAM_STOP) &&
-		    (be->dpcm[dir].users >= 1))
-			continue;
 
 		snd_soc_dapm_stream_event(be, dir, event);
->>>>>>> 4b8fc9f2
 	}
 
 	snd_soc_dapm_stream_event(fe, dir, event);
