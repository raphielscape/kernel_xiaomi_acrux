--- conflicted
+++ resolved
@@ -557,7 +557,6 @@
 	  Per UID based io statistics exported to /proc/uid_io
 	  Per UID based procstat control in /proc/uid_procstat
 
-<<<<<<< HEAD
 config QPNP_MISC
 	tristate "QPNP Misc Peripheral"
 	depends on SPMI || MSM_SPMI
@@ -566,7 +565,7 @@
 	  peripheral. The MISC peripheral holds the USB ID interrupt
 	  and the driver provides an API to check if this interrupt
 	  is available on the current PMIC chip.
-=======
+
 config UID_SYS_STATS_DEBUG
 	bool "Per-TASK statistics"
 	depends on UID_SYS_STATS
@@ -574,7 +573,6 @@
 	help
 	  Per TASK based io statistics exported to /proc/uid_io
 
->>>>>>> 610af855
 config MEMORY_STATE_TIME
 	tristate "Memory freq/bandwidth time statistics"
 	depends on PROFILING
