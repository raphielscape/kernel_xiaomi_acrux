--- conflicted
+++ resolved
@@ -65,13 +65,9 @@
 obj-$(CONFIG_UID_SYS_STATS) += uid_sys_stats.o
 obj-y				+= qcom/
 obj-$(CONFIG_QPNP_MISC) 	+= qpnp-misc.o
-<<<<<<< HEAD
-obj-$(CONFIG_MEMORY_STATE_TIME) += memory_state_time.o
-=======
 obj-$(CONFIG_MEMORY_STATE_TIME) += memory_state_time.o
 
 # TODO: remove me b/62058353
 subdir-ccflags-y += \
 	-Wno-ignored-attributes \
-	-Wno-header-guard
->>>>>>> a45bbc5a
+	-Wno-header-guard