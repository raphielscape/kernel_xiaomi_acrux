/*
 * Portions copyright (C) 2003 Russell King, PXA MMCI Driver
 * Portions copyright (C) 2004-2005 Pierre Ossman, W83L51xD SD/MMC driver
 *
 * Copyright 2008 Embedded Alley Solutions, Inc.
 * Copyright 2009-2011 Freescale Semiconductor, Inc.
 *
 * This program is free software; you can redistribute it and/or modify
 * it under the terms of the GNU General Public License as published by
 * the Free Software Foundation; either version 2 of the License, or
 * (at your option) any later version.
 *
 * This program is distributed in the hope that it will be useful,
 * but WITHOUT ANY WARRANTY; without even the implied warranty of
 * MERCHANTABILITY or FITNESS FOR A PARTICULAR PURPOSE.  See the
 * GNU General Public License for more details.
 *
 * You should have received a copy of the GNU General Public License along
 * with this program; if not, write to the Free Software Foundation, Inc.,
 * 51 Franklin Street, Fifth Floor, Boston, MA 02110-1301 USA.
 */

#include <linux/kernel.h>
#include <linux/init.h>
#include <linux/ioport.h>
#include <linux/of.h>
#include <linux/of_device.h>
#include <linux/of_gpio.h>
#include <linux/platform_device.h>
#include <linux/delay.h>
#include <linux/interrupt.h>
#include <linux/dma-mapping.h>
#include <linux/dmaengine.h>
#include <linux/highmem.h>
#include <linux/clk.h>
#include <linux/err.h>
#include <linux/completion.h>
#include <linux/mmc/host.h>
#include <linux/mmc/mmc.h>
#include <linux/mmc/sdio.h>
#include <linux/gpio.h>
#include <linux/regulator/consumer.h>
#include <linux/module.h>
#include <linux/fsl/mxs-dma.h>
#include <linux/pinctrl/consumer.h>
<<<<<<< HEAD

#include <mach/mxs.h>
#include <mach/common.h>
#include <mach/mmc.h>
=======
#include <linux/stmp_device.h>
#include <linux/mmc/mxs-mmc.h>
>>>>>>> deb88cc3

#define DRIVER_NAME	"mxs-mmc"

/* card detect polling timeout */
#define MXS_MMC_DETECT_TIMEOUT			(HZ/2)

#define ssp_is_old(host)	((host)->devid == IMX23_MMC)

/* SSP registers */
#define HW_SSP_CTRL0				0x000
#define  BM_SSP_CTRL0_RUN			(1 << 29)
#define  BM_SSP_CTRL0_SDIO_IRQ_CHECK		(1 << 28)
#define  BM_SSP_CTRL0_IGNORE_CRC		(1 << 26)
#define  BM_SSP_CTRL0_READ			(1 << 25)
#define  BM_SSP_CTRL0_DATA_XFER			(1 << 24)
#define  BP_SSP_CTRL0_BUS_WIDTH			(22)
#define  BM_SSP_CTRL0_BUS_WIDTH			(0x3 << 22)
#define  BM_SSP_CTRL0_WAIT_FOR_IRQ		(1 << 21)
#define  BM_SSP_CTRL0_LONG_RESP			(1 << 19)
#define  BM_SSP_CTRL0_GET_RESP			(1 << 17)
#define  BM_SSP_CTRL0_ENABLE			(1 << 16)
#define  BP_SSP_CTRL0_XFER_COUNT		(0)
#define  BM_SSP_CTRL0_XFER_COUNT		(0xffff)
#define HW_SSP_CMD0				0x010
#define  BM_SSP_CMD0_DBL_DATA_RATE_EN		(1 << 25)
#define  BM_SSP_CMD0_SLOW_CLKING_EN		(1 << 22)
#define  BM_SSP_CMD0_CONT_CLKING_EN		(1 << 21)
#define  BM_SSP_CMD0_APPEND_8CYC		(1 << 20)
#define  BP_SSP_CMD0_BLOCK_SIZE			(16)
#define  BM_SSP_CMD0_BLOCK_SIZE			(0xf << 16)
#define  BP_SSP_CMD0_BLOCK_COUNT		(8)
#define  BM_SSP_CMD0_BLOCK_COUNT		(0xff << 8)
#define  BP_SSP_CMD0_CMD			(0)
#define  BM_SSP_CMD0_CMD			(0xff)
#define HW_SSP_CMD1				0x020
#define HW_SSP_XFER_SIZE			0x030
#define HW_SSP_BLOCK_SIZE			0x040
#define  BP_SSP_BLOCK_SIZE_BLOCK_COUNT		(4)
#define  BM_SSP_BLOCK_SIZE_BLOCK_COUNT		(0xffffff << 4)
#define  BP_SSP_BLOCK_SIZE_BLOCK_SIZE		(0)
#define  BM_SSP_BLOCK_SIZE_BLOCK_SIZE		(0xf)
#define HW_SSP_TIMING(h)			(ssp_is_old(h) ? 0x050 : 0x070)
#define  BP_SSP_TIMING_TIMEOUT			(16)
#define  BM_SSP_TIMING_TIMEOUT			(0xffff << 16)
#define  BP_SSP_TIMING_CLOCK_DIVIDE		(8)
#define  BM_SSP_TIMING_CLOCK_DIVIDE		(0xff << 8)
#define  BP_SSP_TIMING_CLOCK_RATE		(0)
#define  BM_SSP_TIMING_CLOCK_RATE		(0xff)
#define HW_SSP_CTRL1(h)				(ssp_is_old(h) ? 0x060 : 0x080)
#define  BM_SSP_CTRL1_SDIO_IRQ			(1 << 31)
#define  BM_SSP_CTRL1_SDIO_IRQ_EN		(1 << 30)
#define  BM_SSP_CTRL1_RESP_ERR_IRQ		(1 << 29)
#define  BM_SSP_CTRL1_RESP_ERR_IRQ_EN		(1 << 28)
#define  BM_SSP_CTRL1_RESP_TIMEOUT_IRQ		(1 << 27)
#define  BM_SSP_CTRL1_RESP_TIMEOUT_IRQ_EN	(1 << 26)
#define  BM_SSP_CTRL1_DATA_TIMEOUT_IRQ		(1 << 25)
#define  BM_SSP_CTRL1_DATA_TIMEOUT_IRQ_EN	(1 << 24)
#define  BM_SSP_CTRL1_DATA_CRC_IRQ		(1 << 23)
#define  BM_SSP_CTRL1_DATA_CRC_IRQ_EN		(1 << 22)
#define  BM_SSP_CTRL1_FIFO_UNDERRUN_IRQ		(1 << 21)
#define  BM_SSP_CTRL1_FIFO_UNDERRUN_IRQ_EN	(1 << 20)
#define  BM_SSP_CTRL1_RECV_TIMEOUT_IRQ		(1 << 17)
#define  BM_SSP_CTRL1_RECV_TIMEOUT_IRQ_EN	(1 << 16)
#define  BM_SSP_CTRL1_FIFO_OVERRUN_IRQ		(1 << 15)
#define  BM_SSP_CTRL1_FIFO_OVERRUN_IRQ_EN	(1 << 14)
#define  BM_SSP_CTRL1_DMA_ENABLE		(1 << 13)
#define  BM_SSP_CTRL1_POLARITY			(1 << 9)
#define  BP_SSP_CTRL1_WORD_LENGTH		(4)
#define  BM_SSP_CTRL1_WORD_LENGTH		(0xf << 4)
#define  BP_SSP_CTRL1_SSP_MODE			(0)
#define  BM_SSP_CTRL1_SSP_MODE			(0xf)
#define HW_SSP_SDRESP0(h)			(ssp_is_old(h) ? 0x080 : 0x0a0)
#define HW_SSP_SDRESP1(h)			(ssp_is_old(h) ? 0x090 : 0x0b0)
#define HW_SSP_SDRESP2(h)			(ssp_is_old(h) ? 0x0a0 : 0x0c0)
#define HW_SSP_SDRESP3(h)			(ssp_is_old(h) ? 0x0b0 : 0x0d0)
#define HW_SSP_STATUS(h)			(ssp_is_old(h) ? 0x0c0 : 0x100)
#define  BM_SSP_STATUS_CARD_DETECT		(1 << 28)
#define  BM_SSP_STATUS_SDIO_IRQ			(1 << 17)

#define BF_SSP(value, field)	(((value) << BP_SSP_##field) & BM_SSP_##field)

#define MXS_MMC_IRQ_BITS	(BM_SSP_CTRL1_SDIO_IRQ		| \
				 BM_SSP_CTRL1_RESP_ERR_IRQ	| \
				 BM_SSP_CTRL1_RESP_TIMEOUT_IRQ	| \
				 BM_SSP_CTRL1_DATA_TIMEOUT_IRQ	| \
				 BM_SSP_CTRL1_DATA_CRC_IRQ	| \
				 BM_SSP_CTRL1_FIFO_UNDERRUN_IRQ	| \
				 BM_SSP_CTRL1_RECV_TIMEOUT_IRQ  | \
				 BM_SSP_CTRL1_FIFO_OVERRUN_IRQ)

#define SSP_PIO_NUM	3

enum mxs_mmc_id {
	IMX23_MMC,
	IMX28_MMC,
};

struct mxs_mmc_host {
	struct mmc_host			*mmc;
	struct mmc_request		*mrq;
	struct mmc_command		*cmd;
	struct mmc_data			*data;

	void __iomem			*base;
	int				dma_channel;
	struct clk			*clk;
	unsigned int			clk_rate;

	struct dma_chan         	*dmach;
	struct mxs_dma_data		dma_data;
	unsigned int			dma_dir;
	enum dma_transfer_direction	slave_dirn;
	u32				ssp_pio_words[SSP_PIO_NUM];

	enum mxs_mmc_id			devid;
	unsigned char			bus_width;
	spinlock_t			lock;
	int				sdio_irq_en;
	int				wp_gpio;
};

static int mxs_mmc_get_ro(struct mmc_host *mmc)
{
	struct mxs_mmc_host *host = mmc_priv(mmc);

	if (!gpio_is_valid(host->wp_gpio))
		return -EINVAL;

	return gpio_get_value(host->wp_gpio);
}

static int mxs_mmc_get_cd(struct mmc_host *mmc)
{
	struct mxs_mmc_host *host = mmc_priv(mmc);

	return !(readl(host->base + HW_SSP_STATUS(host)) &
		 BM_SSP_STATUS_CARD_DETECT);
}

static void mxs_mmc_reset(struct mxs_mmc_host *host)
{
	u32 ctrl0, ctrl1;

	stmp_reset_block(host->base);

	ctrl0 = BM_SSP_CTRL0_IGNORE_CRC;
	ctrl1 = BF_SSP(0x3, CTRL1_SSP_MODE) |
		BF_SSP(0x7, CTRL1_WORD_LENGTH) |
		BM_SSP_CTRL1_DMA_ENABLE |
		BM_SSP_CTRL1_POLARITY |
		BM_SSP_CTRL1_RECV_TIMEOUT_IRQ_EN |
		BM_SSP_CTRL1_DATA_CRC_IRQ_EN |
		BM_SSP_CTRL1_DATA_TIMEOUT_IRQ_EN |
		BM_SSP_CTRL1_RESP_TIMEOUT_IRQ_EN |
		BM_SSP_CTRL1_RESP_ERR_IRQ_EN;

	writel(BF_SSP(0xffff, TIMING_TIMEOUT) |
	       BF_SSP(2, TIMING_CLOCK_DIVIDE) |
	       BF_SSP(0, TIMING_CLOCK_RATE),
	       host->base + HW_SSP_TIMING(host));

	if (host->sdio_irq_en) {
		ctrl0 |= BM_SSP_CTRL0_SDIO_IRQ_CHECK;
		ctrl1 |= BM_SSP_CTRL1_SDIO_IRQ_EN;
	}

	writel(ctrl0, host->base + HW_SSP_CTRL0);
	writel(ctrl1, host->base + HW_SSP_CTRL1(host));
}

static void mxs_mmc_start_cmd(struct mxs_mmc_host *host,
			      struct mmc_command *cmd);

static void mxs_mmc_request_done(struct mxs_mmc_host *host)
{
	struct mmc_command *cmd = host->cmd;
	struct mmc_data *data = host->data;
	struct mmc_request *mrq = host->mrq;

	if (mmc_resp_type(cmd) & MMC_RSP_PRESENT) {
		if (mmc_resp_type(cmd) & MMC_RSP_136) {
			cmd->resp[3] = readl(host->base + HW_SSP_SDRESP0(host));
			cmd->resp[2] = readl(host->base + HW_SSP_SDRESP1(host));
			cmd->resp[1] = readl(host->base + HW_SSP_SDRESP2(host));
			cmd->resp[0] = readl(host->base + HW_SSP_SDRESP3(host));
		} else {
			cmd->resp[0] = readl(host->base + HW_SSP_SDRESP0(host));
		}
	}

	if (data) {
		dma_unmap_sg(mmc_dev(host->mmc), data->sg,
			     data->sg_len, host->dma_dir);
		/*
		 * If there was an error on any block, we mark all
		 * data blocks as being in error.
		 */
		if (!data->error)
			data->bytes_xfered = data->blocks * data->blksz;
		else
			data->bytes_xfered = 0;

		host->data = NULL;
		if (mrq->stop) {
			mxs_mmc_start_cmd(host, mrq->stop);
			return;
		}
	}

	host->mrq = NULL;
	mmc_request_done(host->mmc, mrq);
}

static void mxs_mmc_dma_irq_callback(void *param)
{
	struct mxs_mmc_host *host = param;

	mxs_mmc_request_done(host);
}

static irqreturn_t mxs_mmc_irq_handler(int irq, void *dev_id)
{
	struct mxs_mmc_host *host = dev_id;
	struct mmc_command *cmd = host->cmd;
	struct mmc_data *data = host->data;
	u32 stat;

	spin_lock(&host->lock);

	stat = readl(host->base + HW_SSP_CTRL1(host));
	writel(stat & MXS_MMC_IRQ_BITS,
	       host->base + HW_SSP_CTRL1(host) + STMP_OFFSET_REG_CLR);

	if ((stat & BM_SSP_CTRL1_SDIO_IRQ) && (stat & BM_SSP_CTRL1_SDIO_IRQ_EN))
		mmc_signal_sdio_irq(host->mmc);

	spin_unlock(&host->lock);

	if (stat & BM_SSP_CTRL1_RESP_TIMEOUT_IRQ)
		cmd->error = -ETIMEDOUT;
	else if (stat & BM_SSP_CTRL1_RESP_ERR_IRQ)
		cmd->error = -EIO;

	if (data) {
		if (stat & (BM_SSP_CTRL1_DATA_TIMEOUT_IRQ |
			    BM_SSP_CTRL1_RECV_TIMEOUT_IRQ))
			data->error = -ETIMEDOUT;
		else if (stat & BM_SSP_CTRL1_DATA_CRC_IRQ)
			data->error = -EILSEQ;
		else if (stat & (BM_SSP_CTRL1_FIFO_UNDERRUN_IRQ |
				 BM_SSP_CTRL1_FIFO_OVERRUN_IRQ))
			data->error = -EIO;
	}

	return IRQ_HANDLED;
}

static struct dma_async_tx_descriptor *mxs_mmc_prep_dma(
	struct mxs_mmc_host *host, unsigned long flags)
{
	struct dma_async_tx_descriptor *desc;
	struct mmc_data *data = host->data;
	struct scatterlist * sgl;
	unsigned int sg_len;

	if (data) {
		/* data */
		dma_map_sg(mmc_dev(host->mmc), data->sg,
			   data->sg_len, host->dma_dir);
		sgl = data->sg;
		sg_len = data->sg_len;
	} else {
		/* pio */
		sgl = (struct scatterlist *) host->ssp_pio_words;
		sg_len = SSP_PIO_NUM;
	}

	desc = dmaengine_prep_slave_sg(host->dmach,
				sgl, sg_len, host->slave_dirn, flags);
	if (desc) {
		desc->callback = mxs_mmc_dma_irq_callback;
		desc->callback_param = host;
	} else {
		if (data)
			dma_unmap_sg(mmc_dev(host->mmc), data->sg,
				     data->sg_len, host->dma_dir);
	}

	return desc;
}

static void mxs_mmc_bc(struct mxs_mmc_host *host)
{
	struct mmc_command *cmd = host->cmd;
	struct dma_async_tx_descriptor *desc;
	u32 ctrl0, cmd0, cmd1;

	ctrl0 = BM_SSP_CTRL0_ENABLE | BM_SSP_CTRL0_IGNORE_CRC;
	cmd0 = BF_SSP(cmd->opcode, CMD0_CMD) | BM_SSP_CMD0_APPEND_8CYC;
	cmd1 = cmd->arg;

	if (host->sdio_irq_en) {
		ctrl0 |= BM_SSP_CTRL0_SDIO_IRQ_CHECK;
		cmd0 |= BM_SSP_CMD0_CONT_CLKING_EN | BM_SSP_CMD0_SLOW_CLKING_EN;
	}

	host->ssp_pio_words[0] = ctrl0;
	host->ssp_pio_words[1] = cmd0;
	host->ssp_pio_words[2] = cmd1;
	host->dma_dir = DMA_NONE;
	host->slave_dirn = DMA_TRANS_NONE;
	desc = mxs_mmc_prep_dma(host, DMA_CTRL_ACK);
	if (!desc)
		goto out;

	dmaengine_submit(desc);
	dma_async_issue_pending(host->dmach);
	return;

out:
	dev_warn(mmc_dev(host->mmc),
		 "%s: failed to prep dma\n", __func__);
}

static void mxs_mmc_ac(struct mxs_mmc_host *host)
{
	struct mmc_command *cmd = host->cmd;
	struct dma_async_tx_descriptor *desc;
	u32 ignore_crc, get_resp, long_resp;
	u32 ctrl0, cmd0, cmd1;

	ignore_crc = (mmc_resp_type(cmd) & MMC_RSP_CRC) ?
			0 : BM_SSP_CTRL0_IGNORE_CRC;
	get_resp = (mmc_resp_type(cmd) & MMC_RSP_PRESENT) ?
			BM_SSP_CTRL0_GET_RESP : 0;
	long_resp = (mmc_resp_type(cmd) & MMC_RSP_136) ?
			BM_SSP_CTRL0_LONG_RESP : 0;

	ctrl0 = BM_SSP_CTRL0_ENABLE | ignore_crc | get_resp | long_resp;
	cmd0 = BF_SSP(cmd->opcode, CMD0_CMD);
	cmd1 = cmd->arg;

	if (host->sdio_irq_en) {
		ctrl0 |= BM_SSP_CTRL0_SDIO_IRQ_CHECK;
		cmd0 |= BM_SSP_CMD0_CONT_CLKING_EN | BM_SSP_CMD0_SLOW_CLKING_EN;
	}

	host->ssp_pio_words[0] = ctrl0;
	host->ssp_pio_words[1] = cmd0;
	host->ssp_pio_words[2] = cmd1;
	host->dma_dir = DMA_NONE;
	host->slave_dirn = DMA_TRANS_NONE;
	desc = mxs_mmc_prep_dma(host, DMA_CTRL_ACK);
	if (!desc)
		goto out;

	dmaengine_submit(desc);
	dma_async_issue_pending(host->dmach);
	return;

out:
	dev_warn(mmc_dev(host->mmc),
		 "%s: failed to prep dma\n", __func__);
}

static unsigned short mxs_ns_to_ssp_ticks(unsigned clock_rate, unsigned ns)
{
	const unsigned int ssp_timeout_mul = 4096;
	/*
	 * Calculate ticks in ms since ns are large numbers
	 * and might overflow
	 */
	const unsigned int clock_per_ms = clock_rate / 1000;
	const unsigned int ms = ns / 1000;
	const unsigned int ticks = ms * clock_per_ms;
	const unsigned int ssp_ticks = ticks / ssp_timeout_mul;

	WARN_ON(ssp_ticks == 0);
	return ssp_ticks;
}

static void mxs_mmc_adtc(struct mxs_mmc_host *host)
{
	struct mmc_command *cmd = host->cmd;
	struct mmc_data *data = cmd->data;
	struct dma_async_tx_descriptor *desc;
	struct scatterlist *sgl = data->sg, *sg;
	unsigned int sg_len = data->sg_len;
	int i;

	unsigned short dma_data_dir, timeout;
	enum dma_transfer_direction slave_dirn;
	unsigned int data_size = 0, log2_blksz;
	unsigned int blocks = data->blocks;

	u32 ignore_crc, get_resp, long_resp, read;
	u32 ctrl0, cmd0, cmd1, val;

	ignore_crc = (mmc_resp_type(cmd) & MMC_RSP_CRC) ?
			0 : BM_SSP_CTRL0_IGNORE_CRC;
	get_resp = (mmc_resp_type(cmd) & MMC_RSP_PRESENT) ?
			BM_SSP_CTRL0_GET_RESP : 0;
	long_resp = (mmc_resp_type(cmd) & MMC_RSP_136) ?
			BM_SSP_CTRL0_LONG_RESP : 0;

	if (data->flags & MMC_DATA_WRITE) {
		dma_data_dir = DMA_TO_DEVICE;
		slave_dirn = DMA_MEM_TO_DEV;
		read = 0;
	} else {
		dma_data_dir = DMA_FROM_DEVICE;
		slave_dirn = DMA_DEV_TO_MEM;
		read = BM_SSP_CTRL0_READ;
	}

	ctrl0 = BF_SSP(host->bus_width, CTRL0_BUS_WIDTH) |
		ignore_crc | get_resp | long_resp |
		BM_SSP_CTRL0_DATA_XFER | read |
		BM_SSP_CTRL0_WAIT_FOR_IRQ |
		BM_SSP_CTRL0_ENABLE;

	cmd0 = BF_SSP(cmd->opcode, CMD0_CMD);

	/* get logarithm to base 2 of block size for setting register */
	log2_blksz = ilog2(data->blksz);

	/*
	 * take special care of the case that data size from data->sg
	 * is not equal to blocks x blksz
	 */
	for_each_sg(sgl, sg, sg_len, i)
		data_size += sg->length;

	if (data_size != data->blocks * data->blksz)
		blocks = 1;

	/* xfer count, block size and count need to be set differently */
	if (ssp_is_old(host)) {
		ctrl0 |= BF_SSP(data_size, CTRL0_XFER_COUNT);
		cmd0 |= BF_SSP(log2_blksz, CMD0_BLOCK_SIZE) |
			BF_SSP(blocks - 1, CMD0_BLOCK_COUNT);
	} else {
		writel(data_size, host->base + HW_SSP_XFER_SIZE);
		writel(BF_SSP(log2_blksz, BLOCK_SIZE_BLOCK_SIZE) |
		       BF_SSP(blocks - 1, BLOCK_SIZE_BLOCK_COUNT),
		       host->base + HW_SSP_BLOCK_SIZE);
	}

	if ((cmd->opcode == MMC_STOP_TRANSMISSION) ||
	    (cmd->opcode == SD_IO_RW_EXTENDED))
		cmd0 |= BM_SSP_CMD0_APPEND_8CYC;

	cmd1 = cmd->arg;

	if (host->sdio_irq_en) {
		ctrl0 |= BM_SSP_CTRL0_SDIO_IRQ_CHECK;
		cmd0 |= BM_SSP_CMD0_CONT_CLKING_EN | BM_SSP_CMD0_SLOW_CLKING_EN;
	}

	/* set the timeout count */
	timeout = mxs_ns_to_ssp_ticks(host->clk_rate, data->timeout_ns);
	val = readl(host->base + HW_SSP_TIMING(host));
	val &= ~(BM_SSP_TIMING_TIMEOUT);
	val |= BF_SSP(timeout, TIMING_TIMEOUT);
	writel(val, host->base + HW_SSP_TIMING(host));

	/* pio */
	host->ssp_pio_words[0] = ctrl0;
	host->ssp_pio_words[1] = cmd0;
	host->ssp_pio_words[2] = cmd1;
	host->dma_dir = DMA_NONE;
	host->slave_dirn = DMA_TRANS_NONE;
	desc = mxs_mmc_prep_dma(host, 0);
	if (!desc)
		goto out;

	/* append data sg */
	WARN_ON(host->data != NULL);
	host->data = data;
	host->dma_dir = dma_data_dir;
	host->slave_dirn = slave_dirn;
	desc = mxs_mmc_prep_dma(host, DMA_PREP_INTERRUPT | DMA_CTRL_ACK);
	if (!desc)
		goto out;

	dmaengine_submit(desc);
	dma_async_issue_pending(host->dmach);
	return;
out:
	dev_warn(mmc_dev(host->mmc),
		 "%s: failed to prep dma\n", __func__);
}

static void mxs_mmc_start_cmd(struct mxs_mmc_host *host,
			      struct mmc_command *cmd)
{
	host->cmd = cmd;

	switch (mmc_cmd_type(cmd)) {
	case MMC_CMD_BC:
		mxs_mmc_bc(host);
		break;
	case MMC_CMD_BCR:
		mxs_mmc_ac(host);
		break;
	case MMC_CMD_AC:
		mxs_mmc_ac(host);
		break;
	case MMC_CMD_ADTC:
		mxs_mmc_adtc(host);
		break;
	default:
		dev_warn(mmc_dev(host->mmc),
			 "%s: unknown MMC command\n", __func__);
		break;
	}
}

static void mxs_mmc_request(struct mmc_host *mmc, struct mmc_request *mrq)
{
	struct mxs_mmc_host *host = mmc_priv(mmc);

	WARN_ON(host->mrq != NULL);
	host->mrq = mrq;
	mxs_mmc_start_cmd(host, mrq->cmd);
}

static void mxs_mmc_set_clk_rate(struct mxs_mmc_host *host, unsigned int rate)
{
	unsigned int ssp_clk, ssp_sck;
	u32 clock_divide, clock_rate;
	u32 val;

	ssp_clk = clk_get_rate(host->clk);

	for (clock_divide = 2; clock_divide <= 254; clock_divide += 2) {
		clock_rate = DIV_ROUND_UP(ssp_clk, rate * clock_divide);
		clock_rate = (clock_rate > 0) ? clock_rate - 1 : 0;
		if (clock_rate <= 255)
			break;
	}

	if (clock_divide > 254) {
		dev_err(mmc_dev(host->mmc),
			"%s: cannot set clock to %d\n", __func__, rate);
		return;
	}

	ssp_sck = ssp_clk / clock_divide / (1 + clock_rate);

	val = readl(host->base + HW_SSP_TIMING(host));
	val &= ~(BM_SSP_TIMING_CLOCK_DIVIDE | BM_SSP_TIMING_CLOCK_RATE);
	val |= BF_SSP(clock_divide, TIMING_CLOCK_DIVIDE);
	val |= BF_SSP(clock_rate, TIMING_CLOCK_RATE);
	writel(val, host->base + HW_SSP_TIMING(host));

	host->clk_rate = ssp_sck;

	dev_dbg(mmc_dev(host->mmc),
		"%s: clock_divide %d, clock_rate %d, ssp_clk %d, rate_actual %d, rate_requested %d\n",
		__func__, clock_divide, clock_rate, ssp_clk, ssp_sck, rate);
}

static void mxs_mmc_set_ios(struct mmc_host *mmc, struct mmc_ios *ios)
{
	struct mxs_mmc_host *host = mmc_priv(mmc);

	if (ios->bus_width == MMC_BUS_WIDTH_8)
		host->bus_width = 2;
	else if (ios->bus_width == MMC_BUS_WIDTH_4)
		host->bus_width = 1;
	else
		host->bus_width = 0;

	if (ios->clock)
		mxs_mmc_set_clk_rate(host, ios->clock);
}

static void mxs_mmc_enable_sdio_irq(struct mmc_host *mmc, int enable)
{
	struct mxs_mmc_host *host = mmc_priv(mmc);
	unsigned long flags;

	spin_lock_irqsave(&host->lock, flags);

	host->sdio_irq_en = enable;

	if (enable) {
		writel(BM_SSP_CTRL0_SDIO_IRQ_CHECK,
		       host->base + HW_SSP_CTRL0 + STMP_OFFSET_REG_SET);
		writel(BM_SSP_CTRL1_SDIO_IRQ_EN,
		       host->base + HW_SSP_CTRL1(host) + STMP_OFFSET_REG_SET);

		if (readl(host->base + HW_SSP_STATUS(host)) &
				BM_SSP_STATUS_SDIO_IRQ)
			mmc_signal_sdio_irq(host->mmc);

	} else {
		writel(BM_SSP_CTRL0_SDIO_IRQ_CHECK,
		       host->base + HW_SSP_CTRL0 + STMP_OFFSET_REG_CLR);
		writel(BM_SSP_CTRL1_SDIO_IRQ_EN,
		       host->base + HW_SSP_CTRL1(host) + STMP_OFFSET_REG_CLR);
	}

	spin_unlock_irqrestore(&host->lock, flags);
}

static const struct mmc_host_ops mxs_mmc_ops = {
	.request = mxs_mmc_request,
	.get_ro = mxs_mmc_get_ro,
	.get_cd = mxs_mmc_get_cd,
	.set_ios = mxs_mmc_set_ios,
	.enable_sdio_irq = mxs_mmc_enable_sdio_irq,
};

static bool mxs_mmc_dma_filter(struct dma_chan *chan, void *param)
{
	struct mxs_mmc_host *host = param;

	if (!mxs_dma_is_apbh(chan))
		return false;

	if (chan->chan_id != host->dma_channel)
		return false;

	chan->private = &host->dma_data;

	return true;
}

static struct platform_device_id mxs_mmc_ids[] = {
	{
		.name = "imx23-mmc",
		.driver_data = IMX23_MMC,
	}, {
		.name = "imx28-mmc",
		.driver_data = IMX28_MMC,
	}, {
		/* sentinel */
	}
};
MODULE_DEVICE_TABLE(platform, mxs_mmc_ids);

static const struct of_device_id mxs_mmc_dt_ids[] = {
	{ .compatible = "fsl,imx23-mmc", .data = (void *) IMX23_MMC, },
	{ .compatible = "fsl,imx28-mmc", .data = (void *) IMX28_MMC, },
	{ /* sentinel */ }
};
MODULE_DEVICE_TABLE(of, mxs_mmc_dt_ids);

static int mxs_mmc_probe(struct platform_device *pdev)
{
	const struct of_device_id *of_id =
			of_match_device(mxs_mmc_dt_ids, &pdev->dev);
	struct device_node *np = pdev->dev.of_node;
	struct mxs_mmc_host *host;
	struct mmc_host *mmc;
	struct resource *iores, *dmares;
	struct mxs_mmc_platform_data *pdata;
	struct pinctrl *pinctrl;
	int ret = 0, irq_err, irq_dma;
	dma_cap_mask_t mask;

	iores = platform_get_resource(pdev, IORESOURCE_MEM, 0);
	dmares = platform_get_resource(pdev, IORESOURCE_DMA, 0);
	irq_err = platform_get_irq(pdev, 0);
	irq_dma = platform_get_irq(pdev, 1);
	if (!iores || irq_err < 0 || irq_dma < 0)
		return -EINVAL;

	mmc = mmc_alloc_host(sizeof(struct mxs_mmc_host), &pdev->dev);
	if (!mmc)
		return -ENOMEM;

	host = mmc_priv(mmc);
	host->base = devm_request_and_ioremap(&pdev->dev, iores);
	if (!host->base) {
		ret = -EADDRNOTAVAIL;
		goto out_mmc_free;
	}

	if (np) {
		host->devid = (enum mxs_mmc_id) of_id->data;
		/*
		 * TODO: This is a temporary solution and should be changed
		 * to use generic DMA binding later when the helpers get in.
		 */
		ret = of_property_read_u32(np, "fsl,ssp-dma-channel",
					   &host->dma_channel);
		if (ret) {
			dev_err(mmc_dev(host->mmc),
				"failed to get dma channel\n");
			goto out_mmc_free;
		}
	} else {
		host->devid = pdev->id_entry->driver_data;
		host->dma_channel = dmares->start;
	}

	host->mmc = mmc;
	host->sdio_irq_en = 0;

	pinctrl = devm_pinctrl_get_select_default(&pdev->dev);
	if (IS_ERR(pinctrl)) {
		ret = PTR_ERR(pinctrl);
<<<<<<< HEAD
		goto out_iounmap;
=======
		goto out_mmc_free;
>>>>>>> deb88cc3
	}

	host->clk = clk_get(&pdev->dev, NULL);
	if (IS_ERR(host->clk)) {
		ret = PTR_ERR(host->clk);
		goto out_mmc_free;
	}
	clk_prepare_enable(host->clk);

	mxs_mmc_reset(host);

	dma_cap_zero(mask);
	dma_cap_set(DMA_SLAVE, mask);
	host->dma_data.chan_irq = irq_dma;
	host->dmach = dma_request_channel(mask, mxs_mmc_dma_filter, host);
	if (!host->dmach) {
		dev_err(mmc_dev(host->mmc),
			"%s: failed to request dma\n", __func__);
		goto out_clk_put;
	}

	/* set mmc core parameters */
	mmc->ops = &mxs_mmc_ops;
	mmc->caps = MMC_CAP_SD_HIGHSPEED | MMC_CAP_MMC_HIGHSPEED |
		    MMC_CAP_SDIO_IRQ | MMC_CAP_NEEDS_POLL;

	pdata =	mmc_dev(host->mmc)->platform_data;
	if (!pdata) {
		u32 bus_width = 0;
		of_property_read_u32(np, "bus-width", &bus_width);
		if (bus_width == 4)
			mmc->caps |= MMC_CAP_4_BIT_DATA;
		else if (bus_width == 8)
			mmc->caps |= MMC_CAP_4_BIT_DATA | MMC_CAP_8_BIT_DATA;
		host->wp_gpio = of_get_named_gpio(np, "wp-gpios", 0);
	} else {
		if (pdata->flags & SLOTF_8_BIT_CAPABLE)
			mmc->caps |= MMC_CAP_4_BIT_DATA | MMC_CAP_8_BIT_DATA;
		if (pdata->flags & SLOTF_4_BIT_CAPABLE)
			mmc->caps |= MMC_CAP_4_BIT_DATA;
		host->wp_gpio = pdata->wp_gpio;
	}

	mmc->f_min = 400000;
	mmc->f_max = 288000000;
	mmc->ocr_avail = MMC_VDD_32_33 | MMC_VDD_33_34;

	mmc->max_segs = 52;
	mmc->max_blk_size = 1 << 0xf;
	mmc->max_blk_count = (ssp_is_old(host)) ? 0xff : 0xffffff;
	mmc->max_req_size = (ssp_is_old(host)) ? 0xffff : 0xffffffff;
	mmc->max_seg_size = dma_get_max_seg_size(host->dmach->device->dev);

	platform_set_drvdata(pdev, mmc);

	ret = devm_request_irq(&pdev->dev, irq_err, mxs_mmc_irq_handler, 0,
			       DRIVER_NAME, host);
	if (ret)
		goto out_free_dma;

	spin_lock_init(&host->lock);

	ret = mmc_add_host(mmc);
	if (ret)
		goto out_free_dma;

	dev_info(mmc_dev(host->mmc), "initialized\n");

	return 0;

out_free_dma:
	if (host->dmach)
		dma_release_channel(host->dmach);
out_clk_put:
	clk_disable_unprepare(host->clk);
	clk_put(host->clk);
out_mmc_free:
	mmc_free_host(mmc);
	return ret;
}

static int mxs_mmc_remove(struct platform_device *pdev)
{
	struct mmc_host *mmc = platform_get_drvdata(pdev);
	struct mxs_mmc_host *host = mmc_priv(mmc);

	mmc_remove_host(mmc);

	platform_set_drvdata(pdev, NULL);

	if (host->dmach)
		dma_release_channel(host->dmach);

	clk_disable_unprepare(host->clk);
	clk_put(host->clk);

	mmc_free_host(mmc);

	return 0;
}

#ifdef CONFIG_PM
static int mxs_mmc_suspend(struct device *dev)
{
	struct mmc_host *mmc = dev_get_drvdata(dev);
	struct mxs_mmc_host *host = mmc_priv(mmc);
	int ret = 0;

	ret = mmc_suspend_host(mmc);

	clk_disable_unprepare(host->clk);

	return ret;
}

static int mxs_mmc_resume(struct device *dev)
{
	struct mmc_host *mmc = dev_get_drvdata(dev);
	struct mxs_mmc_host *host = mmc_priv(mmc);
	int ret = 0;

	clk_prepare_enable(host->clk);

	ret = mmc_resume_host(mmc);

	return ret;
}

static const struct dev_pm_ops mxs_mmc_pm_ops = {
	.suspend	= mxs_mmc_suspend,
	.resume		= mxs_mmc_resume,
};
#endif

static struct platform_driver mxs_mmc_driver = {
	.probe		= mxs_mmc_probe,
	.remove		= mxs_mmc_remove,
	.id_table	= mxs_mmc_ids,
	.driver		= {
		.name	= DRIVER_NAME,
		.owner	= THIS_MODULE,
#ifdef CONFIG_PM
		.pm	= &mxs_mmc_pm_ops,
		.of_match_table = mxs_mmc_dt_ids,
#endif
	},
};

module_platform_driver(mxs_mmc_driver);

MODULE_DESCRIPTION("FREESCALE MXS MMC peripheral");
MODULE_AUTHOR("Freescale Semiconductor");
MODULE_LICENSE("GPL");<|MERGE_RESOLUTION|>--- conflicted
+++ resolved
@@ -43,15 +43,8 @@
 #include <linux/module.h>
 #include <linux/fsl/mxs-dma.h>
 #include <linux/pinctrl/consumer.h>
-<<<<<<< HEAD
-
-#include <mach/mxs.h>
-#include <mach/common.h>
-#include <mach/mmc.h>
-=======
 #include <linux/stmp_device.h>
 #include <linux/mmc/mxs-mmc.h>
->>>>>>> deb88cc3
 
 #define DRIVER_NAME	"mxs-mmc"
 
@@ -757,11 +750,7 @@
 	pinctrl = devm_pinctrl_get_select_default(&pdev->dev);
 	if (IS_ERR(pinctrl)) {
 		ret = PTR_ERR(pinctrl);
-<<<<<<< HEAD
-		goto out_iounmap;
-=======
 		goto out_mmc_free;
->>>>>>> deb88cc3
 	}
 
 	host->clk = clk_get(&pdev->dev, NULL);
