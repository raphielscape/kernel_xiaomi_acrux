--- conflicted
+++ resolved
@@ -10,13 +10,9 @@
 obj-$(CONFIG_ION_DUMMY) += ion_dummy_driver.o
 obj-$(CONFIG_ION_TEGRA) += tegra/
 obj-$(CONFIG_ION_MSM) += msm/
-<<<<<<< HEAD
-obj-$(CONFIG_ION_MSM) += ion_system_secure_heap.o
-=======
 obj-$(CONFIG_ION_MSM) += ion_system_secure_heap.o
 
 #TODO: remove me b/62058353
 # WE SHOULD FIX THIS ONE
 subdir-ccflags-y += \
-	-Wno-enum-conversion
->>>>>>> a45bbc5a
+	-Wno-enum-conversion