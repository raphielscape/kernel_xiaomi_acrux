--- conflicted
+++ resolved
@@ -3036,10 +3036,7 @@
 	rwref_read_put(&ctx->ch_state_lhb2);
 glink_tx_common_err_2:
 	glink_put_ch_ctx(ctx);
-<<<<<<< HEAD
-=======
 	kfree(tx_info);
->>>>>>> cb1c8216
 	return ret;
 }
 
