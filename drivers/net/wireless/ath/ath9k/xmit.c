--- conflicted
+++ resolved
@@ -1651,11 +1651,8 @@
 	}
 
 	bf->bf_state.bfs_paprd = txctl->paprd;
-<<<<<<< HEAD
-=======
 	if (txctl->paprd)
 		bf->bf_state.bfs_paprd_timestamp = jiffies;
->>>>>>> 88c1f4f6
 	bf->bf_flags = setup_tx_flags(skb, use_ldpc);
 
 	bf->bf_keytype = get_hw_crypto_keytype(skb);
@@ -1956,17 +1953,12 @@
 	dma_unmap_single(sc->dev, bf->bf_dmacontext, skb->len, DMA_TO_DEVICE);
 
 	if (bf->bf_state.bfs_paprd) {
-<<<<<<< HEAD
-		sc->paprd_txok = txok;
-		complete(&sc->paprd_complete);
-=======
 		if (time_after(jiffies,
 			       bf->bf_state.bfs_paprd_timestamp +
 			       msecs_to_jiffies(ATH_PAPRD_TIMEOUT)))
 			dev_kfree_skb_any(skb);
 		else
 			complete(&sc->paprd_complete);
->>>>>>> 88c1f4f6
 	} else {
 		ath_tx_complete(sc, skb, bf->aphy, tx_flags);
 		ath_debug_stat_tx(sc, txq, bf, ts);
