--- conflicted
+++ resolved
@@ -701,11 +701,7 @@
 		u8 ht_mcs[IEEE80211_HT_MCS_MASK_LEN];
 		u16 vht_mcs[NL80211_VHT_NSS_MAX];
 		enum nl80211_txrate_gi gi;
-<<<<<<< HEAD
-	} control[IEEE80211_NUM_BANDS];
-=======
 	} control[NUM_NL80211_BANDS];
->>>>>>> a45bbc5a
 };
 
 /**
@@ -1951,11 +1947,7 @@
 struct cfg80211_bss_selection {
 	enum nl80211_bss_select_attr behaviour;
 	union {
-<<<<<<< HEAD
-		enum ieee80211_band band_pref;
-=======
 		enum nl80211_band band_pref;
->>>>>>> a45bbc5a
 		struct cfg80211_bss_select_adjust adjust;
 	} param;
 };
