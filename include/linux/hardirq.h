#ifndef LINUX_HARDIRQ_H
#define LINUX_HARDIRQ_H

#include <linux/preempt.h>
#include <linux/smp_lock.h>
#include <linux/lockdep.h>
#include <linux/ftrace_irq.h>
#include <asm/hardirq.h>
#include <asm/system.h>

/*
 * We put the hardirq and softirq counter into the preemption
 * counter. The bitmask has the following meaning:
 *
 * - bits 0-7 are the preemption count (max preemption depth: 256)
 * - bits 8-15 are the softirq count (max # of softirqs: 256)
 *
 * The hardirq count can be overridden per architecture, the default is:
 *
 * - bits 16-27 are the hardirq count (max # of hardirqs: 4096)
 * - ( bit 28 is the PREEMPT_ACTIVE flag. )
 *
 * PREEMPT_MASK: 0x000000ff
 * SOFTIRQ_MASK: 0x0000ff00
 * HARDIRQ_MASK: 0x0fff0000
 */
#define PREEMPT_BITS	8
#define SOFTIRQ_BITS	8

#ifndef HARDIRQ_BITS
#define HARDIRQ_BITS	12

#ifndef MAX_HARDIRQS_PER_CPU
#define MAX_HARDIRQS_PER_CPU NR_IRQS
#endif

/*
 * The hardirq mask has to be large enough to have space for potentially
 * all IRQ sources in the system nesting on a single CPU.
 */
#if (1 << HARDIRQ_BITS) < MAX_HARDIRQS_PER_CPU
# error HARDIRQ_BITS is too low!
#endif
#endif

#define PREEMPT_SHIFT	0
#define SOFTIRQ_SHIFT	(PREEMPT_SHIFT + PREEMPT_BITS)
#define HARDIRQ_SHIFT	(SOFTIRQ_SHIFT + SOFTIRQ_BITS)

#define __IRQ_MASK(x)	((1UL << (x))-1)

#define PREEMPT_MASK	(__IRQ_MASK(PREEMPT_BITS) << PREEMPT_SHIFT)
#define SOFTIRQ_MASK	(__IRQ_MASK(SOFTIRQ_BITS) << SOFTIRQ_SHIFT)
#define HARDIRQ_MASK	(__IRQ_MASK(HARDIRQ_BITS) << HARDIRQ_SHIFT)

#define PREEMPT_OFFSET	(1UL << PREEMPT_SHIFT)
#define SOFTIRQ_OFFSET	(1UL << SOFTIRQ_SHIFT)
#define HARDIRQ_OFFSET	(1UL << HARDIRQ_SHIFT)

#if PREEMPT_ACTIVE < (1 << (HARDIRQ_SHIFT + HARDIRQ_BITS))
#error PREEMPT_ACTIVE is too low!
#endif

#define hardirq_count()	(preempt_count() & HARDIRQ_MASK)
#define softirq_count()	(preempt_count() & SOFTIRQ_MASK)
#define irq_count()	(preempt_count() & (HARDIRQ_MASK | SOFTIRQ_MASK))

/*
 * Are we doing bottom half or hardware interrupt processing?
 * Are we in a softirq context? Interrupt context?
 */
#define in_irq()		(hardirq_count())
#define in_softirq()		(softirq_count())
#define in_interrupt()		(irq_count())

#if defined(CONFIG_PREEMPT)
# define PREEMPT_INATOMIC_BASE kernel_locked()
# define PREEMPT_CHECK_OFFSET 1
#else
# define PREEMPT_INATOMIC_BASE 0
# define PREEMPT_CHECK_OFFSET 0
#endif

/*
 * Are we running in atomic context?  WARNING: this macro cannot
 * always detect atomic context; in particular, it cannot know about
 * held spinlocks in non-preemptible kernels.  Thus it should not be
 * used in the general case to determine whether sleeping is possible.
 * Do not use in_atomic() in driver code.
 */
#define in_atomic()	((preempt_count() & ~PREEMPT_ACTIVE) != PREEMPT_INATOMIC_BASE)

/*
 * Check whether we were atomic before we did preempt_disable():
 * (used by the scheduler, *after* releasing the kernel lock)
 */
#define in_atomic_preempt_off() \
		((preempt_count() & ~PREEMPT_ACTIVE) != PREEMPT_CHECK_OFFSET)

#ifdef CONFIG_PREEMPT
# define preemptible()	(preempt_count() == 0 && !irqs_disabled())
# define IRQ_EXIT_OFFSET (HARDIRQ_OFFSET-1)
#else
# define preemptible()	0
# define IRQ_EXIT_OFFSET HARDIRQ_OFFSET
#endif

#ifdef CONFIG_SMP
extern void synchronize_irq(unsigned int irq);
#else
# define synchronize_irq(irq)	barrier()
#endif

struct task_struct;

#ifndef CONFIG_VIRT_CPU_ACCOUNTING
static inline void account_system_vtime(struct task_struct *tsk)
{
}
#endif

#if defined(CONFIG_NO_HZ) && !defined(CONFIG_CLASSIC_RCU)
extern void rcu_irq_enter(void);
extern void rcu_irq_exit(void);
extern void rcu_nmi_enter(void);
extern void rcu_nmi_exit(void);
#else
# define rcu_irq_enter() do { } while (0)
# define rcu_irq_exit() do { } while (0)
# define rcu_nmi_enter() do { } while (0)
# define rcu_nmi_exit() do { } while (0)
#endif /* #if defined(CONFIG_NO_HZ) && !defined(CONFIG_CLASSIC_RCU) */

/*
 * It is safe to do non-atomic ops on ->hardirq_context,
 * because NMI handlers may not preempt and the ops are
 * always balanced, so the interrupted value of ->hardirq_context
 * will always be restored.
 */
#define __irq_enter()					\
	do {						\
		account_system_vtime(current);		\
		add_preempt_count(HARDIRQ_OFFSET);	\
		trace_hardirq_enter();			\
	} while (0)

/*
 * Enter irq context (on NO_HZ, update jiffies):
 */
extern void irq_enter(void);

/*
 * Exit irq context without processing softirqs:
 */
#define __irq_exit()					\
	do {						\
		trace_hardirq_exit();			\
		account_system_vtime(current);		\
		sub_preempt_count(HARDIRQ_OFFSET);	\
	} while (0)

/*
 * Exit irq context and process softirqs if needed:
 */
extern void irq_exit(void);

<<<<<<< HEAD
#define nmi_enter()				\
	do {					\
		ftrace_nmi_enter();		\
		lockdep_off();			\
		__irq_enter();			\
	} while (0)
#define nmi_exit()				\
	do {					\
		__irq_exit();			\
		lockdep_on();			\
		ftrace_nmi_exit();		\
	} while (0)
=======
#define nmi_enter()		do { lockdep_off(); rcu_nmi_enter(); __irq_enter(); } while (0)
#define nmi_exit()		do { __irq_exit(); rcu_nmi_exit(); lockdep_on(); } while (0)
>>>>>>> 6638101c

#endif /* LINUX_HARDIRQ_H */<|MERGE_RESOLUTION|>--- conflicted
+++ resolved
@@ -164,22 +164,20 @@
  */
 extern void irq_exit(void);
 
-<<<<<<< HEAD
 #define nmi_enter()				\
 	do {					\
 		ftrace_nmi_enter();		\
 		lockdep_off();			\
+		rcu_nmi_enter();		\
 		__irq_enter();			\
 	} while (0)
+
 #define nmi_exit()				\
 	do {					\
 		__irq_exit();			\
+		rcu_nmi_exit();			\
 		lockdep_on();			\
 		ftrace_nmi_exit();		\
 	} while (0)
-=======
-#define nmi_enter()		do { lockdep_off(); rcu_nmi_enter(); __irq_enter(); } while (0)
-#define nmi_exit()		do { __irq_exit(); rcu_nmi_exit(); lockdep_on(); } while (0)
->>>>>>> 6638101c
 
 #endif /* LINUX_HARDIRQ_H */