/*
 * Linux Socket Filter - Kernel level socket filtering
 *
 * Author:
 *     Jay Schulist <jschlst@samba.org>
 *
 * Based on the design of:
 *     - The Berkeley Packet Filter
 *
 * This program is free software; you can redistribute it and/or
 * modify it under the terms of the GNU General Public License
 * as published by the Free Software Foundation; either version
 * 2 of the License, or (at your option) any later version.
 *
 * Andi Kleen - Fix a few bad bugs and races.
 * Kris Katterjohn - Added many additional checks in sk_chk_filter()
 */

#include <linux/module.h>
#include <linux/types.h>
#include <linux/mm.h>
#include <linux/fcntl.h>
#include <linux/socket.h>
#include <linux/in.h>
#include <linux/inet.h>
#include <linux/netdevice.h>
#include <linux/if_packet.h>
#include <linux/gfp.h>
#include <net/ip.h>
#include <net/protocol.h>
#include <net/netlink.h>
#include <linux/skbuff.h>
#include <net/sock.h>
#include <linux/errno.h>
#include <linux/timer.h>
#include <asm/system.h>
#include <asm/uaccess.h>
#include <asm/unaligned.h>
#include <linux/filter.h>
#include <linux/reciprocal_div.h>

enum {
	BPF_S_RET_K = 1,
	BPF_S_RET_A,
	BPF_S_ALU_ADD_K,
	BPF_S_ALU_ADD_X,
	BPF_S_ALU_SUB_K,
	BPF_S_ALU_SUB_X,
	BPF_S_ALU_MUL_K,
	BPF_S_ALU_MUL_X,
	BPF_S_ALU_DIV_X,
	BPF_S_ALU_AND_K,
	BPF_S_ALU_AND_X,
	BPF_S_ALU_OR_K,
	BPF_S_ALU_OR_X,
	BPF_S_ALU_LSH_K,
	BPF_S_ALU_LSH_X,
	BPF_S_ALU_RSH_K,
	BPF_S_ALU_RSH_X,
	BPF_S_ALU_NEG,
	BPF_S_LD_W_ABS,
	BPF_S_LD_H_ABS,
	BPF_S_LD_B_ABS,
	BPF_S_LD_W_LEN,
	BPF_S_LD_W_IND,
	BPF_S_LD_H_IND,
	BPF_S_LD_B_IND,
	BPF_S_LD_IMM,
	BPF_S_LDX_W_LEN,
	BPF_S_LDX_B_MSH,
	BPF_S_LDX_IMM,
	BPF_S_MISC_TAX,
	BPF_S_MISC_TXA,
	BPF_S_ALU_DIV_K,
	BPF_S_LD_MEM,
	BPF_S_LDX_MEM,
	BPF_S_ST,
	BPF_S_STX,
	BPF_S_JMP_JA,
	BPF_S_JMP_JEQ_K,
	BPF_S_JMP_JEQ_X,
	BPF_S_JMP_JGE_K,
	BPF_S_JMP_JGE_X,
	BPF_S_JMP_JGT_K,
	BPF_S_JMP_JGT_X,
	BPF_S_JMP_JSET_K,
	BPF_S_JMP_JSET_X,
};

/* No hurry in this branch */
static void *__load_pointer(const struct sk_buff *skb, int k)
{
	u8 *ptr = NULL;

	if (k >= SKF_NET_OFF)
		ptr = skb_network_header(skb) + k - SKF_NET_OFF;
	else if (k >= SKF_LL_OFF)
		ptr = skb_mac_header(skb) + k - SKF_LL_OFF;

	if (ptr >= skb->head && ptr < skb_tail_pointer(skb))
		return ptr;
	return NULL;
}

static inline void *load_pointer(const struct sk_buff *skb, int k,
				 unsigned int size, void *buffer)
{
	if (k >= 0)
		return skb_header_pointer(skb, k, size, buffer);
	else {
		if (k >= SKF_AD_OFF)
			return NULL;
		return __load_pointer(skb, k);
	}
}

/**
 *	sk_filter - run a packet through a socket filter
 *	@sk: sock associated with &sk_buff
 *	@skb: buffer to filter
 *
 * Run the filter code and then cut skb->data to correct size returned by
 * sk_run_filter. If pkt_len is 0 we toss packet. If skb->len is smaller
 * than pkt_len we keep whole skb->data. This is the socket level
 * wrapper to sk_run_filter. It returns 0 if the packet should
 * be accepted or -EPERM if the packet should be tossed.
 *
 */
int sk_filter(struct sock *sk, struct sk_buff *skb)
{
	int err;
	struct sk_filter *filter;

	err = security_sock_rcv_skb(sk, skb);
	if (err)
		return err;

	rcu_read_lock_bh();
	filter = rcu_dereference_bh(sk->sk_filter);
	if (filter) {
<<<<<<< HEAD
		unsigned int pkt_len = sk_run_filter(skb, filter->insns);
=======
		unsigned int pkt_len = sk_run_filter(skb, filter->insns, filter->len);
>>>>>>> f1987257

		err = pkt_len ? pskb_trim(skb, pkt_len) : -EPERM;
	}
	rcu_read_unlock_bh();

	return err;
}
EXPORT_SYMBOL(sk_filter);

/**
 *	sk_run_filter - run a filter on a socket
 *	@skb: buffer to run the filter on
 *	@filter: filter to apply
 *
 * Decode and apply filter instructions to the skb->data.
 * Return length to keep, 0 for none. @skb is the data we are
 * filtering, @filter is the array of filter instructions.
 * Because all jumps are guaranteed to be before last instruction,
 * and last instruction guaranteed to be a RET, we dont need to check
 * flen. (We used to pass to this function the length of filter)
 */
unsigned int sk_run_filter(const struct sk_buff *skb,
			   const struct sock_filter *fentry)
{
	void *ptr;
	u32 A = 0;			/* Accumulator */
	u32 X = 0;			/* Index Register */
	u32 mem[BPF_MEMWORDS];		/* Scratch Memory Store */
	unsigned long memvalid = 0;
	u32 tmp;
	int k;

	BUILD_BUG_ON(BPF_MEMWORDS > BITS_PER_LONG);
	/*
	 * Process array of filter instructions.
	 */
<<<<<<< HEAD
	for (;; fentry++) {
#if defined(CONFIG_X86_32)
#define	K (fentry->k)
#else
		const u32 K = fentry->k;
#endif
=======
	for (pc = 0; pc < flen; pc++) {
		const struct sock_filter *fentry = &filter[pc];
		u32 f_k = fentry->k;
>>>>>>> f1987257

		switch (fentry->code) {
		case BPF_S_ALU_ADD_X:
			A += X;
			continue;
		case BPF_S_ALU_ADD_K:
<<<<<<< HEAD
			A += K;
=======
			A += f_k;
>>>>>>> f1987257
			continue;
		case BPF_S_ALU_SUB_X:
			A -= X;
			continue;
		case BPF_S_ALU_SUB_K:
<<<<<<< HEAD
			A -= K;
=======
			A -= f_k;
>>>>>>> f1987257
			continue;
		case BPF_S_ALU_MUL_X:
			A *= X;
			continue;
		case BPF_S_ALU_MUL_K:
<<<<<<< HEAD
			A *= K;
=======
			A *= f_k;
>>>>>>> f1987257
			continue;
		case BPF_S_ALU_DIV_X:
			if (X == 0)
				return 0;
			A /= X;
			continue;
		case BPF_S_ALU_DIV_K:
<<<<<<< HEAD
			A = reciprocal_divide(A, K);
=======
			A /= f_k;
>>>>>>> f1987257
			continue;
		case BPF_S_ALU_AND_X:
			A &= X;
			continue;
		case BPF_S_ALU_AND_K:
<<<<<<< HEAD
			A &= K;
=======
			A &= f_k;
>>>>>>> f1987257
			continue;
		case BPF_S_ALU_OR_X:
			A |= X;
			continue;
		case BPF_S_ALU_OR_K:
<<<<<<< HEAD
			A |= K;
=======
			A |= f_k;
>>>>>>> f1987257
			continue;
		case BPF_S_ALU_LSH_X:
			A <<= X;
			continue;
		case BPF_S_ALU_LSH_K:
<<<<<<< HEAD
			A <<= K;
=======
			A <<= f_k;
>>>>>>> f1987257
			continue;
		case BPF_S_ALU_RSH_X:
			A >>= X;
			continue;
		case BPF_S_ALU_RSH_K:
<<<<<<< HEAD
			A >>= K;
=======
			A >>= f_k;
>>>>>>> f1987257
			continue;
		case BPF_S_ALU_NEG:
			A = -A;
			continue;
		case BPF_S_JMP_JA:
<<<<<<< HEAD
			fentry += K;
			continue;
		case BPF_S_JMP_JGT_K:
			fentry += (A > K) ? fentry->jt : fentry->jf;
			continue;
		case BPF_S_JMP_JGE_K:
			fentry += (A >= K) ? fentry->jt : fentry->jf;
			continue;
		case BPF_S_JMP_JEQ_K:
			fentry += (A == K) ? fentry->jt : fentry->jf;
			continue;
		case BPF_S_JMP_JSET_K:
			fentry += (A & K) ? fentry->jt : fentry->jf;
=======
			pc += f_k;
			continue;
		case BPF_S_JMP_JGT_K:
			pc += (A > f_k) ? fentry->jt : fentry->jf;
			continue;
		case BPF_S_JMP_JGE_K:
			pc += (A >= f_k) ? fentry->jt : fentry->jf;
			continue;
		case BPF_S_JMP_JEQ_K:
			pc += (A == f_k) ? fentry->jt : fentry->jf;
			continue;
		case BPF_S_JMP_JSET_K:
			pc += (A & f_k) ? fentry->jt : fentry->jf;
>>>>>>> f1987257
			continue;
		case BPF_S_JMP_JGT_X:
			fentry += (A > X) ? fentry->jt : fentry->jf;
			continue;
		case BPF_S_JMP_JGE_X:
			fentry += (A >= X) ? fentry->jt : fentry->jf;
			continue;
		case BPF_S_JMP_JEQ_X:
			fentry += (A == X) ? fentry->jt : fentry->jf;
			continue;
		case BPF_S_JMP_JSET_X:
			fentry += (A & X) ? fentry->jt : fentry->jf;
			continue;
		case BPF_S_LD_W_ABS:
<<<<<<< HEAD
			k = K;
=======
			k = f_k;
>>>>>>> f1987257
load_w:
			ptr = load_pointer(skb, k, 4, &tmp);
			if (ptr != NULL) {
				A = get_unaligned_be32(ptr);
				continue;
			}
			break;
		case BPF_S_LD_H_ABS:
<<<<<<< HEAD
			k = K;
=======
			k = f_k;
>>>>>>> f1987257
load_h:
			ptr = load_pointer(skb, k, 2, &tmp);
			if (ptr != NULL) {
				A = get_unaligned_be16(ptr);
				continue;
			}
			break;
		case BPF_S_LD_B_ABS:
<<<<<<< HEAD
			k = K;
=======
			k = f_k;
>>>>>>> f1987257
load_b:
			ptr = load_pointer(skb, k, 1, &tmp);
			if (ptr != NULL) {
				A = *(u8 *)ptr;
				continue;
			}
			break;
		case BPF_S_LD_W_LEN:
			A = skb->len;
			continue;
		case BPF_S_LDX_W_LEN:
			X = skb->len;
			continue;
		case BPF_S_LD_W_IND:
<<<<<<< HEAD
			k = X + K;
			goto load_w;
		case BPF_S_LD_H_IND:
			k = X + K;
			goto load_h;
		case BPF_S_LD_B_IND:
			k = X + K;
			goto load_b;
		case BPF_S_LDX_B_MSH:
			ptr = load_pointer(skb, K, 1, &tmp);
=======
			k = X + f_k;
			goto load_w;
		case BPF_S_LD_H_IND:
			k = X + f_k;
			goto load_h;
		case BPF_S_LD_B_IND:
			k = X + f_k;
			goto load_b;
		case BPF_S_LDX_B_MSH:
			ptr = load_pointer(skb, f_k, 1, &tmp);
>>>>>>> f1987257
			if (ptr != NULL) {
				X = (*(u8 *)ptr & 0xf) << 2;
				continue;
			}
			return 0;
		case BPF_S_LD_IMM:
<<<<<<< HEAD
			A = K;
			continue;
		case BPF_S_LDX_IMM:
			X = K;
			continue;
		case BPF_S_LD_MEM:
			A = mem[K];
			continue;
		case BPF_S_LDX_MEM:
			X = mem[K];
=======
			A = f_k;
			continue;
		case BPF_S_LDX_IMM:
			X = f_k;
			continue;
		case BPF_S_LD_MEM:
			A = (memvalid & (1UL << f_k)) ?
				mem[f_k] : 0;
			continue;
		case BPF_S_LDX_MEM:
			X = (memvalid & (1UL << f_k)) ?
				mem[f_k] : 0;
>>>>>>> f1987257
			continue;
		case BPF_S_MISC_TAX:
			X = A;
			continue;
		case BPF_S_MISC_TXA:
			A = X;
			continue;
		case BPF_S_RET_K:
<<<<<<< HEAD
			return K;
		case BPF_S_RET_A:
			return A;
		case BPF_S_ST:
			mem[K] = A;
			continue;
		case BPF_S_STX:
			mem[K] = X;
=======
			return f_k;
		case BPF_S_RET_A:
			return A;
		case BPF_S_ST:
			memvalid |= 1UL << f_k;
			mem[f_k] = A;
			continue;
		case BPF_S_STX:
			memvalid |= 1UL << f_k;
			mem[f_k] = X;
>>>>>>> f1987257
			continue;
		default:
			WARN_ON(1);
			return 0;
		}

		/*
		 * Handle ancillary data, which are impossible
		 * (or very difficult) to get parsing packet contents.
		 */
		switch (k-SKF_AD_OFF) {
		case SKF_AD_PROTOCOL:
			A = ntohs(skb->protocol);
			continue;
		case SKF_AD_PKTTYPE:
			A = skb->pkt_type;
			continue;
		case SKF_AD_IFINDEX:
			if (!skb->dev)
				return 0;
			A = skb->dev->ifindex;
			continue;
		case SKF_AD_MARK:
			A = skb->mark;
			continue;
		case SKF_AD_QUEUE:
			A = skb->queue_mapping;
			continue;
		case SKF_AD_HATYPE:
			if (!skb->dev)
				return 0;
			A = skb->dev->type;
			continue;
		case SKF_AD_RXHASH:
			A = skb->rxhash;
			continue;
		case SKF_AD_CPU:
			A = raw_smp_processor_id();
			continue;
		case SKF_AD_NLATTR: {
			struct nlattr *nla;

			if (skb_is_nonlinear(skb))
				return 0;
			if (A > skb->len - sizeof(struct nlattr))
				return 0;

			nla = nla_find((struct nlattr *)&skb->data[A],
				       skb->len - A, X);
			if (nla)
				A = (void *)nla - (void *)skb->data;
			else
				A = 0;
			continue;
		}
		case SKF_AD_NLATTR_NEST: {
			struct nlattr *nla;

			if (skb_is_nonlinear(skb))
				return 0;
			if (A > skb->len - sizeof(struct nlattr))
				return 0;

			nla = (struct nlattr *)&skb->data[A];
			if (nla->nla_len > A - skb->len)
				return 0;

			nla = nla_find_nested(nla, X);
			if (nla)
				A = (void *)nla - (void *)skb->data;
			else
				A = 0;
			continue;
		}
		default:
			return 0;
		}
	}

	return 0;
}
EXPORT_SYMBOL(sk_run_filter);

/*
 * Security :
 * A BPF program is able to use 16 cells of memory to store intermediate
 * values (check u32 mem[BPF_MEMWORDS] in sk_run_filter())
 * As we dont want to clear mem[] array for each packet going through
 * sk_run_filter(), we check that filter loaded by user never try to read
 * a cell if not previously written, and we check all branches to be sure
 * a malicious user doesnt try to abuse us.
 */
static int check_load_and_stores(struct sock_filter *filter, int flen)
{
	u16 *masks, memvalid = 0; /* one bit per cell, 16 cells */
	int pc, ret = 0;

	BUILD_BUG_ON(BPF_MEMWORDS > 16);
	masks = kmalloc(flen * sizeof(*masks), GFP_KERNEL);
	if (!masks)
		return -ENOMEM;
	memset(masks, 0xff, flen * sizeof(*masks));

	for (pc = 0; pc < flen; pc++) {
		memvalid &= masks[pc];

		switch (filter[pc].code) {
		case BPF_S_ST:
		case BPF_S_STX:
			memvalid |= (1 << filter[pc].k);
			break;
		case BPF_S_LD_MEM:
		case BPF_S_LDX_MEM:
			if (!(memvalid & (1 << filter[pc].k))) {
				ret = -EINVAL;
				goto error;
			}
			break;
		case BPF_S_JMP_JA:
			/* a jump must set masks on target */
			masks[pc + 1 + filter[pc].k] &= memvalid;
			memvalid = ~0;
			break;
		case BPF_S_JMP_JEQ_K:
		case BPF_S_JMP_JEQ_X:
		case BPF_S_JMP_JGE_K:
		case BPF_S_JMP_JGE_X:
		case BPF_S_JMP_JGT_K:
		case BPF_S_JMP_JGT_X:
		case BPF_S_JMP_JSET_X:
		case BPF_S_JMP_JSET_K:
			/* a jump must set masks on targets */
			masks[pc + 1 + filter[pc].jt] &= memvalid;
			masks[pc + 1 + filter[pc].jf] &= memvalid;
			memvalid = ~0;
			break;
		}
	}
error:
	kfree(masks);
	return ret;
}

/**
 *	sk_chk_filter - verify socket filter code
 *	@filter: filter to verify
 *	@flen: length of filter
 *
 * Check the user's filter code. If we let some ugly
 * filter code slip through kaboom! The filter must contain
 * no references or jumps that are out of range, no illegal
 * instructions, and must end with a RET instruction.
 *
 * All jumps are forward as they are not signed.
 *
 * Returns 0 if the rule set is legal or -EINVAL if not.
 */
int sk_chk_filter(struct sock_filter *filter, int flen)
{
	/*
	 * Valid instructions are initialized to non-0.
	 * Invalid instructions are initialized to 0.
	 */
	static const u8 codes[] = {
		[BPF_ALU|BPF_ADD|BPF_K]  = BPF_S_ALU_ADD_K,
		[BPF_ALU|BPF_ADD|BPF_X]  = BPF_S_ALU_ADD_X,
		[BPF_ALU|BPF_SUB|BPF_K]  = BPF_S_ALU_SUB_K,
		[BPF_ALU|BPF_SUB|BPF_X]  = BPF_S_ALU_SUB_X,
		[BPF_ALU|BPF_MUL|BPF_K]  = BPF_S_ALU_MUL_K,
		[BPF_ALU|BPF_MUL|BPF_X]  = BPF_S_ALU_MUL_X,
		[BPF_ALU|BPF_DIV|BPF_X]  = BPF_S_ALU_DIV_X,
		[BPF_ALU|BPF_AND|BPF_K]  = BPF_S_ALU_AND_K,
		[BPF_ALU|BPF_AND|BPF_X]  = BPF_S_ALU_AND_X,
		[BPF_ALU|BPF_OR|BPF_K]   = BPF_S_ALU_OR_K,
		[BPF_ALU|BPF_OR|BPF_X]   = BPF_S_ALU_OR_X,
		[BPF_ALU|BPF_LSH|BPF_K]  = BPF_S_ALU_LSH_K,
		[BPF_ALU|BPF_LSH|BPF_X]  = BPF_S_ALU_LSH_X,
		[BPF_ALU|BPF_RSH|BPF_K]  = BPF_S_ALU_RSH_K,
		[BPF_ALU|BPF_RSH|BPF_X]  = BPF_S_ALU_RSH_X,
		[BPF_ALU|BPF_NEG]        = BPF_S_ALU_NEG,
		[BPF_LD|BPF_W|BPF_ABS]   = BPF_S_LD_W_ABS,
		[BPF_LD|BPF_H|BPF_ABS]   = BPF_S_LD_H_ABS,
		[BPF_LD|BPF_B|BPF_ABS]   = BPF_S_LD_B_ABS,
		[BPF_LD|BPF_W|BPF_LEN]   = BPF_S_LD_W_LEN,
		[BPF_LD|BPF_W|BPF_IND]   = BPF_S_LD_W_IND,
		[BPF_LD|BPF_H|BPF_IND]   = BPF_S_LD_H_IND,
		[BPF_LD|BPF_B|BPF_IND]   = BPF_S_LD_B_IND,
		[BPF_LD|BPF_IMM]         = BPF_S_LD_IMM,
		[BPF_LDX|BPF_W|BPF_LEN]  = BPF_S_LDX_W_LEN,
		[BPF_LDX|BPF_B|BPF_MSH]  = BPF_S_LDX_B_MSH,
		[BPF_LDX|BPF_IMM]        = BPF_S_LDX_IMM,
		[BPF_MISC|BPF_TAX]       = BPF_S_MISC_TAX,
		[BPF_MISC|BPF_TXA]       = BPF_S_MISC_TXA,
		[BPF_RET|BPF_K]          = BPF_S_RET_K,
		[BPF_RET|BPF_A]          = BPF_S_RET_A,
		[BPF_ALU|BPF_DIV|BPF_K]  = BPF_S_ALU_DIV_K,
		[BPF_LD|BPF_MEM]         = BPF_S_LD_MEM,
		[BPF_LDX|BPF_MEM]        = BPF_S_LDX_MEM,
		[BPF_ST]                 = BPF_S_ST,
		[BPF_STX]                = BPF_S_STX,
		[BPF_JMP|BPF_JA]         = BPF_S_JMP_JA,
		[BPF_JMP|BPF_JEQ|BPF_K]  = BPF_S_JMP_JEQ_K,
		[BPF_JMP|BPF_JEQ|BPF_X]  = BPF_S_JMP_JEQ_X,
		[BPF_JMP|BPF_JGE|BPF_K]  = BPF_S_JMP_JGE_K,
		[BPF_JMP|BPF_JGE|BPF_X]  = BPF_S_JMP_JGE_X,
		[BPF_JMP|BPF_JGT|BPF_K]  = BPF_S_JMP_JGT_K,
		[BPF_JMP|BPF_JGT|BPF_X]  = BPF_S_JMP_JGT_X,
		[BPF_JMP|BPF_JSET|BPF_K] = BPF_S_JMP_JSET_K,
		[BPF_JMP|BPF_JSET|BPF_X] = BPF_S_JMP_JSET_X,
	};
	int pc;

	if (flen == 0 || flen > BPF_MAXINSNS)
		return -EINVAL;

	/* check the filter code now */
	for (pc = 0; pc < flen; pc++) {
		struct sock_filter *ftest = &filter[pc];
		u16 code = ftest->code;

		if (code >= ARRAY_SIZE(codes))
			return -EINVAL;
		code = codes[code];
		if (!code)
			return -EINVAL;
		/* Some instructions need special checks */
		switch (code) {
		case BPF_S_ALU_DIV_K:
			/* check for division by zero */
			if (ftest->k == 0)
				return -EINVAL;
			ftest->k = reciprocal_value(ftest->k);
			break;
		case BPF_S_LD_MEM:
		case BPF_S_LDX_MEM:
		case BPF_S_ST:
		case BPF_S_STX:
			/* check for invalid memory addresses */
			if (ftest->k >= BPF_MEMWORDS)
				return -EINVAL;
			break;
		case BPF_S_JMP_JA:
			/*
			 * Note, the large ftest->k might cause loops.
			 * Compare this with conditional jumps below,
			 * where offsets are limited. --ANK (981016)
			 */
			if (ftest->k >= (unsigned)(flen-pc-1))
				return -EINVAL;
			break;
		case BPF_S_JMP_JEQ_K:
		case BPF_S_JMP_JEQ_X:
		case BPF_S_JMP_JGE_K:
		case BPF_S_JMP_JGE_X:
		case BPF_S_JMP_JGT_K:
		case BPF_S_JMP_JGT_X:
		case BPF_S_JMP_JSET_X:
		case BPF_S_JMP_JSET_K:
			/* for conditionals both must be safe */
			if (pc + ftest->jt + 1 >= flen ||
			    pc + ftest->jf + 1 >= flen)
				return -EINVAL;
			break;
		}
		ftest->code = code;
	}

	/* last instruction must be a RET code */
	switch (filter[flen - 1].code) {
	case BPF_S_RET_K:
	case BPF_S_RET_A:
		return check_load_and_stores(filter, flen);
	}
	return -EINVAL;
}
EXPORT_SYMBOL(sk_chk_filter);

/**
<<<<<<< HEAD
 * 	sk_filter_rcu_release - Release a socket filter by rcu_head
=======
 * 	sk_filter_release_rcu - Release a socket filter by rcu_head
>>>>>>> f1987257
 *	@rcu: rcu_head that contains the sk_filter to free
 */
void sk_filter_release_rcu(struct rcu_head *rcu)
{
	struct sk_filter *fp = container_of(rcu, struct sk_filter, rcu);

	kfree(fp);
}
EXPORT_SYMBOL(sk_filter_release_rcu);

/**
 *	sk_attach_filter - attach a socket filter
 *	@fprog: the filter program
 *	@sk: the socket to use
 *
 * Attach the user's filter code. We first run some sanity checks on
 * it to make sure it does not explode on us later. If an error
 * occurs or there is insufficient memory for the filter a negative
 * errno code is returned. On success the return is zero.
 */
int sk_attach_filter(struct sock_fprog *fprog, struct sock *sk)
{
	struct sk_filter *fp, *old_fp;
	unsigned int fsize = sizeof(struct sock_filter) * fprog->len;
	int err;

	/* Make sure new filter is there and in the right amounts. */
	if (fprog->filter == NULL)
		return -EINVAL;

	fp = sock_kmalloc(sk, fsize+sizeof(*fp), GFP_KERNEL);
	if (!fp)
		return -ENOMEM;
	if (copy_from_user(fp->insns, fprog->filter, fsize)) {
		sock_kfree_s(sk, fp, fsize+sizeof(*fp));
		return -EFAULT;
	}

	atomic_set(&fp->refcnt, 1);
	fp->len = fprog->len;

	err = sk_chk_filter(fp->insns, fp->len);
	if (err) {
		sk_filter_uncharge(sk, fp);
		return err;
	}

	old_fp = rcu_dereference_protected(sk->sk_filter,
					   sock_owned_by_user(sk));
	rcu_assign_pointer(sk->sk_filter, fp);

	if (old_fp)
		sk_filter_uncharge(sk, old_fp);
	return 0;
}
EXPORT_SYMBOL_GPL(sk_attach_filter);

int sk_detach_filter(struct sock *sk)
{
	int ret = -ENOENT;
	struct sk_filter *filter;

	filter = rcu_dereference_protected(sk->sk_filter,
					   sock_owned_by_user(sk));
	if (filter) {
		rcu_assign_pointer(sk->sk_filter, NULL);
		sk_filter_uncharge(sk, filter);
		ret = 0;
	}
	return ret;
}
EXPORT_SYMBOL_GPL(sk_detach_filter);<|MERGE_RESOLUTION|>--- conflicted
+++ resolved
@@ -138,11 +138,7 @@
 	rcu_read_lock_bh();
 	filter = rcu_dereference_bh(sk->sk_filter);
 	if (filter) {
-<<<<<<< HEAD
 		unsigned int pkt_len = sk_run_filter(skb, filter->insns);
-=======
-		unsigned int pkt_len = sk_run_filter(skb, filter->insns, filter->len);
->>>>>>> f1987257
 
 		err = pkt_len ? pskb_trim(skb, pkt_len) : -EPERM;
 	}
@@ -171,57 +167,37 @@
 	u32 A = 0;			/* Accumulator */
 	u32 X = 0;			/* Index Register */
 	u32 mem[BPF_MEMWORDS];		/* Scratch Memory Store */
-	unsigned long memvalid = 0;
 	u32 tmp;
 	int k;
 
-	BUILD_BUG_ON(BPF_MEMWORDS > BITS_PER_LONG);
 	/*
 	 * Process array of filter instructions.
 	 */
-<<<<<<< HEAD
 	for (;; fentry++) {
 #if defined(CONFIG_X86_32)
 #define	K (fentry->k)
 #else
 		const u32 K = fentry->k;
 #endif
-=======
-	for (pc = 0; pc < flen; pc++) {
-		const struct sock_filter *fentry = &filter[pc];
-		u32 f_k = fentry->k;
->>>>>>> f1987257
 
 		switch (fentry->code) {
 		case BPF_S_ALU_ADD_X:
 			A += X;
 			continue;
 		case BPF_S_ALU_ADD_K:
-<<<<<<< HEAD
 			A += K;
-=======
-			A += f_k;
->>>>>>> f1987257
 			continue;
 		case BPF_S_ALU_SUB_X:
 			A -= X;
 			continue;
 		case BPF_S_ALU_SUB_K:
-<<<<<<< HEAD
 			A -= K;
-=======
-			A -= f_k;
->>>>>>> f1987257
 			continue;
 		case BPF_S_ALU_MUL_X:
 			A *= X;
 			continue;
 		case BPF_S_ALU_MUL_K:
-<<<<<<< HEAD
 			A *= K;
-=======
-			A *= f_k;
->>>>>>> f1987257
 			continue;
 		case BPF_S_ALU_DIV_X:
 			if (X == 0)
@@ -229,57 +205,36 @@
 			A /= X;
 			continue;
 		case BPF_S_ALU_DIV_K:
-<<<<<<< HEAD
 			A = reciprocal_divide(A, K);
-=======
-			A /= f_k;
->>>>>>> f1987257
 			continue;
 		case BPF_S_ALU_AND_X:
 			A &= X;
 			continue;
 		case BPF_S_ALU_AND_K:
-<<<<<<< HEAD
 			A &= K;
-=======
-			A &= f_k;
->>>>>>> f1987257
 			continue;
 		case BPF_S_ALU_OR_X:
 			A |= X;
 			continue;
 		case BPF_S_ALU_OR_K:
-<<<<<<< HEAD
 			A |= K;
-=======
-			A |= f_k;
->>>>>>> f1987257
 			continue;
 		case BPF_S_ALU_LSH_X:
 			A <<= X;
 			continue;
 		case BPF_S_ALU_LSH_K:
-<<<<<<< HEAD
 			A <<= K;
-=======
-			A <<= f_k;
->>>>>>> f1987257
 			continue;
 		case BPF_S_ALU_RSH_X:
 			A >>= X;
 			continue;
 		case BPF_S_ALU_RSH_K:
-<<<<<<< HEAD
 			A >>= K;
-=======
-			A >>= f_k;
->>>>>>> f1987257
 			continue;
 		case BPF_S_ALU_NEG:
 			A = -A;
 			continue;
 		case BPF_S_JMP_JA:
-<<<<<<< HEAD
 			fentry += K;
 			continue;
 		case BPF_S_JMP_JGT_K:
@@ -293,21 +248,6 @@
 			continue;
 		case BPF_S_JMP_JSET_K:
 			fentry += (A & K) ? fentry->jt : fentry->jf;
-=======
-			pc += f_k;
-			continue;
-		case BPF_S_JMP_JGT_K:
-			pc += (A > f_k) ? fentry->jt : fentry->jf;
-			continue;
-		case BPF_S_JMP_JGE_K:
-			pc += (A >= f_k) ? fentry->jt : fentry->jf;
-			continue;
-		case BPF_S_JMP_JEQ_K:
-			pc += (A == f_k) ? fentry->jt : fentry->jf;
-			continue;
-		case BPF_S_JMP_JSET_K:
-			pc += (A & f_k) ? fentry->jt : fentry->jf;
->>>>>>> f1987257
 			continue;
 		case BPF_S_JMP_JGT_X:
 			fentry += (A > X) ? fentry->jt : fentry->jf;
@@ -322,11 +262,7 @@
 			fentry += (A & X) ? fentry->jt : fentry->jf;
 			continue;
 		case BPF_S_LD_W_ABS:
-<<<<<<< HEAD
 			k = K;
-=======
-			k = f_k;
->>>>>>> f1987257
 load_w:
 			ptr = load_pointer(skb, k, 4, &tmp);
 			if (ptr != NULL) {
@@ -335,11 +271,7 @@
 			}
 			break;
 		case BPF_S_LD_H_ABS:
-<<<<<<< HEAD
 			k = K;
-=======
-			k = f_k;
->>>>>>> f1987257
 load_h:
 			ptr = load_pointer(skb, k, 2, &tmp);
 			if (ptr != NULL) {
@@ -348,11 +280,7 @@
 			}
 			break;
 		case BPF_S_LD_B_ABS:
-<<<<<<< HEAD
 			k = K;
-=======
-			k = f_k;
->>>>>>> f1987257
 load_b:
 			ptr = load_pointer(skb, k, 1, &tmp);
 			if (ptr != NULL) {
@@ -367,7 +295,6 @@
 			X = skb->len;
 			continue;
 		case BPF_S_LD_W_IND:
-<<<<<<< HEAD
 			k = X + K;
 			goto load_w;
 		case BPF_S_LD_H_IND:
@@ -378,25 +305,12 @@
 			goto load_b;
 		case BPF_S_LDX_B_MSH:
 			ptr = load_pointer(skb, K, 1, &tmp);
-=======
-			k = X + f_k;
-			goto load_w;
-		case BPF_S_LD_H_IND:
-			k = X + f_k;
-			goto load_h;
-		case BPF_S_LD_B_IND:
-			k = X + f_k;
-			goto load_b;
-		case BPF_S_LDX_B_MSH:
-			ptr = load_pointer(skb, f_k, 1, &tmp);
->>>>>>> f1987257
 			if (ptr != NULL) {
 				X = (*(u8 *)ptr & 0xf) << 2;
 				continue;
 			}
 			return 0;
 		case BPF_S_LD_IMM:
-<<<<<<< HEAD
 			A = K;
 			continue;
 		case BPF_S_LDX_IMM:
@@ -407,20 +321,6 @@
 			continue;
 		case BPF_S_LDX_MEM:
 			X = mem[K];
-=======
-			A = f_k;
-			continue;
-		case BPF_S_LDX_IMM:
-			X = f_k;
-			continue;
-		case BPF_S_LD_MEM:
-			A = (memvalid & (1UL << f_k)) ?
-				mem[f_k] : 0;
-			continue;
-		case BPF_S_LDX_MEM:
-			X = (memvalid & (1UL << f_k)) ?
-				mem[f_k] : 0;
->>>>>>> f1987257
 			continue;
 		case BPF_S_MISC_TAX:
 			X = A;
@@ -429,7 +329,6 @@
 			A = X;
 			continue;
 		case BPF_S_RET_K:
-<<<<<<< HEAD
 			return K;
 		case BPF_S_RET_A:
 			return A;
@@ -438,18 +337,6 @@
 			continue;
 		case BPF_S_STX:
 			mem[K] = X;
-=======
-			return f_k;
-		case BPF_S_RET_A:
-			return A;
-		case BPF_S_ST:
-			memvalid |= 1UL << f_k;
-			mem[f_k] = A;
-			continue;
-		case BPF_S_STX:
-			memvalid |= 1UL << f_k;
-			mem[f_k] = X;
->>>>>>> f1987257
 			continue;
 		default:
 			WARN_ON(1);
@@ -728,11 +615,7 @@
 EXPORT_SYMBOL(sk_chk_filter);
 
 /**
-<<<<<<< HEAD
- * 	sk_filter_rcu_release - Release a socket filter by rcu_head
-=======
  * 	sk_filter_release_rcu - Release a socket filter by rcu_head
->>>>>>> f1987257
  *	@rcu: rcu_head that contains the sk_filter to free
  */
 void sk_filter_release_rcu(struct rcu_head *rcu)
