/*
 *	IPv6 output functions
 *	Linux INET6 implementation
 *
 *	Authors:
 *	Pedro Roque		<roque@di.fc.ul.pt>
 *
 *	Based on linux/net/ipv4/ip_output.c
 *
 *	This program is free software; you can redistribute it and/or
 *      modify it under the terms of the GNU General Public License
 *      as published by the Free Software Foundation; either version
 *      2 of the License, or (at your option) any later version.
 *
 *	Changes:
 *	A.N.Kuznetsov	:	airthmetics in fragmentation.
 *				extension headers are implemented.
 *				route changes now work.
 *				ip6_forward does not confuse sniffers.
 *				etc.
 *
 *      H. von Brand    :       Added missing #include <linux/string.h>
 *	Imran Patel	:	frag id should be in NBO
 *      Kazunori MIYAZAWA @USAGI
 *			:       add ip6_append_data and related functions
 *				for datagram xmit
 */

#include <linux/errno.h>
#include <linux/kernel.h>
#include <linux/string.h>
#include <linux/socket.h>
#include <linux/net.h>
#include <linux/netdevice.h>
#include <linux/if_arp.h>
#include <linux/in6.h>
#include <linux/tcp.h>
#include <linux/route.h>
#include <linux/module.h>
#include <linux/slab.h>

#include <linux/netfilter.h>
#include <linux/netfilter_ipv6.h>

#include <net/sock.h>
#include <net/snmp.h>

#include <net/ipv6.h>
#include <net/ndisc.h>
#include <net/protocol.h>
#include <net/ip6_route.h>
#include <net/addrconf.h>
#include <net/rawv6.h>
#include <net/icmp.h>
#include <net/xfrm.h>
#include <net/checksum.h>
#include <linux/mroute6.h>

static int ip6_finish_output2(struct sk_buff *skb)
{
	struct dst_entry *dst = skb_dst(skb);
	struct net_device *dev = dst->dev;
	struct neighbour *neigh;
	struct in6_addr *nexthop;
	int ret;

	skb->protocol = htons(ETH_P_IPV6);
	skb->dev = dev;

	if (ipv6_addr_is_multicast(&ipv6_hdr(skb)->daddr)) {
		struct inet6_dev *idev = ip6_dst_idev(skb_dst(skb));

		if (!(dev->flags & IFF_LOOPBACK) && sk_mc_loop(skb->sk) &&
		    ((mroute6_socket(dev_net(dev), skb) &&
		     !(IP6CB(skb)->flags & IP6SKB_FORWARDED)) ||
		     ipv6_chk_mcast_addr(dev, &ipv6_hdr(skb)->daddr,
					 &ipv6_hdr(skb)->saddr))) {
			struct sk_buff *newskb = skb_clone(skb, GFP_ATOMIC);

			/* Do not check for IFF_ALLMULTI; multicast routing
			   is not supported in any case.
			 */
			if (newskb)
				NF_HOOK(NFPROTO_IPV6, NF_INET_POST_ROUTING,
					newskb, NULL, newskb->dev,
					dev_loopback_xmit);

			if (ipv6_hdr(skb)->hop_limit == 0) {
				IP6_INC_STATS(dev_net(dev), idev,
					      IPSTATS_MIB_OUTDISCARDS);
				kfree_skb(skb);
				return 0;
			}
		}

		IP6_UPD_PO_STATS(dev_net(dev), idev, IPSTATS_MIB_OUTMCAST,
				skb->len);

		if (IPV6_ADDR_MC_SCOPE(&ipv6_hdr(skb)->daddr) <=
		    IPV6_ADDR_SCOPE_NODELOCAL &&
		    !(dev->flags & IFF_LOOPBACK)) {
			kfree_skb(skb);
			return 0;
		}
	}

	rcu_read_lock_bh();
	nexthop = rt6_nexthop((struct rt6_info *)dst);
	neigh = __ipv6_neigh_lookup_noref(dst->dev, nexthop);
	if (unlikely(!neigh))
		neigh = __neigh_create(&nd_tbl, nexthop, dst->dev, false);
	if (!IS_ERR(neigh)) {
		ret = dst_neigh_output(dst, neigh, skb);
		rcu_read_unlock_bh();
		return ret;
	}
	rcu_read_unlock_bh();

	IP6_INC_STATS(dev_net(dst->dev),
		      ip6_dst_idev(dst), IPSTATS_MIB_OUTNOROUTES);
	kfree_skb(skb);
	return -EINVAL;
}

static int ip6_finish_output(struct sk_buff *skb)
{
	if ((skb->len > ip6_skb_dst_mtu(skb) && !skb_is_gso(skb)) ||
	    dst_allfrag(skb_dst(skb)) ||
	    (IP6CB(skb)->frag_max_size && skb->len > IP6CB(skb)->frag_max_size))
		return ip6_fragment(skb, ip6_finish_output2);
	else
		return ip6_finish_output2(skb);
}

int ip6_output(struct sock *sk, struct sk_buff *skb)
{
	struct net_device *dev = skb_dst(skb)->dev;
	struct inet6_dev *idev = ip6_dst_idev(skb_dst(skb));
	if (unlikely(idev->cnf.disable_ipv6)) {
		IP6_INC_STATS(dev_net(dev), idev,
			      IPSTATS_MIB_OUTDISCARDS);
		kfree_skb(skb);
		return 0;
	}

	return NF_HOOK_COND(NFPROTO_IPV6, NF_INET_POST_ROUTING, skb, NULL, dev,
			    ip6_finish_output,
			    !(IP6CB(skb)->flags & IP6SKB_REROUTED));
}

/*
 *	xmit an sk_buff (used by TCP, SCTP and DCCP)
 */

int ip6_xmit(struct sock *sk, struct sk_buff *skb, struct flowi6 *fl6,
	     struct ipv6_txoptions *opt, int tclass)
{
	struct net *net = sock_net(sk);
	struct ipv6_pinfo *np = inet6_sk(sk);
	struct in6_addr *first_hop = &fl6->daddr;
	struct dst_entry *dst = skb_dst(skb);
	struct ipv6hdr *hdr;
	u8  proto = fl6->flowi6_proto;
	int seg_len = skb->len;
	int hlimit = -1;
	u32 mtu;

	if (opt) {
		unsigned int head_room;

		/* First: exthdrs may take lots of space (~8K for now)
		   MAX_HEADER is not enough.
		 */
		head_room = opt->opt_nflen + opt->opt_flen;
		seg_len += head_room;
		head_room += sizeof(struct ipv6hdr) + LL_RESERVED_SPACE(dst->dev);

		if (skb_headroom(skb) < head_room) {
			struct sk_buff *skb2 = skb_realloc_headroom(skb, head_room);
			if (skb2 == NULL) {
				IP6_INC_STATS(net, ip6_dst_idev(skb_dst(skb)),
					      IPSTATS_MIB_OUTDISCARDS);
				kfree_skb(skb);
				return -ENOBUFS;
			}
			consume_skb(skb);
			skb = skb2;
			skb_set_owner_w(skb, sk);
		}
		if (opt->opt_flen)
			ipv6_push_frag_opts(skb, opt, &proto);
		if (opt->opt_nflen)
			ipv6_push_nfrag_opts(skb, opt, &proto, &first_hop);
	}

	skb_push(skb, sizeof(struct ipv6hdr));
	skb_reset_network_header(skb);
	hdr = ipv6_hdr(skb);

	/*
	 *	Fill in the IPv6 header
	 */
	if (np)
		hlimit = np->hop_limit;
	if (hlimit < 0)
		hlimit = ip6_dst_hoplimit(dst);

	ip6_flow_hdr(hdr, tclass, ip6_make_flowlabel(net, skb, fl6->flowlabel,
						     np->autoflowlabel));

	hdr->payload_len = htons(seg_len);
	hdr->nexthdr = proto;
	hdr->hop_limit = hlimit;

	hdr->saddr = fl6->saddr;
	hdr->daddr = *first_hop;

	skb->protocol = htons(ETH_P_IPV6);
	skb->priority = sk->sk_priority;
	skb->mark = sk->sk_mark;

	mtu = dst_mtu(dst);
	if ((skb->len <= mtu) || skb->ignore_df || skb_is_gso(skb)) {
		IP6_UPD_PO_STATS(net, ip6_dst_idev(skb_dst(skb)),
			      IPSTATS_MIB_OUT, skb->len);
		return NF_HOOK(NFPROTO_IPV6, NF_INET_LOCAL_OUT, skb, NULL,
			       dst->dev, dst_output);
	}

	skb->dev = dst->dev;
	ipv6_local_error(sk, EMSGSIZE, fl6, mtu);
	IP6_INC_STATS(net, ip6_dst_idev(skb_dst(skb)), IPSTATS_MIB_FRAGFAILS);
	kfree_skb(skb);
	return -EMSGSIZE;
}
EXPORT_SYMBOL(ip6_xmit);

static int ip6_call_ra_chain(struct sk_buff *skb, int sel)
{
	struct ip6_ra_chain *ra;
	struct sock *last = NULL;

	read_lock(&ip6_ra_lock);
	for (ra = ip6_ra_chain; ra; ra = ra->next) {
		struct sock *sk = ra->sk;
		if (sk && ra->sel == sel &&
		    (!sk->sk_bound_dev_if ||
		     sk->sk_bound_dev_if == skb->dev->ifindex)) {
			if (last) {
				struct sk_buff *skb2 = skb_clone(skb, GFP_ATOMIC);
				if (skb2)
					rawv6_rcv(last, skb2);
			}
			last = sk;
		}
	}

	if (last) {
		rawv6_rcv(last, skb);
		read_unlock(&ip6_ra_lock);
		return 1;
	}
	read_unlock(&ip6_ra_lock);
	return 0;
}

static int ip6_forward_proxy_check(struct sk_buff *skb)
{
	struct ipv6hdr *hdr = ipv6_hdr(skb);
	u8 nexthdr = hdr->nexthdr;
	__be16 frag_off;
	int offset;

	if (ipv6_ext_hdr(nexthdr)) {
		offset = ipv6_skip_exthdr(skb, sizeof(*hdr), &nexthdr, &frag_off);
		if (offset < 0)
			return 0;
	} else
		offset = sizeof(struct ipv6hdr);

	if (nexthdr == IPPROTO_ICMPV6) {
		struct icmp6hdr *icmp6;

		if (!pskb_may_pull(skb, (skb_network_header(skb) +
					 offset + 1 - skb->data)))
			return 0;

		icmp6 = (struct icmp6hdr *)(skb_network_header(skb) + offset);

		switch (icmp6->icmp6_type) {
		case NDISC_ROUTER_SOLICITATION:
		case NDISC_ROUTER_ADVERTISEMENT:
		case NDISC_NEIGHBOUR_SOLICITATION:
		case NDISC_NEIGHBOUR_ADVERTISEMENT:
		case NDISC_REDIRECT:
			/* For reaction involving unicast neighbor discovery
			 * message destined to the proxied address, pass it to
			 * input function.
			 */
			return 1;
		default:
			break;
		}
	}

	/*
	 * The proxying router can't forward traffic sent to a link-local
	 * address, so signal the sender and discard the packet. This
	 * behavior is clarified by the MIPv6 specification.
	 */
	if (ipv6_addr_type(&hdr->daddr) & IPV6_ADDR_LINKLOCAL) {
		dst_link_failure(skb);
		return -1;
	}

	return 0;
}

static inline int ip6_forward_finish(struct sk_buff *skb)
{
	skb_sender_cpu_clear(skb);
	return dst_output(skb);
}

static unsigned int ip6_dst_mtu_forward(const struct dst_entry *dst)
{
	unsigned int mtu;
	struct inet6_dev *idev;

	if (dst_metric_locked(dst, RTAX_MTU)) {
		mtu = dst_metric_raw(dst, RTAX_MTU);
		if (mtu)
			return mtu;
	}

	mtu = IPV6_MIN_MTU;
	rcu_read_lock();
	idev = __in6_dev_get(dst->dev);
	if (idev)
		mtu = idev->cnf.mtu6;
	rcu_read_unlock();

	return mtu;
}

static bool ip6_pkt_too_big(const struct sk_buff *skb, unsigned int mtu)
{
	if (skb->len <= mtu)
		return false;

	/* ipv6 conntrack defrag sets max_frag_size + ignore_df */
	if (IP6CB(skb)->frag_max_size && IP6CB(skb)->frag_max_size > mtu)
		return true;

	if (skb->ignore_df)
		return false;

	if (skb_is_gso(skb) && skb_gso_network_seglen(skb) <= mtu)
		return false;

	return true;
}

int ip6_forward(struct sk_buff *skb)
{
	struct dst_entry *dst = skb_dst(skb);
	struct ipv6hdr *hdr = ipv6_hdr(skb);
	struct inet6_skb_parm *opt = IP6CB(skb);
	struct net *net = dev_net(dst->dev);
	u32 mtu;

	if (net->ipv6.devconf_all->forwarding == 0)
		goto error;

	if (skb->pkt_type != PACKET_HOST)
		goto drop;

	if (skb_warn_if_lro(skb))
		goto drop;

	if (!xfrm6_policy_check(NULL, XFRM_POLICY_FWD, skb)) {
		IP6_INC_STATS_BH(net, ip6_dst_idev(dst),
				 IPSTATS_MIB_INDISCARDS);
		goto drop;
	}

	skb_forward_csum(skb);

	/*
	 *	We DO NOT make any processing on
	 *	RA packets, pushing them to user level AS IS
	 *	without ane WARRANTY that application will be able
	 *	to interpret them. The reason is that we
	 *	cannot make anything clever here.
	 *
	 *	We are not end-node, so that if packet contains
	 *	AH/ESP, we cannot make anything.
	 *	Defragmentation also would be mistake, RA packets
	 *	cannot be fragmented, because there is no warranty
	 *	that different fragments will go along one path. --ANK
	 */
	if (unlikely(opt->flags & IP6SKB_ROUTERALERT)) {
		if (ip6_call_ra_chain(skb, ntohs(opt->ra)))
			return 0;
	}

	/*
	 *	check and decrement ttl
	 */
	if (hdr->hop_limit <= 1) {
		/* Force OUTPUT device used as source address */
		skb->dev = dst->dev;
		icmpv6_send(skb, ICMPV6_TIME_EXCEED, ICMPV6_EXC_HOPLIMIT, 0);
		IP6_INC_STATS_BH(net, ip6_dst_idev(dst),
				 IPSTATS_MIB_INHDRERRORS);

		kfree_skb(skb);
		return -ETIMEDOUT;
	}

	/* XXX: idev->cnf.proxy_ndp? */
	if (net->ipv6.devconf_all->proxy_ndp &&
	    pneigh_lookup(&nd_tbl, net, &hdr->daddr, skb->dev, 0)) {
		int proxied = ip6_forward_proxy_check(skb);
		if (proxied > 0)
			return ip6_input(skb);
		else if (proxied < 0) {
			IP6_INC_STATS_BH(net, ip6_dst_idev(dst),
					 IPSTATS_MIB_INDISCARDS);
			goto drop;
		}
	}

	if (!xfrm6_route_forward(skb)) {
		IP6_INC_STATS_BH(net, ip6_dst_idev(dst),
				 IPSTATS_MIB_INDISCARDS);
		goto drop;
	}
	dst = skb_dst(skb);

	/* IPv6 specs say nothing about it, but it is clear that we cannot
	   send redirects to source routed frames.
	   We don't send redirects to frames decapsulated from IPsec.
	 */
	if (skb->dev == dst->dev && opt->srcrt == 0 && !skb_sec_path(skb)) {
		struct in6_addr *target = NULL;
		struct inet_peer *peer;
		struct rt6_info *rt;

		/*
		 *	incoming and outgoing devices are the same
		 *	send a redirect.
		 */

		rt = (struct rt6_info *) dst;
		if (rt->rt6i_flags & RTF_GATEWAY)
			target = &rt->rt6i_gateway;
		else
			target = &hdr->daddr;

		peer = inet_getpeer_v6(net->ipv6.peers, &rt->rt6i_dst.addr, 1);

		/* Limit redirects both by destination (here)
		   and by source (inside ndisc_send_redirect)
		 */
		if (inet_peer_xrlim_allow(peer, 1*HZ))
			ndisc_send_redirect(skb, target);
		if (peer)
			inet_putpeer(peer);
	} else {
		int addrtype = ipv6_addr_type(&hdr->saddr);

		/* This check is security critical. */
		if (addrtype == IPV6_ADDR_ANY ||
		    addrtype & (IPV6_ADDR_MULTICAST | IPV6_ADDR_LOOPBACK))
			goto error;
		if (addrtype & IPV6_ADDR_LINKLOCAL) {
			icmpv6_send(skb, ICMPV6_DEST_UNREACH,
				    ICMPV6_NOT_NEIGHBOUR, 0);
			goto error;
		}
	}

	mtu = ip6_dst_mtu_forward(dst);
	if (mtu < IPV6_MIN_MTU)
		mtu = IPV6_MIN_MTU;

	if (ip6_pkt_too_big(skb, mtu)) {
		/* Again, force OUTPUT device used as source address */
		skb->dev = dst->dev;
		icmpv6_send(skb, ICMPV6_PKT_TOOBIG, 0, mtu);
		IP6_INC_STATS_BH(net, ip6_dst_idev(dst),
				 IPSTATS_MIB_INTOOBIGERRORS);
		IP6_INC_STATS_BH(net, ip6_dst_idev(dst),
				 IPSTATS_MIB_FRAGFAILS);
		kfree_skb(skb);
		return -EMSGSIZE;
	}

	if (skb_cow(skb, dst->dev->hard_header_len)) {
		IP6_INC_STATS_BH(net, ip6_dst_idev(dst),
				 IPSTATS_MIB_OUTDISCARDS);
		goto drop;
	}

	hdr = ipv6_hdr(skb);

	/* Mangling hops number delayed to point after skb COW */

	hdr->hop_limit--;

	IP6_INC_STATS_BH(net, ip6_dst_idev(dst), IPSTATS_MIB_OUTFORWDATAGRAMS);
	IP6_ADD_STATS_BH(net, ip6_dst_idev(dst), IPSTATS_MIB_OUTOCTETS, skb->len);
	return NF_HOOK(NFPROTO_IPV6, NF_INET_FORWARD, skb, skb->dev, dst->dev,
		       ip6_forward_finish);

error:
	IP6_INC_STATS_BH(net, ip6_dst_idev(dst), IPSTATS_MIB_INADDRERRORS);
drop:
	kfree_skb(skb);
	return -EINVAL;
}

static void ip6_copy_metadata(struct sk_buff *to, struct sk_buff *from)
{
	to->pkt_type = from->pkt_type;
	to->priority = from->priority;
	to->protocol = from->protocol;
	skb_dst_drop(to);
	skb_dst_set(to, dst_clone(skb_dst(from)));
	to->dev = from->dev;
	to->mark = from->mark;

#ifdef CONFIG_NET_SCHED
	to->tc_index = from->tc_index;
#endif
	nf_copy(to, from);
	skb_copy_secmark(to, from);
}

int ip6_fragment(struct sk_buff *skb, int (*output)(struct sk_buff *))
{
	struct sk_buff *frag;
	struct rt6_info *rt = (struct rt6_info *)skb_dst(skb);
	struct ipv6_pinfo *np = skb->sk ? inet6_sk(skb->sk) : NULL;
	struct ipv6hdr *tmp_hdr;
	struct frag_hdr *fh;
	unsigned int mtu, hlen, left, len;
	int hroom, troom;
	__be32 frag_id = 0;
	int ptr, offset = 0, err = 0;
	u8 *prevhdr, nexthdr = 0;
	struct net *net = dev_net(skb_dst(skb)->dev);

	hlen = ip6_find_1stfragopt(skb, &prevhdr);
	nexthdr = *prevhdr;

	mtu = ip6_skb_dst_mtu(skb);

	/* We must not fragment if the socket is set to force MTU discovery
	 * or if the skb it not generated by a local socket.
	 */
	if (unlikely(!skb->ignore_df && skb->len > mtu) ||
		     (IP6CB(skb)->frag_max_size &&
		      IP6CB(skb)->frag_max_size > mtu)) {
		if (skb->sk && dst_allfrag(skb_dst(skb)))
			sk_nocaps_add(skb->sk, NETIF_F_GSO_MASK);

		skb->dev = skb_dst(skb)->dev;
		icmpv6_send(skb, ICMPV6_PKT_TOOBIG, 0, mtu);
		IP6_INC_STATS(net, ip6_dst_idev(skb_dst(skb)),
			      IPSTATS_MIB_FRAGFAILS);
		kfree_skb(skb);
		return -EMSGSIZE;
	}

	if (np && np->frag_size < mtu) {
		if (np->frag_size)
			mtu = np->frag_size;
	}
	mtu -= hlen + sizeof(struct frag_hdr);

	if (skb_has_frag_list(skb)) {
		int first_len = skb_pagelen(skb);
		struct sk_buff *frag2;

		if (first_len - hlen > mtu ||
		    ((first_len - hlen) & 7) ||
		    skb_cloned(skb))
			goto slow_path;

		skb_walk_frags(skb, frag) {
			/* Correct geometry. */
			if (frag->len > mtu ||
			    ((frag->len & 7) && frag->next) ||
			    skb_headroom(frag) < hlen)
				goto slow_path_clean;

			/* Partially cloned skb? */
			if (skb_shared(frag))
				goto slow_path_clean;

			BUG_ON(frag->sk);
			if (skb->sk) {
				frag->sk = skb->sk;
				frag->destructor = sock_wfree;
			}
			skb->truesize -= frag->truesize;
		}

		err = 0;
		offset = 0;
		frag = skb_shinfo(skb)->frag_list;
		skb_frag_list_init(skb);
		/* BUILD HEADER */

		*prevhdr = NEXTHDR_FRAGMENT;
		tmp_hdr = kmemdup(skb_network_header(skb), hlen, GFP_ATOMIC);
		if (!tmp_hdr) {
			IP6_INC_STATS(net, ip6_dst_idev(skb_dst(skb)),
				      IPSTATS_MIB_FRAGFAILS);
			return -ENOMEM;
		}

		__skb_pull(skb, hlen);
		fh = (struct frag_hdr *)__skb_push(skb, sizeof(struct frag_hdr));
		__skb_push(skb, hlen);
		skb_reset_network_header(skb);
		memcpy(skb_network_header(skb), tmp_hdr, hlen);

		ipv6_select_ident(fh, rt);
		fh->nexthdr = nexthdr;
		fh->reserved = 0;
		fh->frag_off = htons(IP6_MF);
		frag_id = fh->identification;

		first_len = skb_pagelen(skb);
		skb->data_len = first_len - skb_headlen(skb);
		skb->len = first_len;
		ipv6_hdr(skb)->payload_len = htons(first_len -
						   sizeof(struct ipv6hdr));

		dst_hold(&rt->dst);

		for (;;) {
			/* Prepare header of the next frame,
			 * before previous one went down. */
			if (frag) {
				frag->ip_summed = CHECKSUM_NONE;
				skb_reset_transport_header(frag);
				fh = (struct frag_hdr *)__skb_push(frag, sizeof(struct frag_hdr));
				__skb_push(frag, hlen);
				skb_reset_network_header(frag);
				memcpy(skb_network_header(frag), tmp_hdr,
				       hlen);
				offset += skb->len - hlen - sizeof(struct frag_hdr);
				fh->nexthdr = nexthdr;
				fh->reserved = 0;
				fh->frag_off = htons(offset);
				if (frag->next != NULL)
					fh->frag_off |= htons(IP6_MF);
				fh->identification = frag_id;
				ipv6_hdr(frag)->payload_len =
						htons(frag->len -
						      sizeof(struct ipv6hdr));
				ip6_copy_metadata(frag, skb);
			}

			err = output(skb);
			if (!err)
				IP6_INC_STATS(net, ip6_dst_idev(&rt->dst),
					      IPSTATS_MIB_FRAGCREATES);

			if (err || !frag)
				break;

			skb = frag;
			frag = skb->next;
			skb->next = NULL;
		}

		kfree(tmp_hdr);

		if (err == 0) {
			IP6_INC_STATS(net, ip6_dst_idev(&rt->dst),
				      IPSTATS_MIB_FRAGOKS);
			ip6_rt_put(rt);
			return 0;
		}

		kfree_skb_list(frag);

		IP6_INC_STATS(net, ip6_dst_idev(&rt->dst),
			      IPSTATS_MIB_FRAGFAILS);
		ip6_rt_put(rt);
		return err;

slow_path_clean:
		skb_walk_frags(skb, frag2) {
			if (frag2 == frag)
				break;
			frag2->sk = NULL;
			frag2->destructor = NULL;
			skb->truesize += frag2->truesize;
		}
	}

slow_path:
	if ((skb->ip_summed == CHECKSUM_PARTIAL) &&
	    skb_checksum_help(skb))
		goto fail;

	left = skb->len - hlen;		/* Space per frame */
	ptr = hlen;			/* Where to start from */

	/*
	 *	Fragment the datagram.
	 */

	*prevhdr = NEXTHDR_FRAGMENT;
	hroom = LL_RESERVED_SPACE(rt->dst.dev);
	troom = rt->dst.dev->needed_tailroom;

	/*
	 *	Keep copying data until we run out.
	 */
	while (left > 0)	{
		len = left;
		/* IF: it doesn't fit, use 'mtu' - the data space left */
		if (len > mtu)
			len = mtu;
		/* IF: we are not sending up to and including the packet end
		   then align the next start on an eight byte boundary */
		if (len < left)	{
			len &= ~7;
		}

		/* Allocate buffer */
		frag = alloc_skb(len + hlen + sizeof(struct frag_hdr) +
				 hroom + troom, GFP_ATOMIC);
		if (!frag) {
			IP6_INC_STATS(net, ip6_dst_idev(skb_dst(skb)),
				      IPSTATS_MIB_FRAGFAILS);
			err = -ENOMEM;
			goto fail;
		}

		/*
		 *	Set up data on packet
		 */

		ip6_copy_metadata(frag, skb);
		skb_reserve(frag, hroom);
		skb_put(frag, len + hlen + sizeof(struct frag_hdr));
		skb_reset_network_header(frag);
		fh = (struct frag_hdr *)(skb_network_header(frag) + hlen);
		frag->transport_header = (frag->network_header + hlen +
					  sizeof(struct frag_hdr));

		/*
		 *	Charge the memory for the fragment to any owner
		 *	it might possess
		 */
		if (skb->sk)
			skb_set_owner_w(frag, skb->sk);

		/*
		 *	Copy the packet header into the new buffer.
		 */
		skb_copy_from_linear_data(skb, skb_network_header(frag), hlen);

		/*
		 *	Build fragment header.
		 */
		fh->nexthdr = nexthdr;
		fh->reserved = 0;
		if (!frag_id) {
			ipv6_select_ident(fh, rt);
			frag_id = fh->identification;
		} else
			fh->identification = frag_id;

		/*
		 *	Copy a block of the IP datagram.
		 */
		BUG_ON(skb_copy_bits(skb, ptr, skb_transport_header(frag),
				     len));
		left -= len;

		fh->frag_off = htons(offset);
		if (left > 0)
			fh->frag_off |= htons(IP6_MF);
		ipv6_hdr(frag)->payload_len = htons(frag->len -
						    sizeof(struct ipv6hdr));

		ptr += len;
		offset += len;

		/*
		 *	Put this fragment into the sending queue.
		 */
		err = output(frag);
		if (err)
			goto fail;

		IP6_INC_STATS(net, ip6_dst_idev(skb_dst(skb)),
			      IPSTATS_MIB_FRAGCREATES);
	}
	IP6_INC_STATS(net, ip6_dst_idev(skb_dst(skb)),
		      IPSTATS_MIB_FRAGOKS);
	consume_skb(skb);
	return err;

fail:
	IP6_INC_STATS(net, ip6_dst_idev(skb_dst(skb)),
		      IPSTATS_MIB_FRAGFAILS);
	kfree_skb(skb);
	return err;
}

static inline int ip6_rt_check(const struct rt6key *rt_key,
			       const struct in6_addr *fl_addr,
			       const struct in6_addr *addr_cache)
{
	return (rt_key->plen != 128 || !ipv6_addr_equal(fl_addr, &rt_key->addr)) &&
		(addr_cache == NULL || !ipv6_addr_equal(fl_addr, addr_cache));
}

static struct dst_entry *ip6_sk_dst_check(struct sock *sk,
					  struct dst_entry *dst,
					  const struct flowi6 *fl6)
{
	struct ipv6_pinfo *np = inet6_sk(sk);
	struct rt6_info *rt;

	if (!dst)
		goto out;

	if (dst->ops->family != AF_INET6) {
		dst_release(dst);
		return NULL;
	}

	rt = (struct rt6_info *)dst;
	/* Yes, checking route validity in not connected
	 * case is not very simple. Take into account,
	 * that we do not support routing by source, TOS,
	 * and MSG_DONTROUTE		--ANK (980726)
	 *
	 * 1. ip6_rt_check(): If route was host route,
	 *    check that cached destination is current.
	 *    If it is network route, we still may
	 *    check its validity using saved pointer
	 *    to the last used address: daddr_cache.
	 *    We do not want to save whole address now,
	 *    (because main consumer of this service
	 *    is tcp, which has not this problem),
	 *    so that the last trick works only on connected
	 *    sockets.
	 * 2. oif also should be the same.
	 */
	if (ip6_rt_check(&rt->rt6i_dst, &fl6->daddr, np->daddr_cache) ||
#ifdef CONFIG_IPV6_SUBTREES
	    ip6_rt_check(&rt->rt6i_src, &fl6->saddr, np->saddr_cache) ||
#endif
	    (fl6->flowi6_oif && fl6->flowi6_oif != dst->dev->ifindex)) {
		dst_release(dst);
		dst = NULL;
	}

out:
	return dst;
}

static int ip6_dst_lookup_tail(struct sock *sk,
			       struct dst_entry **dst, struct flowi6 *fl6)
{
	struct net *net = sock_net(sk);
#ifdef CONFIG_IPV6_OPTIMISTIC_DAD
	struct neighbour *n;
	struct rt6_info *rt;
#endif
	int err;

	if (*dst == NULL)
		*dst = ip6_route_output(net, sk, fl6);

	err = (*dst)->error;
	if (err)
		goto out_err_release;

	if (ipv6_addr_any(&fl6->saddr)) {
		struct rt6_info *rt = (struct rt6_info *) *dst;
		err = ip6_route_get_saddr(net, rt, &fl6->daddr,
					  sk ? inet6_sk(sk)->srcprefs : 0,
					  &fl6->saddr);
		if (err)
			goto out_err_release;
	}

#ifdef CONFIG_IPV6_OPTIMISTIC_DAD
	/*
	 * Here if the dst entry we've looked up
	 * has a neighbour entry that is in the INCOMPLETE
	 * state and the src address from the flow is
	 * marked as OPTIMISTIC, we release the found
	 * dst entry and replace it instead with the
	 * dst entry of the nexthop router
	 */
	rt = (struct rt6_info *) *dst;
	rcu_read_lock_bh();
	n = __ipv6_neigh_lookup_noref(rt->dst.dev, rt6_nexthop(rt));
	err = n && !(n->nud_state & NUD_VALID) ? -EINVAL : 0;
	rcu_read_unlock_bh();

	if (err) {
		struct inet6_ifaddr *ifp;
		struct flowi6 fl_gw6;
		int redirect;

		ifp = ipv6_get_ifaddr(net, &fl6->saddr,
				      (*dst)->dev, 1);

		redirect = (ifp && ifp->flags & IFA_F_OPTIMISTIC);
		if (ifp)
			in6_ifa_put(ifp);

		if (redirect) {
			/*
			 * We need to get the dst entry for the
			 * default router instead
			 */
			dst_release(*dst);
			memcpy(&fl_gw6, fl6, sizeof(struct flowi6));
			memset(&fl_gw6.daddr, 0, sizeof(struct in6_addr));
			*dst = ip6_route_output(net, sk, &fl_gw6);
			err = (*dst)->error;
			if (err)
				goto out_err_release;
		}
	}
#endif

	return 0;

out_err_release:
	if (err == -ENETUNREACH)
		IP6_INC_STATS(net, NULL, IPSTATS_MIB_OUTNOROUTES);
	dst_release(*dst);
	*dst = NULL;
	return err;
}

/**
 *	ip6_dst_lookup - perform route lookup on flow
 *	@sk: socket which provides route info
 *	@dst: pointer to dst_entry * for result
 *	@fl6: flow to lookup
 *
 *	This function performs a route lookup on the given flow.
 *
 *	It returns zero on success, or a standard errno code on error.
 */
int ip6_dst_lookup(struct sock *sk, struct dst_entry **dst, struct flowi6 *fl6)
{
	*dst = NULL;
	return ip6_dst_lookup_tail(sk, dst, fl6);
}
EXPORT_SYMBOL_GPL(ip6_dst_lookup);

/**
 *	ip6_dst_lookup_flow - perform route lookup on flow with ipsec
 *	@sk: socket which provides route info
 *	@fl6: flow to lookup
 *	@final_dst: final destination address for ipsec lookup
 *
 *	This function performs a route lookup on the given flow.
 *
 *	It returns a valid dst pointer on success, or a pointer encoded
 *	error code.
 */
struct dst_entry *ip6_dst_lookup_flow(struct sock *sk, struct flowi6 *fl6,
				      const struct in6_addr *final_dst)
{
	struct dst_entry *dst = NULL;
	int err;

	err = ip6_dst_lookup_tail(sk, &dst, fl6);
	if (err)
		return ERR_PTR(err);
	if (final_dst)
		fl6->daddr = *final_dst;

	return xfrm_lookup_route(sock_net(sk), dst, flowi6_to_flowi(fl6), sk, 0);
}
EXPORT_SYMBOL_GPL(ip6_dst_lookup_flow);

/**
 *	ip6_sk_dst_lookup_flow - perform socket cached route lookup on flow
 *	@sk: socket which provides the dst cache and route info
 *	@fl6: flow to lookup
 *	@final_dst: final destination address for ipsec lookup
 *
 *	This function performs a route lookup on the given flow with the
 *	possibility of using the cached route in the socket if it is valid.
 *	It will take the socket dst lock when operating on the dst cache.
 *	As a result, this function can only be used in process context.
 *
 *	It returns a valid dst pointer on success, or a pointer encoded
 *	error code.
 */
struct dst_entry *ip6_sk_dst_lookup_flow(struct sock *sk, struct flowi6 *fl6,
					 const struct in6_addr *final_dst)
{
	struct dst_entry *dst = sk_dst_check(sk, inet6_sk(sk)->dst_cookie);
	int err;

	dst = ip6_sk_dst_check(sk, dst, fl6);

	err = ip6_dst_lookup_tail(sk, &dst, fl6);
	if (err)
		return ERR_PTR(err);
	if (final_dst)
		fl6->daddr = *final_dst;

	return xfrm_lookup_route(sock_net(sk), dst, flowi6_to_flowi(fl6), sk, 0);
}
EXPORT_SYMBOL_GPL(ip6_sk_dst_lookup_flow);

static inline int ip6_ufo_append_data(struct sock *sk,
			struct sk_buff_head *queue,
			int getfrag(void *from, char *to, int offset, int len,
			int odd, struct sk_buff *skb),
			void *from, int length, int hh_len, int fragheaderlen,
			int transhdrlen, int mtu, unsigned int flags,
			struct rt6_info *rt)

{
	struct sk_buff *skb;
	struct frag_hdr fhdr;
	int err;

	/* There is support for UDP large send offload by network
	 * device, so create one single skb packet containing complete
	 * udp datagram
	 */
	skb = skb_peek_tail(queue);
	if (skb == NULL) {
		skb = sock_alloc_send_skb(sk,
			hh_len + fragheaderlen + transhdrlen + 20,
			(flags & MSG_DONTWAIT), &err);
		if (skb == NULL)
			return err;

		/* reserve space for Hardware header */
		skb_reserve(skb, hh_len);

		/* create space for UDP/IP header */
		skb_put(skb, fragheaderlen + transhdrlen);

		/* initialize network header pointer */
		skb_reset_network_header(skb);

		/* initialize protocol header pointer */
		skb->transport_header = skb->network_header + fragheaderlen;

		skb->protocol = htons(ETH_P_IPV6);
		skb->csum = 0;

		__skb_queue_tail(queue, skb);
	} else if (skb_is_gso(skb)) {
		goto append;
	}

	skb->ip_summed = CHECKSUM_PARTIAL;
	/* Specify the length of each IPv6 datagram fragment.
	 * It has to be a multiple of 8.
	 */
	skb_shinfo(skb)->gso_size = (mtu - fragheaderlen -
				     sizeof(struct frag_hdr)) & ~7;
	skb_shinfo(skb)->gso_type = SKB_GSO_UDP;
	ipv6_select_ident(&fhdr, rt);
	skb_shinfo(skb)->ip6_frag_id = fhdr.identification;

append:
	return skb_append_datato_frags(sk, skb, getfrag, from,
				       (length - transhdrlen));
}

static inline struct ipv6_opt_hdr *ip6_opt_dup(struct ipv6_opt_hdr *src,
					       gfp_t gfp)
{
	return src ? kmemdup(src, (src->hdrlen + 1) * 8, gfp) : NULL;
}

static inline struct ipv6_rt_hdr *ip6_rthdr_dup(struct ipv6_rt_hdr *src,
						gfp_t gfp)
{
	return src ? kmemdup(src, (src->hdrlen + 1) * 8, gfp) : NULL;
}

static void ip6_append_data_mtu(unsigned int *mtu,
				int *maxfraglen,
				unsigned int fragheaderlen,
				struct sk_buff *skb,
				struct rt6_info *rt,
				unsigned int orig_mtu)
{
	if (!(rt->dst.flags & DST_XFRM_TUNNEL)) {
		if (skb == NULL) {
			/* first fragment, reserve header_len */
			*mtu = orig_mtu - rt->dst.header_len;

		} else {
			/*
			 * this fragment is not first, the headers
			 * space is regarded as data space.
			 */
			*mtu = orig_mtu;
		}
		*maxfraglen = ((*mtu - fragheaderlen) & ~7)
			      + fragheaderlen - sizeof(struct frag_hdr);
	}
}

static int ip6_setup_cork(struct sock *sk, struct inet_cork_full *cork,
			  struct inet6_cork *v6_cork,
			  int hlimit, int tclass, struct ipv6_txoptions *opt,
			  struct rt6_info *rt, struct flowi6 *fl6)
{
	struct ipv6_pinfo *np = inet6_sk(sk);
	unsigned int mtu;

	/*
	 * setup for corking
	 */
	if (opt) {
		if (WARN_ON(v6_cork->opt))
			return -EINVAL;

		v6_cork->opt = kzalloc(opt->tot_len, sk->sk_allocation);
		if (unlikely(v6_cork->opt == NULL))
			return -ENOBUFS;

		v6_cork->opt->tot_len = opt->tot_len;
		v6_cork->opt->opt_flen = opt->opt_flen;
		v6_cork->opt->opt_nflen = opt->opt_nflen;

		v6_cork->opt->dst0opt = ip6_opt_dup(opt->dst0opt,
						    sk->sk_allocation);
		if (opt->dst0opt && !v6_cork->opt->dst0opt)
			return -ENOBUFS;

		v6_cork->opt->dst1opt = ip6_opt_dup(opt->dst1opt,
						    sk->sk_allocation);
		if (opt->dst1opt && !v6_cork->opt->dst1opt)
			return -ENOBUFS;

		v6_cork->opt->hopopt = ip6_opt_dup(opt->hopopt,
						   sk->sk_allocation);
		if (opt->hopopt && !v6_cork->opt->hopopt)
			return -ENOBUFS;

		v6_cork->opt->srcrt = ip6_rthdr_dup(opt->srcrt,
						    sk->sk_allocation);
		if (opt->srcrt && !v6_cork->opt->srcrt)
			return -ENOBUFS;

		/* need source address above miyazawa*/
	}
	dst_hold(&rt->dst);
	cork->base.dst = &rt->dst;
	cork->fl.u.ip6 = *fl6;
	v6_cork->hop_limit = hlimit;
	v6_cork->tclass = tclass;
	if (rt->dst.flags & DST_XFRM_TUNNEL)
		mtu = np->pmtudisc >= IPV6_PMTUDISC_PROBE ?
		      rt->dst.dev->mtu : dst_mtu(&rt->dst);
	else
		mtu = np->pmtudisc >= IPV6_PMTUDISC_PROBE ?
		      rt->dst.dev->mtu : dst_mtu(rt->dst.path);
	if (np->frag_size < mtu) {
		if (np->frag_size)
			mtu = np->frag_size;
	}
	cork->base.fragsize = mtu;
	if (dst_allfrag(rt->dst.path))
		cork->base.flags |= IPCORK_ALLFRAG;
	cork->base.length = 0;

	return 0;
}

static int __ip6_append_data(struct sock *sk,
			     struct flowi6 *fl6,
			     struct sk_buff_head *queue,
			     struct inet_cork *cork,
			     struct inet6_cork *v6_cork,
			     struct page_frag *pfrag,
			     int getfrag(void *from, char *to, int offset,
					 int len, int odd, struct sk_buff *skb),
			     void *from, int length, int transhdrlen,
			     unsigned int flags, int dontfrag)
{
	struct sk_buff *skb, *skb_prev = NULL;
	unsigned int maxfraglen, fragheaderlen, mtu, orig_mtu;
	int exthdrlen = 0;
	int dst_exthdrlen = 0;
	int hh_len;
	int copy;
	int err;
	int offset = 0;
	__u8 tx_flags = 0;
	u32 tskey = 0;
	struct rt6_info *rt = (struct rt6_info *)cork->dst;
	struct ipv6_txoptions *opt = v6_cork->opt;
	int csummode = CHECKSUM_NONE;

	skb = skb_peek_tail(queue);
	if (!skb) {
		exthdrlen = opt ? opt->opt_flen : 0;
		dst_exthdrlen = rt->dst.header_len - rt->rt6i_nfheader_len;
	}

	mtu = cork->fragsize;
	orig_mtu = mtu;

	hh_len = LL_RESERVED_SPACE(rt->dst.dev);

	fragheaderlen = sizeof(struct ipv6hdr) + rt->rt6i_nfheader_len +
			(opt ? opt->opt_nflen : 0);
	maxfraglen = ((mtu - fragheaderlen) & ~7) + fragheaderlen -
		     sizeof(struct frag_hdr);

	if (mtu <= sizeof(struct ipv6hdr) + IPV6_MAXPLEN) {
		unsigned int maxnonfragsize, headersize;

		headersize = sizeof(struct ipv6hdr) +
			     (opt ? opt->opt_flen + opt->opt_nflen : 0) +
			     (dst_allfrag(&rt->dst) ?
			      sizeof(struct frag_hdr) : 0) +
			     rt->rt6i_nfheader_len;

		if (ip6_sk_ignore_df(sk))
			maxnonfragsize = sizeof(struct ipv6hdr) + IPV6_MAXPLEN;
		else
			maxnonfragsize = mtu;

		/* dontfrag active */
		if ((cork->length + length > mtu - headersize) && dontfrag &&
		    (sk->sk_protocol == IPPROTO_UDP ||
		     sk->sk_protocol == IPPROTO_RAW)) {
			ipv6_local_rxpmtu(sk, fl6, mtu - headersize +
						   sizeof(struct ipv6hdr));
			goto emsgsize;
		}

		if (cork->length + length > maxnonfragsize - headersize) {
emsgsize:
			ipv6_local_error(sk, EMSGSIZE, fl6,
					 mtu - headersize +
					 sizeof(struct ipv6hdr));
			return -EMSGSIZE;
		}
	}

	if (sk->sk_type == SOCK_DGRAM || sk->sk_type == SOCK_RAW) {
		sock_tx_timestamp(sk, &tx_flags);
		if (tx_flags & SKBTX_ANY_SW_TSTAMP &&
		    sk->sk_tsflags & SOF_TIMESTAMPING_OPT_ID)
			tskey = sk->sk_tskey++;
	}

	/* If this is the first and only packet and device
	 * supports checksum offloading, let's use it.
	 */
	if (!skb && sk->sk_protocol == IPPROTO_UDP &&
	    length + fragheaderlen < mtu &&
	    rt->dst.dev->features & NETIF_F_V6_CSUM &&
	    !exthdrlen)
		csummode = CHECKSUM_PARTIAL;
	/*
	 * Let's try using as much space as possible.
	 * Use MTU if total length of the message fits into the MTU.
	 * Otherwise, we need to reserve fragment header and
	 * fragment alignment (= 8-15 octects, in total).
	 *
	 * Note that we may need to "move" the data from the tail of
	 * of the buffer to the new fragment when we split
	 * the message.
	 *
	 * FIXME: It may be fragmented into multiple chunks
	 *        at once if non-fragmentable extension headers
	 *        are too large.
	 * --yoshfuji
	 */

	cork->length += length;
	if (((length > mtu) ||
	     (skb && skb_is_gso(skb))) &&
	    (sk->sk_protocol == IPPROTO_UDP) &&
<<<<<<< HEAD
	    (rt->dst.dev->features & NETIF_F_UFO)) {
=======
	    (rt->dst.dev->features & NETIF_F_UFO) &&
	    (sk->sk_type == SOCK_DGRAM)) {
>>>>>>> d525211f
		err = ip6_ufo_append_data(sk, queue, getfrag, from, length,
					  hh_len, fragheaderlen,
					  transhdrlen, mtu, flags, rt);
		if (err)
			goto error;
		return 0;
	}

	if (!skb)
		goto alloc_new_skb;

	while (length > 0) {
		/* Check if the remaining data fits into current packet. */
		copy = (cork->length <= mtu && !(cork->flags & IPCORK_ALLFRAG) ? mtu : maxfraglen) - skb->len;
		if (copy < length)
			copy = maxfraglen - skb->len;

		if (copy <= 0) {
			char *data;
			unsigned int datalen;
			unsigned int fraglen;
			unsigned int fraggap;
			unsigned int alloclen;
alloc_new_skb:
			/* There's no room in the current skb */
			if (skb)
				fraggap = skb->len - maxfraglen;
			else
				fraggap = 0;
			/* update mtu and maxfraglen if necessary */
			if (skb == NULL || skb_prev == NULL)
				ip6_append_data_mtu(&mtu, &maxfraglen,
						    fragheaderlen, skb, rt,
						    orig_mtu);

			skb_prev = skb;

			/*
			 * If remaining data exceeds the mtu,
			 * we know we need more fragment(s).
			 */
			datalen = length + fraggap;

			if (datalen > (cork->length <= mtu && !(cork->flags & IPCORK_ALLFRAG) ? mtu : maxfraglen) - fragheaderlen)
				datalen = maxfraglen - fragheaderlen - rt->dst.trailer_len;
			if ((flags & MSG_MORE) &&
			    !(rt->dst.dev->features&NETIF_F_SG))
				alloclen = mtu;
			else
				alloclen = datalen + fragheaderlen;

			alloclen += dst_exthdrlen;

			if (datalen != length + fraggap) {
				/*
				 * this is not the last fragment, the trailer
				 * space is regarded as data space.
				 */
				datalen += rt->dst.trailer_len;
			}

			alloclen += rt->dst.trailer_len;
			fraglen = datalen + fragheaderlen;

			/*
			 * We just reserve space for fragment header.
			 * Note: this may be overallocation if the message
			 * (without MSG_MORE) fits into the MTU.
			 */
			alloclen += sizeof(struct frag_hdr);

			if (transhdrlen) {
				skb = sock_alloc_send_skb(sk,
						alloclen + hh_len,
						(flags & MSG_DONTWAIT), &err);
			} else {
				skb = NULL;
				if (atomic_read(&sk->sk_wmem_alloc) <=
				    2 * sk->sk_sndbuf)
					skb = sock_wmalloc(sk,
							   alloclen + hh_len, 1,
							   sk->sk_allocation);
				if (unlikely(skb == NULL))
					err = -ENOBUFS;
			}
			if (skb == NULL)
				goto error;
			/*
			 *	Fill in the control structures
			 */
			skb->protocol = htons(ETH_P_IPV6);
			skb->ip_summed = csummode;
			skb->csum = 0;
			/* reserve for fragmentation and ipsec header */
			skb_reserve(skb, hh_len + sizeof(struct frag_hdr) +
				    dst_exthdrlen);

			/* Only the initial fragment is time stamped */
			skb_shinfo(skb)->tx_flags = tx_flags;
			tx_flags = 0;
			skb_shinfo(skb)->tskey = tskey;
			tskey = 0;

			/*
			 *	Find where to start putting bytes
			 */
			data = skb_put(skb, fraglen);
			skb_set_network_header(skb, exthdrlen);
			data += fragheaderlen;
			skb->transport_header = (skb->network_header +
						 fragheaderlen);
			if (fraggap) {
				skb->csum = skb_copy_and_csum_bits(
					skb_prev, maxfraglen,
					data + transhdrlen, fraggap, 0);
				skb_prev->csum = csum_sub(skb_prev->csum,
							  skb->csum);
				data += fraggap;
				pskb_trim_unique(skb_prev, maxfraglen);
			}
			copy = datalen - transhdrlen - fraggap;

			if (copy < 0) {
				err = -EINVAL;
				kfree_skb(skb);
				goto error;
			} else if (copy > 0 && getfrag(from, data + transhdrlen, offset, copy, fraggap, skb) < 0) {
				err = -EFAULT;
				kfree_skb(skb);
				goto error;
			}

			offset += copy;
			length -= datalen - fraggap;
			transhdrlen = 0;
			exthdrlen = 0;
			dst_exthdrlen = 0;

			/*
			 * Put the packet on the pending queue
			 */
			__skb_queue_tail(queue, skb);
			continue;
		}

		if (copy > length)
			copy = length;

		if (!(rt->dst.dev->features&NETIF_F_SG)) {
			unsigned int off;

			off = skb->len;
			if (getfrag(from, skb_put(skb, copy),
						offset, copy, off, skb) < 0) {
				__skb_trim(skb, off);
				err = -EFAULT;
				goto error;
			}
		} else {
			int i = skb_shinfo(skb)->nr_frags;

			err = -ENOMEM;
			if (!sk_page_frag_refill(sk, pfrag))
				goto error;

			if (!skb_can_coalesce(skb, i, pfrag->page,
					      pfrag->offset)) {
				err = -EMSGSIZE;
				if (i == MAX_SKB_FRAGS)
					goto error;

				__skb_fill_page_desc(skb, i, pfrag->page,
						     pfrag->offset, 0);
				skb_shinfo(skb)->nr_frags = ++i;
				get_page(pfrag->page);
			}
			copy = min_t(int, copy, pfrag->size - pfrag->offset);
			if (getfrag(from,
				    page_address(pfrag->page) + pfrag->offset,
				    offset, copy, skb->len, skb) < 0)
				goto error_efault;

			pfrag->offset += copy;
			skb_frag_size_add(&skb_shinfo(skb)->frags[i - 1], copy);
			skb->len += copy;
			skb->data_len += copy;
			skb->truesize += copy;
			atomic_add(copy, &sk->sk_wmem_alloc);
		}
		offset += copy;
		length -= copy;
	}

	return 0;

error_efault:
	err = -EFAULT;
error:
	cork->length -= length;
	IP6_INC_STATS(sock_net(sk), rt->rt6i_idev, IPSTATS_MIB_OUTDISCARDS);
	return err;
}

int ip6_append_data(struct sock *sk,
		    int getfrag(void *from, char *to, int offset, int len,
				int odd, struct sk_buff *skb),
		    void *from, int length, int transhdrlen, int hlimit,
		    int tclass, struct ipv6_txoptions *opt, struct flowi6 *fl6,
		    struct rt6_info *rt, unsigned int flags, int dontfrag)
{
	struct inet_sock *inet = inet_sk(sk);
	struct ipv6_pinfo *np = inet6_sk(sk);
	int exthdrlen;
	int err;

	if (flags&MSG_PROBE)
		return 0;
	if (skb_queue_empty(&sk->sk_write_queue)) {
		/*
		 * setup for corking
		 */
		err = ip6_setup_cork(sk, &inet->cork, &np->cork, hlimit,
				     tclass, opt, rt, fl6);
		if (err)
			return err;

		exthdrlen = (opt ? opt->opt_flen : 0);
		length += exthdrlen;
		transhdrlen += exthdrlen;
	} else {
		fl6 = &inet->cork.fl.u.ip6;
		transhdrlen = 0;
	}

	return __ip6_append_data(sk, fl6, &sk->sk_write_queue, &inet->cork.base,
				 &np->cork, sk_page_frag(sk), getfrag,
				 from, length, transhdrlen, flags, dontfrag);
}
EXPORT_SYMBOL_GPL(ip6_append_data);

static void ip6_cork_release(struct inet_cork_full *cork,
			     struct inet6_cork *v6_cork)
{
	if (v6_cork->opt) {
		kfree(v6_cork->opt->dst0opt);
		kfree(v6_cork->opt->dst1opt);
		kfree(v6_cork->opt->hopopt);
		kfree(v6_cork->opt->srcrt);
		kfree(v6_cork->opt);
		v6_cork->opt = NULL;
	}

	if (cork->base.dst) {
		dst_release(cork->base.dst);
		cork->base.dst = NULL;
		cork->base.flags &= ~IPCORK_ALLFRAG;
	}
	memset(&cork->fl, 0, sizeof(cork->fl));
}

struct sk_buff *__ip6_make_skb(struct sock *sk,
			       struct sk_buff_head *queue,
			       struct inet_cork_full *cork,
			       struct inet6_cork *v6_cork)
{
	struct sk_buff *skb, *tmp_skb;
	struct sk_buff **tail_skb;
	struct in6_addr final_dst_buf, *final_dst = &final_dst_buf;
	struct ipv6_pinfo *np = inet6_sk(sk);
	struct net *net = sock_net(sk);
	struct ipv6hdr *hdr;
	struct ipv6_txoptions *opt = v6_cork->opt;
	struct rt6_info *rt = (struct rt6_info *)cork->base.dst;
	struct flowi6 *fl6 = &cork->fl.u.ip6;
	unsigned char proto = fl6->flowi6_proto;

	skb = __skb_dequeue(queue);
	if (skb == NULL)
		goto out;
	tail_skb = &(skb_shinfo(skb)->frag_list);

	/* move skb->data to ip header from ext header */
	if (skb->data < skb_network_header(skb))
		__skb_pull(skb, skb_network_offset(skb));
	while ((tmp_skb = __skb_dequeue(queue)) != NULL) {
		__skb_pull(tmp_skb, skb_network_header_len(skb));
		*tail_skb = tmp_skb;
		tail_skb = &(tmp_skb->next);
		skb->len += tmp_skb->len;
		skb->data_len += tmp_skb->len;
		skb->truesize += tmp_skb->truesize;
		tmp_skb->destructor = NULL;
		tmp_skb->sk = NULL;
	}

	/* Allow local fragmentation. */
	skb->ignore_df = ip6_sk_ignore_df(sk);

	*final_dst = fl6->daddr;
	__skb_pull(skb, skb_network_header_len(skb));
	if (opt && opt->opt_flen)
		ipv6_push_frag_opts(skb, opt, &proto);
	if (opt && opt->opt_nflen)
		ipv6_push_nfrag_opts(skb, opt, &proto, &final_dst);

	skb_push(skb, sizeof(struct ipv6hdr));
	skb_reset_network_header(skb);
	hdr = ipv6_hdr(skb);

	ip6_flow_hdr(hdr, v6_cork->tclass,
		     ip6_make_flowlabel(net, skb, fl6->flowlabel,
					np->autoflowlabel));
	hdr->hop_limit = v6_cork->hop_limit;
	hdr->nexthdr = proto;
	hdr->saddr = fl6->saddr;
	hdr->daddr = *final_dst;

	skb->priority = sk->sk_priority;
	skb->mark = sk->sk_mark;

	skb_dst_set(skb, dst_clone(&rt->dst));
	IP6_UPD_PO_STATS(net, rt->rt6i_idev, IPSTATS_MIB_OUT, skb->len);
	if (proto == IPPROTO_ICMPV6) {
		struct inet6_dev *idev = ip6_dst_idev(skb_dst(skb));

		ICMP6MSGOUT_INC_STATS(net, idev, icmp6_hdr(skb)->icmp6_type);
		ICMP6_INC_STATS(net, idev, ICMP6_MIB_OUTMSGS);
	}

	ip6_cork_release(cork, v6_cork);
out:
	return skb;
}

int ip6_send_skb(struct sk_buff *skb)
{
	struct net *net = sock_net(skb->sk);
	struct rt6_info *rt = (struct rt6_info *)skb_dst(skb);
	int err;

	err = ip6_local_out(skb);
	if (err) {
		if (err > 0)
			err = net_xmit_errno(err);
		if (err)
			IP6_INC_STATS(net, rt->rt6i_idev,
				      IPSTATS_MIB_OUTDISCARDS);
	}

	return err;
}

int ip6_push_pending_frames(struct sock *sk)
{
	struct sk_buff *skb;

	skb = ip6_finish_skb(sk);
	if (!skb)
		return 0;

	return ip6_send_skb(skb);
}
EXPORT_SYMBOL_GPL(ip6_push_pending_frames);

static void __ip6_flush_pending_frames(struct sock *sk,
				       struct sk_buff_head *queue,
				       struct inet_cork_full *cork,
				       struct inet6_cork *v6_cork)
{
	struct sk_buff *skb;

	while ((skb = __skb_dequeue_tail(queue)) != NULL) {
		if (skb_dst(skb))
			IP6_INC_STATS(sock_net(sk), ip6_dst_idev(skb_dst(skb)),
				      IPSTATS_MIB_OUTDISCARDS);
		kfree_skb(skb);
	}

	ip6_cork_release(cork, v6_cork);
}

void ip6_flush_pending_frames(struct sock *sk)
{
	__ip6_flush_pending_frames(sk, &sk->sk_write_queue,
				   &inet_sk(sk)->cork, &inet6_sk(sk)->cork);
}
EXPORT_SYMBOL_GPL(ip6_flush_pending_frames);

struct sk_buff *ip6_make_skb(struct sock *sk,
			     int getfrag(void *from, char *to, int offset,
					 int len, int odd, struct sk_buff *skb),
			     void *from, int length, int transhdrlen,
			     int hlimit, int tclass,
			     struct ipv6_txoptions *opt, struct flowi6 *fl6,
			     struct rt6_info *rt, unsigned int flags,
			     int dontfrag)
{
	struct inet_cork_full cork;
	struct inet6_cork v6_cork;
	struct sk_buff_head queue;
	int exthdrlen = (opt ? opt->opt_flen : 0);
	int err;

	if (flags & MSG_PROBE)
		return NULL;

	__skb_queue_head_init(&queue);

	cork.base.flags = 0;
	cork.base.addr = 0;
	cork.base.opt = NULL;
	v6_cork.opt = NULL;
	err = ip6_setup_cork(sk, &cork, &v6_cork, hlimit, tclass, opt, rt, fl6);
	if (err)
		return ERR_PTR(err);

	if (dontfrag < 0)
		dontfrag = inet6_sk(sk)->dontfrag;

	err = __ip6_append_data(sk, fl6, &queue, &cork.base, &v6_cork,
				&current->task_frag, getfrag, from,
				length + exthdrlen, transhdrlen + exthdrlen,
				flags, dontfrag);
	if (err) {
		__ip6_flush_pending_frames(sk, &queue, &cork, &v6_cork);
		return ERR_PTR(err);
	}

	return __ip6_make_skb(sk, &queue, &cork, &v6_cork);
}<|MERGE_RESOLUTION|>--- conflicted
+++ resolved
@@ -1299,12 +1299,8 @@
 	if (((length > mtu) ||
 	     (skb && skb_is_gso(skb))) &&
 	    (sk->sk_protocol == IPPROTO_UDP) &&
-<<<<<<< HEAD
-	    (rt->dst.dev->features & NETIF_F_UFO)) {
-=======
 	    (rt->dst.dev->features & NETIF_F_UFO) &&
 	    (sk->sk_type == SOCK_DGRAM)) {
->>>>>>> d525211f
 		err = ip6_ufo_append_data(sk, queue, getfrag, from, length,
 					  hh_len, fragheaderlen,
 					  transhdrlen, mtu, flags, rt);
