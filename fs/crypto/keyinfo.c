/*
 * key management facility for FS encryption support.
 *
 * Copyright (C) 2015, Google, Inc.
 *
 * This contains encryption key functions.
 *
 * Written by Michael Halcrow, Ildar Muslukhov, and Uday Savagaonkar, 2015.
 */

#include <keys/user-type.h>
#include <linux/scatterlist.h>
#include <linux/ratelimit.h>
#include <crypto/aes.h>
#include <crypto/sha.h>
#include <crypto/skcipher.h>
#include "fscrypt_private.h"

static struct crypto_shash *essiv_hash_tfm;

/*
 * Key derivation function.  This generates the derived key by encrypting the
 * master key with AES-128-ECB using the inode's nonce as the AES key.
 *
 * The master key must be at least as long as the derived key.  If the master
 * key is longer, then only the first 'derived_keysize' bytes are used.
 */
static int derive_key_aes(const u8 *master_key,
			  const struct fscrypt_context *ctx,
			  u8 *derived_key, unsigned int derived_keysize)
{
	int res = 0;
	struct skcipher_request *req = NULL;
	DECLARE_CRYPTO_WAIT(wait);
	struct scatterlist src_sg, dst_sg;
	struct crypto_skcipher *tfm = crypto_alloc_skcipher("ecb(aes)", 0, 0);

	if (IS_ERR(tfm)) {
		res = PTR_ERR(tfm);
		tfm = NULL;
		goto out;
	}
	crypto_skcipher_set_flags(tfm, CRYPTO_TFM_REQ_WEAK_KEY);
	req = skcipher_request_alloc(tfm, GFP_NOFS);
	if (!req) {
		res = -ENOMEM;
		goto out;
	}
	skcipher_request_set_callback(req,
			CRYPTO_TFM_REQ_MAY_BACKLOG | CRYPTO_TFM_REQ_MAY_SLEEP,
			crypto_req_done, &wait);
	res = crypto_skcipher_setkey(tfm, ctx->nonce, sizeof(ctx->nonce));
	if (res < 0)
		goto out;

	sg_init_one(&src_sg, master_key, derived_keysize);
	sg_init_one(&dst_sg, derived_key, derived_keysize);
	skcipher_request_set_crypt(req, &src_sg, &dst_sg, derived_keysize,
				   NULL);
	res = crypto_wait_req(crypto_skcipher_encrypt(req), &wait);
out:
	skcipher_request_free(req);
	crypto_free_skcipher(tfm);
	return res;
}

/*
 * Search the current task's subscribed keyrings for a "logon" key with
 * description prefix:descriptor, and if found acquire a read lock on it and
 * return a pointer to its validated payload in *payload_ret.
 */
static struct key *
find_and_lock_process_key(const char *prefix,
			  const u8 descriptor[FS_KEY_DESCRIPTOR_SIZE],
			  unsigned int min_keysize,
			  const struct fscrypt_key **payload_ret)
{
	char *description;
	struct key *key;
	const struct user_key_payload *ukp;
	const struct fscrypt_key *payload;

	description = kasprintf(GFP_NOFS, "%s%*phN", prefix,
				FS_KEY_DESCRIPTOR_SIZE, descriptor);
	if (!description)
		return ERR_PTR(-ENOMEM);

	key = request_key(&key_type_logon, description, NULL);
	kfree(description);
	if (IS_ERR(key))
		return key;

	down_read(&key->sem);
	ukp = user_key_payload(key);

	if (!ukp) /* was the key revoked before we acquired its semaphore? */
		goto invalid;

	payload = (const struct fscrypt_key *)ukp->data;

	if (ukp->datalen != sizeof(struct fscrypt_key) ||
	    payload->size < 1 || payload->size > FS_MAX_KEY_SIZE) {
		fscrypt_warn(NULL,
			     "key with description '%s' has invalid payload",
			     key->description);
		goto invalid;
	}

	if (payload->size < min_keysize) {
		fscrypt_warn(NULL,
			     "key with description '%s' is too short (got %u bytes, need %u+ bytes)",
			     key->description, payload->size, min_keysize);
		goto invalid;
	}

	*payload_ret = payload;
	return key;

invalid:
	up_read(&key->sem);
	key_put(key);
	return ERR_PTR(-ENOKEY);
}

/* Find the master key, then derive the inode's actual encryption key */
static int find_and_derive_key(const struct inode *inode,
			       const struct fscrypt_context *ctx,
			       u8 *derived_key, unsigned int derived_keysize)
{
	struct key *key;
	const struct fscrypt_key *payload;
	int err;

	key = find_and_lock_process_key(FS_KEY_DESC_PREFIX,
					ctx->master_key_descriptor,
					derived_keysize, &payload);
	if (key == ERR_PTR(-ENOKEY) && inode->i_sb->s_cop->key_prefix) {
		key = find_and_lock_process_key(inode->i_sb->s_cop->key_prefix,
						ctx->master_key_descriptor,
						derived_keysize, &payload);
	}
	if (IS_ERR(key))
		return PTR_ERR(key);
	err = derive_key_aes(payload->raw, ctx, derived_key, derived_keysize);
	up_read(&key->sem);
	key_put(key);
	return err;
}

static struct fscrypt_mode {
	const char *friendly_name;
	const char *cipher_str;
	int keysize;
	bool logged_impl_name;
} available_modes[] = {
<<<<<<< HEAD
	[FS_ENCRYPTION_MODE_AES_256_XTS] = { "xts(aes)",
					     FS_AES_256_XTS_KEY_SIZE },
	[FS_ENCRYPTION_MODE_AES_256_CTS] = { "cts(cbc(aes))",
					     FS_AES_256_CTS_KEY_SIZE },
	[FS_ENCRYPTION_MODE_AES_128_CBC] = { "cbc(aes)",
					     FS_AES_128_CBC_KEY_SIZE },
	[FS_ENCRYPTION_MODE_AES_128_CTS] = { "cts(cbc(aes))",
					     FS_AES_128_CTS_KEY_SIZE },
	[FS_ENCRYPTION_MODE_SPECK128_256_XTS] = { "xts(speck128)",	64 },
	[FS_ENCRYPTION_MODE_SPECK128_256_CTS] = { "cts(cbc(speck128))",	32 },
=======
	[FS_ENCRYPTION_MODE_AES_256_XTS] = {
		.friendly_name = "AES-256-XTS",
		.cipher_str = "xts(aes)",
		.keysize = 64,
	},
	[FS_ENCRYPTION_MODE_AES_256_CTS] = {
		.friendly_name = "AES-256-CTS-CBC",
		.cipher_str = "cts(cbc(aes))",
		.keysize = 32,
	},
	[FS_ENCRYPTION_MODE_AES_128_CBC] = {
		.friendly_name = "AES-128-CBC",
		.cipher_str = "cbc(aes)",
		.keysize = 16,
	},
	[FS_ENCRYPTION_MODE_AES_128_CTS] = {
		.friendly_name = "AES-128-CTS-CBC",
		.cipher_str = "cts(cbc(aes))",
		.keysize = 16,
	},
	[FS_ENCRYPTION_MODE_SPECK128_256_XTS] = {
		.friendly_name = "Speck128/256-XTS",
		.cipher_str = "xts(speck128)",
		.keysize = 64,
	},
	[FS_ENCRYPTION_MODE_SPECK128_256_CTS] = {
		.friendly_name = "Speck128/256-CTS-CBC",
		.cipher_str = "cts(cbc(speck128))",
		.keysize = 32,
	},
>>>>>>> 6944da0a
};

static struct fscrypt_mode *
select_encryption_mode(const struct fscrypt_info *ci, const struct inode *inode)
{
	if (!fscrypt_valid_enc_modes(ci->ci_data_mode, ci->ci_filename_mode)) {
		fscrypt_warn(inode->i_sb,
			     "inode %lu uses unsupported encryption modes (contents mode %d, filenames mode %d)",
			     inode->i_ino, ci->ci_data_mode,
			     ci->ci_filename_mode);
		return ERR_PTR(-EINVAL);
	}

	if (S_ISREG(inode->i_mode))
		return &available_modes[ci->ci_data_mode];

	if (S_ISDIR(inode->i_mode) || S_ISLNK(inode->i_mode))
		return &available_modes[ci->ci_filename_mode];

	WARN_ONCE(1, "fscrypt: filesystem tried to load encryption info for inode %lu, which is not encryptable (file type %d)\n",
		  inode->i_ino, (inode->i_mode & S_IFMT));
	return ERR_PTR(-EINVAL);
}

static void put_crypt_info(struct fscrypt_info *ci)
{
	if (!ci)
		return;

	crypto_free_skcipher(ci->ci_ctfm);
	crypto_free_cipher(ci->ci_essiv_tfm);
	kmem_cache_free(fscrypt_info_cachep, ci);
}

static int derive_essiv_salt(const u8 *key, int keysize, u8 *salt)
{
	struct crypto_shash *tfm = READ_ONCE(essiv_hash_tfm);

	/* init hash transform on demand */
	if (unlikely(!tfm)) {
		struct crypto_shash *prev_tfm;

		tfm = crypto_alloc_shash("sha256", 0, 0);
		if (IS_ERR(tfm)) {
			fscrypt_warn(NULL,
				     "error allocating SHA-256 transform: %ld",
				     PTR_ERR(tfm));
			return PTR_ERR(tfm);
		}
		prev_tfm = cmpxchg(&essiv_hash_tfm, NULL, tfm);
		if (prev_tfm) {
			crypto_free_shash(tfm);
			tfm = prev_tfm;
		}
	}

	{
		SHASH_DESC_ON_STACK(desc, tfm);
		desc->tfm = tfm;
		desc->flags = 0;

		return crypto_shash_digest(desc, key, keysize, salt);
	}
}

static int init_essiv_generator(struct fscrypt_info *ci, const u8 *raw_key,
				int keysize)
{
	int err;
	struct crypto_cipher *essiv_tfm;
	u8 salt[SHA256_DIGEST_SIZE];

	essiv_tfm = crypto_alloc_cipher("aes", 0, 0);
	if (IS_ERR(essiv_tfm))
		return PTR_ERR(essiv_tfm);

	ci->ci_essiv_tfm = essiv_tfm;

	err = derive_essiv_salt(raw_key, keysize, salt);
	if (err)
		goto out;

	/*
	 * Using SHA256 to derive the salt/key will result in AES-256 being
	 * used for IV generation. File contents encryption will still use the
	 * configured keysize (AES-128) nevertheless.
	 */
	err = crypto_cipher_setkey(essiv_tfm, salt, sizeof(salt));
	if (err)
		goto out;

out:
	memzero_explicit(salt, sizeof(salt));
	return err;
}

void __exit fscrypt_essiv_cleanup(void)
{
	crypto_free_shash(essiv_hash_tfm);
}

int fscrypt_get_encryption_info(struct inode *inode)
{
	struct fscrypt_info *crypt_info;
	struct fscrypt_context ctx;
	struct crypto_skcipher *ctfm;
	struct fscrypt_mode *mode;
	u8 *raw_key = NULL;
	int res;

	if (inode->i_crypt_info)
		return 0;

	res = fscrypt_initialize(inode->i_sb->s_cop->flags);
	if (res)
		return res;

	res = inode->i_sb->s_cop->get_context(inode, &ctx, sizeof(ctx));
	if (res < 0) {
		if (!fscrypt_dummy_context_enabled(inode) ||
		    IS_ENCRYPTED(inode))
			return res;
		/* Fake up a context for an unencrypted directory */
		memset(&ctx, 0, sizeof(ctx));
		ctx.format = FS_ENCRYPTION_CONTEXT_FORMAT_V1;
		ctx.contents_encryption_mode = FS_ENCRYPTION_MODE_AES_256_XTS;
		ctx.filenames_encryption_mode = FS_ENCRYPTION_MODE_AES_256_CTS;
		memset(ctx.master_key_descriptor, 0x42, FS_KEY_DESCRIPTOR_SIZE);
	} else if (res != sizeof(ctx)) {
		return -EINVAL;
	}

	if (ctx.format != FS_ENCRYPTION_CONTEXT_FORMAT_V1)
		return -EINVAL;

	if (ctx.flags & ~FS_POLICY_FLAGS_VALID)
		return -EINVAL;

	crypt_info = kmem_cache_alloc(fscrypt_info_cachep, GFP_NOFS);
	if (!crypt_info)
		return -ENOMEM;

	crypt_info->ci_flags = ctx.flags;
	crypt_info->ci_data_mode = ctx.contents_encryption_mode;
	crypt_info->ci_filename_mode = ctx.filenames_encryption_mode;
	crypt_info->ci_ctfm = NULL;
	crypt_info->ci_essiv_tfm = NULL;
	memcpy(crypt_info->ci_master_key, ctx.master_key_descriptor,
				sizeof(crypt_info->ci_master_key));

	mode = select_encryption_mode(crypt_info, inode);
	if (IS_ERR(mode)) {
		res = PTR_ERR(mode);
		goto out;
	}

	/*
	 * This cannot be a stack buffer because it is passed to the scatterlist
	 * crypto API as part of key derivation.
	 */
	res = -ENOMEM;
	raw_key = kmalloc(mode->keysize, GFP_NOFS);
	if (!raw_key)
		goto out;

	res = find_and_derive_key(inode, &ctx, raw_key, mode->keysize);
	if (res)
		goto out;

	ctfm = crypto_alloc_skcipher(mode->cipher_str, 0, 0);
	if (IS_ERR(ctfm)) {
		res = PTR_ERR(ctfm);
		fscrypt_warn(inode->i_sb,
			     "error allocating '%s' transform for inode %lu: %d",
			     mode->cipher_str, inode->i_ino, res);
		goto out;
	}
	if (unlikely(!mode->logged_impl_name)) {
		/*
		 * fscrypt performance can vary greatly depending on which
		 * crypto algorithm implementation is used.  Help people debug
		 * performance problems by logging the ->cra_driver_name the
		 * first time a mode is used.  Note that multiple threads can
		 * race here, but it doesn't really matter.
		 */
		mode->logged_impl_name = true;
		pr_info("fscrypt: %s using implementation \"%s\"\n",
			mode->friendly_name,
			crypto_skcipher_alg(ctfm)->base.cra_driver_name);
	}
	crypt_info->ci_ctfm = ctfm;
	crypto_skcipher_set_flags(ctfm, CRYPTO_TFM_REQ_WEAK_KEY);
	res = crypto_skcipher_setkey(ctfm, raw_key, mode->keysize);
	if (res)
		goto out;

	if (S_ISREG(inode->i_mode) &&
	    crypt_info->ci_data_mode == FS_ENCRYPTION_MODE_AES_128_CBC) {
		res = init_essiv_generator(crypt_info, raw_key, mode->keysize);
		if (res) {
			fscrypt_warn(inode->i_sb,
				     "error initializing ESSIV generator for inode %lu: %d",
				     inode->i_ino, res);
			goto out;
		}
	}
	if (cmpxchg(&inode->i_crypt_info, NULL, crypt_info) == NULL)
		crypt_info = NULL;
out:
	if (res == -ENOKEY)
		res = 0;
	put_crypt_info(crypt_info);
	kzfree(raw_key);
	return res;
}
EXPORT_SYMBOL(fscrypt_get_encryption_info);

void fscrypt_put_encryption_info(struct inode *inode, struct fscrypt_info *ci)
{
	struct fscrypt_info *prev;

	if (ci == NULL)
		ci = ACCESS_ONCE(inode->i_crypt_info);
	if (ci == NULL)
		return;

	prev = cmpxchg(&inode->i_crypt_info, ci, NULL);
	if (prev != ci)
		return;

	put_crypt_info(ci);
}
EXPORT_SYMBOL(fscrypt_put_encryption_info);<|MERGE_RESOLUTION|>--- conflicted
+++ resolved
@@ -153,18 +153,6 @@
 	int keysize;
 	bool logged_impl_name;
 } available_modes[] = {
-<<<<<<< HEAD
-	[FS_ENCRYPTION_MODE_AES_256_XTS] = { "xts(aes)",
-					     FS_AES_256_XTS_KEY_SIZE },
-	[FS_ENCRYPTION_MODE_AES_256_CTS] = { "cts(cbc(aes))",
-					     FS_AES_256_CTS_KEY_SIZE },
-	[FS_ENCRYPTION_MODE_AES_128_CBC] = { "cbc(aes)",
-					     FS_AES_128_CBC_KEY_SIZE },
-	[FS_ENCRYPTION_MODE_AES_128_CTS] = { "cts(cbc(aes))",
-					     FS_AES_128_CTS_KEY_SIZE },
-	[FS_ENCRYPTION_MODE_SPECK128_256_XTS] = { "xts(speck128)",	64 },
-	[FS_ENCRYPTION_MODE_SPECK128_256_CTS] = { "cts(cbc(speck128))",	32 },
-=======
 	[FS_ENCRYPTION_MODE_AES_256_XTS] = {
 		.friendly_name = "AES-256-XTS",
 		.cipher_str = "xts(aes)",
@@ -195,7 +183,6 @@
 		.cipher_str = "cts(cbc(speck128))",
 		.keysize = 32,
 	},
->>>>>>> 6944da0a
 };
 
 static struct fscrypt_mode *
