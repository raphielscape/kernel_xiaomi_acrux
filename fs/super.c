/*
 *  linux/fs/super.c
 *
 *  Copyright (C) 1991, 1992  Linus Torvalds
 *
 *  super.c contains code to handle: - mount structures
 *                                   - super-block tables
 *                                   - filesystem drivers list
 *                                   - mount system call
 *                                   - umount system call
 *                                   - ustat system call
 *
 * GK 2/5/95  -  Changed to support mounting the root fs via NFS
 *
 *  Added kerneld support: Jacques Gelinas and Bjorn Ekwall
 *  Added change_root: Werner Almesberger & Hans Lermen, Feb '96
 *  Added options to /proc/mounts:
 *    Torbjörn Lindh (torbjorn.lindh@gopta.se), April 14, 1996.
 *  Added devfs support: Richard Gooch <rgooch@atnf.csiro.au>, 13-JAN-1998
 *  Heavily rewritten for 'one fs - one tree' dcache architecture. AV, Mar 2000
 */

#include <linux/export.h>
#include <linux/slab.h>
#include <linux/acct.h>
#include <linux/blkdev.h>
#include <linux/mount.h>
#include <linux/security.h>
#include <linux/writeback.h>		/* for the emergency remount stuff */
#include <linux/idr.h>
#include <linux/mutex.h>
#include <linux/backing-dev.h>
#include <linux/rculist_bl.h>
#include <linux/cleancache.h>
#include <linux/fsnotify.h>
#include <linux/lockdep.h>
#include "internal.h"


LIST_HEAD(super_blocks);
DEFINE_SPINLOCK(sb_lock);

static char *sb_writers_name[SB_FREEZE_LEVELS] = {
	"sb_writers",
	"sb_pagefaults",
	"sb_internal",
};

/*
 * One thing we have to be careful of with a per-sb shrinker is that we don't
 * drop the last active reference to the superblock from within the shrinker.
 * If that happens we could trigger unregistering the shrinker from within the
 * shrinker path and that leads to deadlock on the shrinker_rwsem. Hence we
 * take a passive reference to the superblock to avoid this from occurring.
 */
static int prune_super(struct shrinker *shrink, struct shrink_control *sc)
{
	struct super_block *sb;
	int	fs_objects = 0;
	int	total_objects;

	sb = container_of(shrink, struct super_block, s_shrink);

	/*
	 * Deadlock avoidance.  We may hold various FS locks, and we don't want
	 * to recurse into the FS that called us in clear_inode() and friends..
	 */
	if (sc->nr_to_scan && !(sc->gfp_mask & __GFP_FS))
		return -1;

	if (!grab_super_passive(sb))
		return -1;

	if (sb->s_op && sb->s_op->nr_cached_objects)
		fs_objects = sb->s_op->nr_cached_objects(sb);

	total_objects = sb->s_nr_dentry_unused +
			sb->s_nr_inodes_unused + fs_objects + 1;

	if (sc->nr_to_scan) {
		int	dentries;
		int	inodes;

		/* proportion the scan between the caches */
		dentries = (sc->nr_to_scan * sb->s_nr_dentry_unused) /
							total_objects;
		inodes = (sc->nr_to_scan * sb->s_nr_inodes_unused) /
							total_objects;
		if (fs_objects)
			fs_objects = (sc->nr_to_scan * fs_objects) /
							total_objects;
		/*
		 * prune the dcache first as the icache is pinned by it, then
		 * prune the icache, followed by the filesystem specific caches
		 */
		prune_dcache_sb(sb, dentries);
		prune_icache_sb(sb, inodes);

		if (fs_objects && sb->s_op->free_cached_objects) {
			sb->s_op->free_cached_objects(sb, fs_objects);
			fs_objects = sb->s_op->nr_cached_objects(sb);
		}
		total_objects = sb->s_nr_dentry_unused +
				sb->s_nr_inodes_unused + fs_objects;
	}

	total_objects = (total_objects / 100) * sysctl_vfs_cache_pressure;
	drop_super(sb);
	return total_objects;
}

static int init_sb_writers(struct super_block *s, struct file_system_type *type)
{
	int err;
	int i;

	for (i = 0; i < SB_FREEZE_LEVELS; i++) {
		err = percpu_counter_init(&s->s_writers.counter[i], 0);
		if (err < 0)
			goto err_out;
		lockdep_init_map(&s->s_writers.lock_map[i], sb_writers_name[i],
				 &type->s_writers_key[i], 0);
	}
	init_waitqueue_head(&s->s_writers.wait);
	init_waitqueue_head(&s->s_writers.wait_unfrozen);
	return 0;
err_out:
	while (--i >= 0)
		percpu_counter_destroy(&s->s_writers.counter[i]);
	return err;
}

static void destroy_sb_writers(struct super_block *s)
{
	int i;

	for (i = 0; i < SB_FREEZE_LEVELS; i++)
		percpu_counter_destroy(&s->s_writers.counter[i]);
}

/**
 *	alloc_super	-	create new superblock
 *	@type:	filesystem type superblock should belong to
 *	@flags: the mount flags
 *
 *	Allocates and initializes a new &struct super_block.  alloc_super()
 *	returns a pointer new superblock or %NULL if allocation had failed.
 */
static struct super_block *alloc_super(struct file_system_type *type, int flags)
{
	struct super_block *s = kzalloc(sizeof(struct super_block),  GFP_USER);
	static const struct super_operations default_op;

	if (s) {
		if (security_sb_alloc(s)) {
			/*
			 * We cannot call security_sb_free() without
			 * security_sb_alloc() succeeding. So bail out manually
			 */
			kfree(s);
			s = NULL;
			goto out;
		}
#ifdef CONFIG_SMP
		s->s_files = alloc_percpu(struct list_head);
		if (!s->s_files)
			goto err_out;
		else {
			int i;

			for_each_possible_cpu(i)
				INIT_LIST_HEAD(per_cpu_ptr(s->s_files, i));
		}
#else
		INIT_LIST_HEAD(&s->s_files);
#endif
		if (init_sb_writers(s, type))
			goto err_out;
		s->s_flags = flags;
		s->s_bdi = &default_backing_dev_info;
		INIT_HLIST_NODE(&s->s_instances);
		INIT_HLIST_BL_HEAD(&s->s_anon);
		INIT_LIST_HEAD(&s->s_inodes);
		INIT_LIST_HEAD(&s->s_dentry_lru);
		INIT_LIST_HEAD(&s->s_inode_lru);
		spin_lock_init(&s->s_inode_lru_lock);
		INIT_LIST_HEAD(&s->s_mounts);
		init_rwsem(&s->s_umount);
		mutex_init(&s->s_lock);
		lockdep_set_class(&s->s_umount, &type->s_umount_key);
		/*
		 * The locking rules for s_lock are up to the
		 * filesystem. For example ext3fs has different
		 * lock ordering than usbfs:
		 */
		lockdep_set_class(&s->s_lock, &type->s_lock_key);
		/*
		 * sget() can have s_umount recursion.
		 *
		 * When it cannot find a suitable sb, it allocates a new
		 * one (this one), and tries again to find a suitable old
		 * one.
		 *
		 * In case that succeeds, it will acquire the s_umount
		 * lock of the old one. Since these are clearly distrinct
		 * locks, and this object isn't exposed yet, there's no
		 * risk of deadlocks.
		 *
		 * Annotate this by putting this lock in a different
		 * subclass.
		 */
		down_write_nested(&s->s_umount, SINGLE_DEPTH_NESTING);
		s->s_count = 1;
		atomic_set(&s->s_active, 1);
		mutex_init(&s->s_vfs_rename_mutex);
		lockdep_set_class(&s->s_vfs_rename_mutex, &type->s_vfs_rename_key);
		mutex_init(&s->s_dquot.dqio_mutex);
		mutex_init(&s->s_dquot.dqonoff_mutex);
		init_rwsem(&s->s_dquot.dqptr_sem);
		s->s_maxbytes = MAX_NON_LFS;
		s->s_op = &default_op;
		s->s_time_gran = 1000000000;
		s->cleancache_poolid = -1;

		s->s_shrink.seeks = DEFAULT_SEEKS;
		s->s_shrink.shrink = prune_super;
		s->s_shrink.batch = 1024;
	}
out:
	return s;
err_out:
	security_sb_free(s);
#ifdef CONFIG_SMP
	if (s->s_files)
		free_percpu(s->s_files);
#endif
	destroy_sb_writers(s);
	kfree(s);
	s = NULL;
	goto out;
}

/**
 *	destroy_super	-	frees a superblock
 *	@s: superblock to free
 *
 *	Frees a superblock.
 */
static inline void destroy_super(struct super_block *s)
{
#ifdef CONFIG_SMP
	free_percpu(s->s_files);
#endif
	destroy_sb_writers(s);
	security_sb_free(s);
	WARN_ON(!list_empty(&s->s_mounts));
	kfree(s->s_subtype);
	kfree(s->s_options);
	kfree(s);
}

/* Superblock refcounting  */

/*
 * Drop a superblock's refcount.  The caller must hold sb_lock.
 */
static void __put_super(struct super_block *sb)
{
	if (!--sb->s_count) {
		list_del_init(&sb->s_list);
		destroy_super(sb);
	}
}

/**
 *	put_super	-	drop a temporary reference to superblock
 *	@sb: superblock in question
 *
 *	Drops a temporary reference, frees superblock if there's no
 *	references left.
 */
static void put_super(struct super_block *sb)
{
	spin_lock(&sb_lock);
	__put_super(sb);
	spin_unlock(&sb_lock);
}


/**
 *	deactivate_locked_super	-	drop an active reference to superblock
 *	@s: superblock to deactivate
 *
 *	Drops an active reference to superblock, converting it into a temprory
 *	one if there is no other active references left.  In that case we
 *	tell fs driver to shut it down and drop the temporary reference we
 *	had just acquired.
 *
 *	Caller holds exclusive lock on superblock; that lock is released.
 */
void deactivate_locked_super(struct super_block *s)
{
	struct file_system_type *fs = s->s_type;
	if (atomic_dec_and_test(&s->s_active)) {
		cleancache_invalidate_fs(s);
		fs->kill_sb(s);

		/* caches are now gone, we can safely kill the shrinker now */
		unregister_shrinker(&s->s_shrink);

		/*
		 * We need to call rcu_barrier so all the delayed rcu free
		 * inodes are flushed before we release the fs module.
		 */
		rcu_barrier();
		put_filesystem(fs);
		put_super(s);
	} else {
		up_write(&s->s_umount);
	}
}

EXPORT_SYMBOL(deactivate_locked_super);

/**
 *	deactivate_super	-	drop an active reference to superblock
 *	@s: superblock to deactivate
 *
 *	Variant of deactivate_locked_super(), except that superblock is *not*
 *	locked by caller.  If we are going to drop the final active reference,
 *	lock will be acquired prior to that.
 */
void deactivate_super(struct super_block *s)
{
        if (!atomic_add_unless(&s->s_active, -1, 1)) {
		down_write(&s->s_umount);
		deactivate_locked_super(s);
	}
}

EXPORT_SYMBOL(deactivate_super);

/**
 *	grab_super - acquire an active reference
 *	@s: reference we are trying to make active
 *
 *	Tries to acquire an active reference.  grab_super() is used when we
 * 	had just found a superblock in super_blocks or fs_type->fs_supers
 *	and want to turn it into a full-blown active reference.  grab_super()
 *	is called with sb_lock held and drops it.  Returns 1 in case of
 *	success, 0 if we had failed (superblock contents was already dead or
 *	dying when grab_super() had been called).
 */
static int grab_super(struct super_block *s) __releases(sb_lock)
{
	if (atomic_inc_not_zero(&s->s_active)) {
		spin_unlock(&sb_lock);
		return 1;
	}
	/* it's going away */
	s->s_count++;
	spin_unlock(&sb_lock);
	/* wait for it to die */
	down_write(&s->s_umount);
	up_write(&s->s_umount);
	put_super(s);
	return 0;
}

/*
 *	grab_super_passive - acquire a passive reference
 *	@sb: reference we are trying to grab
 *
 *	Tries to acquire a passive reference. This is used in places where we
 *	cannot take an active reference but we need to ensure that the
 *	superblock does not go away while we are working on it. It returns
 *	false if a reference was not gained, and returns true with the s_umount
 *	lock held in read mode if a reference is gained. On successful return,
 *	the caller must drop the s_umount lock and the passive reference when
 *	done.
 */
bool grab_super_passive(struct super_block *sb)
{
	spin_lock(&sb_lock);
	if (hlist_unhashed(&sb->s_instances)) {
		spin_unlock(&sb_lock);
		return false;
	}

	sb->s_count++;
	spin_unlock(&sb_lock);

	if (down_read_trylock(&sb->s_umount)) {
		if (sb->s_root && (sb->s_flags & MS_BORN))
			return true;
		up_read(&sb->s_umount);
	}

	put_super(sb);
	return false;
}

/*
 * Superblock locking.  We really ought to get rid of these two.
 */
void lock_super(struct super_block * sb)
{
	mutex_lock(&sb->s_lock);
}

void unlock_super(struct super_block * sb)
{
	mutex_unlock(&sb->s_lock);
}

EXPORT_SYMBOL(lock_super);
EXPORT_SYMBOL(unlock_super);

/**
 *	generic_shutdown_super	-	common helper for ->kill_sb()
 *	@sb: superblock to kill
 *
 *	generic_shutdown_super() does all fs-independent work on superblock
 *	shutdown.  Typical ->kill_sb() should pick all fs-specific objects
 *	that need destruction out of superblock, call generic_shutdown_super()
 *	and release aforementioned objects.  Note: dentries and inodes _are_
 *	taken care of and do not need specific handling.
 *
 *	Upon calling this function, the filesystem may no longer alter or
 *	rearrange the set of dentries belonging to this super_block, nor may it
 *	change the attachments of dentries to inodes.
 */
void generic_shutdown_super(struct super_block *sb)
{
	const struct super_operations *sop = sb->s_op;

	if (sb->s_root) {
		shrink_dcache_for_umount(sb);
		sync_filesystem(sb);
		sb->s_flags &= ~MS_ACTIVE;

		fsnotify_unmount_inodes(&sb->s_inodes);

		evict_inodes(sb);

		if (sop->put_super)
			sop->put_super(sb);

		if (!list_empty(&sb->s_inodes)) {
			printk("VFS: Busy inodes after unmount of %s. "
			   "Self-destruct in 5 seconds.  Have a nice day...\n",
			   sb->s_id);
		}
	}
	spin_lock(&sb_lock);
	/* should be initialized for __put_super_and_need_restart() */
	hlist_del_init(&sb->s_instances);
	spin_unlock(&sb_lock);
	up_write(&sb->s_umount);
}

EXPORT_SYMBOL(generic_shutdown_super);

/**
 *	sget	-	find or create a superblock
 *	@type:	filesystem type superblock should belong to
 *	@test:	comparison callback
 *	@set:	setup callback
 *	@flags:	mount flags
 *	@data:	argument to each of them
 */
struct super_block *sget(struct file_system_type *type,
			int (*test)(struct super_block *,void *),
			int (*set)(struct super_block *,void *),
			int flags,
			void *data)
{
	struct super_block *s = NULL;
	struct hlist_node *node;
	struct super_block *old;
	int err;

retry:
	spin_lock(&sb_lock);
	if (test) {
		hlist_for_each_entry(old, node, &type->fs_supers, s_instances) {
			if (!test(old, data))
				continue;
			if (!grab_super(old))
				goto retry;
			if (s) {
				up_write(&s->s_umount);
				destroy_super(s);
				s = NULL;
			}
			down_write(&old->s_umount);
			if (unlikely(!(old->s_flags & MS_BORN))) {
				deactivate_locked_super(old);
				goto retry;
			}
			return old;
		}
	}
	if (!s) {
		spin_unlock(&sb_lock);
		s = alloc_super(type, flags);
		if (!s)
			return ERR_PTR(-ENOMEM);
		goto retry;
	}
		
	err = set(s, data);
	if (err) {
		spin_unlock(&sb_lock);
		up_write(&s->s_umount);
		destroy_super(s);
		return ERR_PTR(err);
	}
	s->s_type = type;
	strlcpy(s->s_id, type->name, sizeof(s->s_id));
	list_add_tail(&s->s_list, &super_blocks);
	hlist_add_head(&s->s_instances, &type->fs_supers);
	spin_unlock(&sb_lock);
	get_filesystem(type);
	register_shrinker(&s->s_shrink);
	return s;
}

EXPORT_SYMBOL(sget);

void drop_super(struct super_block *sb)
{
	up_read(&sb->s_umount);
	put_super(sb);
}

EXPORT_SYMBOL(drop_super);

/**
 *	iterate_supers - call function for all active superblocks
 *	@f: function to call
 *	@arg: argument to pass to it
 *
 *	Scans the superblock list and calls given function, passing it
 *	locked superblock and given argument.
 */
void iterate_supers(void (*f)(struct super_block *, void *), void *arg)
{
	struct super_block *sb, *p = NULL;

	spin_lock(&sb_lock);
	list_for_each_entry(sb, &super_blocks, s_list) {
		if (hlist_unhashed(&sb->s_instances))
			continue;
		sb->s_count++;
		spin_unlock(&sb_lock);

		down_read(&sb->s_umount);
		if (sb->s_root && (sb->s_flags & MS_BORN))
			f(sb, arg);
		up_read(&sb->s_umount);

		spin_lock(&sb_lock);
		if (p)
			__put_super(p);
		p = sb;
	}
	if (p)
		__put_super(p);
	spin_unlock(&sb_lock);
}

/**
 *	iterate_supers_type - call function for superblocks of given type
 *	@type: fs type
 *	@f: function to call
 *	@arg: argument to pass to it
 *
 *	Scans the superblock list and calls given function, passing it
 *	locked superblock and given argument.
 */
void iterate_supers_type(struct file_system_type *type,
	void (*f)(struct super_block *, void *), void *arg)
{
	struct super_block *sb, *p = NULL;
	struct hlist_node *node;

	spin_lock(&sb_lock);
	hlist_for_each_entry(sb, node, &type->fs_supers, s_instances) {
		sb->s_count++;
		spin_unlock(&sb_lock);

		down_read(&sb->s_umount);
		if (sb->s_root && (sb->s_flags & MS_BORN))
			f(sb, arg);
		up_read(&sb->s_umount);

		spin_lock(&sb_lock);
		if (p)
			__put_super(p);
		p = sb;
	}
	if (p)
		__put_super(p);
	spin_unlock(&sb_lock);
}

EXPORT_SYMBOL(iterate_supers_type);

/**
 *	get_super - get the superblock of a device
 *	@bdev: device to get the superblock for
 *	
 *	Scans the superblock list and finds the superblock of the file system
 *	mounted on the device given. %NULL is returned if no match is found.
 */

struct super_block *get_super(struct block_device *bdev)
{
	struct super_block *sb;

	if (!bdev)
		return NULL;

	spin_lock(&sb_lock);
rescan:
	list_for_each_entry(sb, &super_blocks, s_list) {
		if (hlist_unhashed(&sb->s_instances))
			continue;
		if (sb->s_bdev == bdev) {
			sb->s_count++;
			spin_unlock(&sb_lock);
			down_read(&sb->s_umount);
			/* still alive? */
			if (sb->s_root && (sb->s_flags & MS_BORN))
				return sb;
			up_read(&sb->s_umount);
			/* nope, got unmounted */
			spin_lock(&sb_lock);
			__put_super(sb);
			goto rescan;
		}
	}
	spin_unlock(&sb_lock);
	return NULL;
}

EXPORT_SYMBOL(get_super);

/**
 *	get_super_thawed - get thawed superblock of a device
 *	@bdev: device to get the superblock for
 *
 *	Scans the superblock list and finds the superblock of the file system
 *	mounted on the device. The superblock is returned once it is thawed
 *	(or immediately if it was not frozen). %NULL is returned if no match
 *	is found.
 */
struct super_block *get_super_thawed(struct block_device *bdev)
{
	while (1) {
		struct super_block *s = get_super(bdev);
		if (!s || s->s_writers.frozen == SB_UNFROZEN)
			return s;
		up_read(&s->s_umount);
		wait_event(s->s_writers.wait_unfrozen,
			   s->s_writers.frozen == SB_UNFROZEN);
		put_super(s);
	}
}
EXPORT_SYMBOL(get_super_thawed);

/**
 * get_active_super - get an active reference to the superblock of a device
 * @bdev: device to get the superblock for
 *
 * Scans the superblock list and finds the superblock of the file system
 * mounted on the device given.  Returns the superblock with an active
 * reference or %NULL if none was found.
 */
struct super_block *get_active_super(struct block_device *bdev)
{
	struct super_block *sb;

	if (!bdev)
		return NULL;

restart:
	spin_lock(&sb_lock);
	list_for_each_entry(sb, &super_blocks, s_list) {
		if (hlist_unhashed(&sb->s_instances))
			continue;
		if (sb->s_bdev == bdev) {
			if (grab_super(sb)) /* drops sb_lock */
				return sb;
			else
				goto restart;
		}
	}
	spin_unlock(&sb_lock);
	return NULL;
}
 
struct super_block *user_get_super(dev_t dev)
{
	struct super_block *sb;

	spin_lock(&sb_lock);
rescan:
	list_for_each_entry(sb, &super_blocks, s_list) {
		if (hlist_unhashed(&sb->s_instances))
			continue;
		if (sb->s_dev ==  dev) {
			sb->s_count++;
			spin_unlock(&sb_lock);
			down_read(&sb->s_umount);
			/* still alive? */
			if (sb->s_root && (sb->s_flags & MS_BORN))
				return sb;
			up_read(&sb->s_umount);
			/* nope, got unmounted */
			spin_lock(&sb_lock);
			__put_super(sb);
			goto rescan;
		}
	}
	spin_unlock(&sb_lock);
	return NULL;
}

/**
 *	do_remount_sb - asks filesystem to change mount options.
 *	@sb:	superblock in question
 *	@flags:	numeric part of options
 *	@data:	the rest of options
 *      @force: whether or not to force the change
 *
 *	Alters the mount options of a mounted file system.
 */
int do_remount_sb(struct super_block *sb, int flags, void *data, int force)
{
	int retval;
	int remount_ro;

	if (sb->s_writers.frozen != SB_UNFROZEN)
		return -EBUSY;

#ifdef CONFIG_BLOCK
	if (!(flags & MS_RDONLY) && bdev_read_only(sb->s_bdev))
		return -EACCES;
#endif

	if (flags & MS_RDONLY)
		acct_auto_close(sb);
	shrink_dcache_sb(sb);
	sync_filesystem(sb);

	remount_ro = (flags & MS_RDONLY) && !(sb->s_flags & MS_RDONLY);

	/* If we are remounting RDONLY and current sb is read/write,
	   make sure there are no rw files opened */
	if (remount_ro) {
		if (force) {
			mark_files_ro(sb);
		} else {
			retval = sb_prepare_remount_readonly(sb);
			if (retval)
				return retval;
		}
	}

	if (sb->s_op->remount_fs) {
		retval = sb->s_op->remount_fs(sb, &flags, data);
		if (retval) {
			if (!force)
				goto cancel_readonly;
			/* If forced remount, go ahead despite any errors */
			WARN(1, "forced remount of a %s fs returned %i\n",
			     sb->s_type->name, retval);
		}
	}
	sb->s_flags = (sb->s_flags & ~MS_RMT_MASK) | (flags & MS_RMT_MASK);
	/* Needs to be ordered wrt mnt_is_readonly() */
	smp_wmb();
	sb->s_readonly_remount = 0;

	/*
	 * Some filesystems modify their metadata via some other path than the
	 * bdev buffer cache (eg. use a private mapping, or directories in
	 * pagecache, etc). Also file data modifications go via their own
	 * mappings. So If we try to mount readonly then copy the filesystem
	 * from bdev, we could get stale data, so invalidate it to give a best
	 * effort at coherency.
	 */
	if (remount_ro && sb->s_bdev)
		invalidate_bdev(sb->s_bdev);
	return 0;

cancel_readonly:
	sb->s_readonly_remount = 0;
	return retval;
}

static void do_emergency_remount(struct work_struct *work)
{
	struct super_block *sb, *p = NULL;

	spin_lock(&sb_lock);
	list_for_each_entry(sb, &super_blocks, s_list) {
		if (hlist_unhashed(&sb->s_instances))
			continue;
		sb->s_count++;
		spin_unlock(&sb_lock);
		down_write(&sb->s_umount);
		if (sb->s_root && sb->s_bdev && (sb->s_flags & MS_BORN) &&
		    !(sb->s_flags & MS_RDONLY)) {
			/*
			 * What lock protects sb->s_flags??
			 */
			do_remount_sb(sb, MS_RDONLY, NULL, 1);
		}
		up_write(&sb->s_umount);
		spin_lock(&sb_lock);
		if (p)
			__put_super(p);
		p = sb;
	}
	if (p)
		__put_super(p);
	spin_unlock(&sb_lock);
	kfree(work);
	printk("Emergency Remount complete\n");
}

void emergency_remount(void)
{
	struct work_struct *work;

	work = kmalloc(sizeof(*work), GFP_ATOMIC);
	if (work) {
		INIT_WORK(work, do_emergency_remount);
		schedule_work(work);
	}
}

/*
 * Unnamed block devices are dummy devices used by virtual
 * filesystems which don't use real block-devices.  -- jrs
 */

static DEFINE_IDA(unnamed_dev_ida);
static DEFINE_SPINLOCK(unnamed_dev_lock);/* protects the above */
static int unnamed_dev_start = 0; /* don't bother trying below it */

int get_anon_bdev(dev_t *p)
{
	int dev;
	int error;

 retry:
	if (ida_pre_get(&unnamed_dev_ida, GFP_ATOMIC) == 0)
		return -ENOMEM;
	spin_lock(&unnamed_dev_lock);
	error = ida_get_new_above(&unnamed_dev_ida, unnamed_dev_start, &dev);
	if (!error)
		unnamed_dev_start = dev + 1;
	spin_unlock(&unnamed_dev_lock);
	if (error == -EAGAIN)
		/* We raced and lost with another CPU. */
		goto retry;
	else if (error)
		return -EAGAIN;

	if ((dev & MAX_ID_MASK) == (1 << MINORBITS)) {
		spin_lock(&unnamed_dev_lock);
		ida_remove(&unnamed_dev_ida, dev);
		if (unnamed_dev_start > dev)
			unnamed_dev_start = dev;
		spin_unlock(&unnamed_dev_lock);
		return -EMFILE;
	}
	*p = MKDEV(0, dev & MINORMASK);
	return 0;
}
EXPORT_SYMBOL(get_anon_bdev);

void free_anon_bdev(dev_t dev)
{
	int slot = MINOR(dev);
	spin_lock(&unnamed_dev_lock);
	ida_remove(&unnamed_dev_ida, slot);
	if (slot < unnamed_dev_start)
		unnamed_dev_start = slot;
	spin_unlock(&unnamed_dev_lock);
}
EXPORT_SYMBOL(free_anon_bdev);

int set_anon_super(struct super_block *s, void *data)
{
	int error = get_anon_bdev(&s->s_dev);
	if (!error)
		s->s_bdi = &noop_backing_dev_info;
	return error;
}

EXPORT_SYMBOL(set_anon_super);

void kill_anon_super(struct super_block *sb)
{
	dev_t dev = sb->s_dev;
	generic_shutdown_super(sb);
	free_anon_bdev(dev);
}

EXPORT_SYMBOL(kill_anon_super);

void kill_litter_super(struct super_block *sb)
{
	if (sb->s_root)
		d_genocide(sb->s_root);
	kill_anon_super(sb);
}

EXPORT_SYMBOL(kill_litter_super);

static int ns_test_super(struct super_block *sb, void *data)
{
	return sb->s_fs_info == data;
}

static int ns_set_super(struct super_block *sb, void *data)
{
	sb->s_fs_info = data;
	return set_anon_super(sb, NULL);
}

struct dentry *mount_ns(struct file_system_type *fs_type, int flags,
	void *data, int (*fill_super)(struct super_block *, void *, int))
{
	struct super_block *sb;

	sb = sget(fs_type, ns_test_super, ns_set_super, flags, data);
	if (IS_ERR(sb))
		return ERR_CAST(sb);

	if (!sb->s_root) {
		int err;
		err = fill_super(sb, data, flags & MS_SILENT ? 1 : 0);
		if (err) {
			deactivate_locked_super(sb);
			return ERR_PTR(err);
		}

		sb->s_flags |= MS_ACTIVE;
	}

	return dget(sb->s_root);
}

EXPORT_SYMBOL(mount_ns);

#ifdef CONFIG_BLOCK
static int set_bdev_super(struct super_block *s, void *data)
{
	s->s_bdev = data;
	s->s_dev = s->s_bdev->bd_dev;

	/*
	 * We set the bdi here to the queue backing, file systems can
	 * overwrite this in ->fill_super()
	 */
	s->s_bdi = &bdev_get_queue(s->s_bdev)->backing_dev_info;
	return 0;
}

static int test_bdev_super(struct super_block *s, void *data)
{
	return (void *)s->s_bdev == data;
}

struct dentry *mount_bdev(struct file_system_type *fs_type,
	int flags, const char *dev_name, void *data,
	int (*fill_super)(struct super_block *, void *, int))
{
	struct block_device *bdev;
	struct super_block *s;
	fmode_t mode = FMODE_READ | FMODE_EXCL;
	int error = 0;

	if (!(flags & MS_RDONLY))
		mode |= FMODE_WRITE;

	bdev = blkdev_get_by_path(dev_name, mode, fs_type);
	if (IS_ERR(bdev))
		return ERR_CAST(bdev);

	/*
	 * once the super is inserted into the list by sget, s_umount
	 * will protect the lockfs code from trying to start a snapshot
	 * while we are mounting
	 */
	mutex_lock(&bdev->bd_fsfreeze_mutex);
	if (bdev->bd_fsfreeze_count > 0) {
		mutex_unlock(&bdev->bd_fsfreeze_mutex);
		error = -EBUSY;
		goto error_bdev;
	}
	s = sget(fs_type, test_bdev_super, set_bdev_super, flags | MS_NOSEC,
		 bdev);
	mutex_unlock(&bdev->bd_fsfreeze_mutex);
	if (IS_ERR(s))
		goto error_s;

	if (s->s_root) {
		if ((flags ^ s->s_flags) & MS_RDONLY) {
			deactivate_locked_super(s);
			error = -EBUSY;
			goto error_bdev;
		}

		/*
		 * s_umount nests inside bd_mutex during
		 * __invalidate_device().  blkdev_put() acquires
		 * bd_mutex and can't be called under s_umount.  Drop
		 * s_umount temporarily.  This is safe as we're
		 * holding an active reference.
		 */
		up_write(&s->s_umount);
		blkdev_put(bdev, mode);
		down_write(&s->s_umount);
	} else {
		char b[BDEVNAME_SIZE];

		s->s_mode = mode;
		strlcpy(s->s_id, bdevname(bdev, b), sizeof(s->s_id));
		sb_set_blocksize(s, block_size(bdev));
		error = fill_super(s, data, flags & MS_SILENT ? 1 : 0);
		if (error) {
			deactivate_locked_super(s);
			goto error;
		}

		s->s_flags |= MS_ACTIVE;
		bdev->bd_super = s;
	}

	return dget(s->s_root);

error_s:
	error = PTR_ERR(s);
error_bdev:
	blkdev_put(bdev, mode);
error:
	return ERR_PTR(error);
}
EXPORT_SYMBOL(mount_bdev);

void kill_block_super(struct super_block *sb)
{
	struct block_device *bdev = sb->s_bdev;
	fmode_t mode = sb->s_mode;

	bdev->bd_super = NULL;
	generic_shutdown_super(sb);
	sync_blockdev(bdev);
	WARN_ON_ONCE(!(mode & FMODE_EXCL));
	blkdev_put(bdev, mode | FMODE_EXCL);
}

EXPORT_SYMBOL(kill_block_super);
#endif

struct dentry *mount_nodev(struct file_system_type *fs_type,
	int flags, void *data,
	int (*fill_super)(struct super_block *, void *, int))
{
	int error;
	struct super_block *s = sget(fs_type, NULL, set_anon_super, flags, NULL);

	if (IS_ERR(s))
		return ERR_CAST(s);

	error = fill_super(s, data, flags & MS_SILENT ? 1 : 0);
	if (error) {
		deactivate_locked_super(s);
		return ERR_PTR(error);
	}
	s->s_flags |= MS_ACTIVE;
	return dget(s->s_root);
}
EXPORT_SYMBOL(mount_nodev);

static int compare_single(struct super_block *s, void *p)
{
	return 1;
}

struct dentry *mount_single(struct file_system_type *fs_type,
	int flags, void *data,
	int (*fill_super)(struct super_block *, void *, int))
{
	struct super_block *s;
	int error;

	s = sget(fs_type, compare_single, set_anon_super, flags, NULL);
	if (IS_ERR(s))
		return ERR_CAST(s);
	if (!s->s_root) {
		error = fill_super(s, data, flags & MS_SILENT ? 1 : 0);
		if (error) {
			deactivate_locked_super(s);
			return ERR_PTR(error);
		}
		s->s_flags |= MS_ACTIVE;
	} else {
		do_remount_sb(s, flags, data, 0);
	}
	return dget(s->s_root);
}
EXPORT_SYMBOL(mount_single);

struct dentry *
mount_fs(struct file_system_type *type, int flags, const char *name, void *data)
{
	struct dentry *root;
	struct super_block *sb;
	char *secdata = NULL;
	int error = -ENOMEM;

	if (data && !(type->fs_flags & FS_BINARY_MOUNTDATA)) {
		secdata = alloc_secdata();
		if (!secdata)
			goto out;

		error = security_sb_copy_data(data, secdata);
		if (error)
			goto out_free_secdata;
	}

	root = type->mount(type, flags, name, data);
	if (IS_ERR(root)) {
		error = PTR_ERR(root);
		goto out_free_secdata;
	}
	sb = root->d_sb;
	BUG_ON(!sb);
	WARN_ON(!sb->s_bdi);
	WARN_ON(sb->s_bdi == &default_backing_dev_info);
	sb->s_flags |= MS_BORN;

	error = security_sb_kern_mount(sb, flags, secdata);
	if (error)
		goto out_sb;

	/*
	 * filesystems should never set s_maxbytes larger than MAX_LFS_FILESIZE
	 * but s_maxbytes was an unsigned long long for many releases. Throw
	 * this warning for a little while to try and catch filesystems that
	 * violate this rule.
	 */
	WARN((sb->s_maxbytes < 0), "%s set sb->s_maxbytes to "
		"negative value (%lld)\n", type->name, sb->s_maxbytes);

	up_write(&sb->s_umount);
	free_secdata(secdata);
	return root;
out_sb:
	dput(root);
	deactivate_locked_super(sb);
out_free_secdata:
	free_secdata(secdata);
out:
	return ERR_PTR(error);
}

/*
 * This is an internal function, please use sb_end_{write,pagefault,intwrite}
 * instead.
 */
void __sb_end_write(struct super_block *sb, int level)
{
	percpu_counter_dec(&sb->s_writers.counter[level-1]);
	/*
	 * Make sure s_writers are updated before we wake up waiters in
	 * freeze_super().
	 */
	smp_mb();
	if (waitqueue_active(&sb->s_writers.wait))
		wake_up(&sb->s_writers.wait);
	rwsem_release(&sb->s_writers.lock_map[level-1], 1, _RET_IP_);
}
EXPORT_SYMBOL(__sb_end_write);

#ifdef CONFIG_LOCKDEP
/*
 * We want lockdep to tell us about possible deadlocks with freezing but
 * it's it bit tricky to properly instrument it. Getting a freeze protection
 * works as getting a read lock but there are subtle problems. XFS for example
 * gets freeze protection on internal level twice in some cases, which is OK
 * only because we already hold a freeze protection also on higher level. Due
 * to these cases we have to tell lockdep we are doing trylock when we
 * already hold a freeze protection for a higher freeze level.
 */
static void acquire_freeze_lock(struct super_block *sb, int level, bool trylock,
				unsigned long ip)
{
	int i;

	if (!trylock) {
		for (i = 0; i < level - 1; i++)
			if (lock_is_held(&sb->s_writers.lock_map[i])) {
				trylock = true;
				break;
			}
	}
	rwsem_acquire_read(&sb->s_writers.lock_map[level-1], 0, trylock, ip);
}
#endif

/*
 * This is an internal function, please use sb_start_{write,pagefault,intwrite}
 * instead.
 */
int __sb_start_write(struct super_block *sb, int level, bool wait)
{
retry:
	if (unlikely(sb->s_writers.frozen >= level)) {
		if (!wait)
			return 0;
		wait_event(sb->s_writers.wait_unfrozen,
			   sb->s_writers.frozen < level);
	}

#ifdef CONFIG_LOCKDEP
	acquire_freeze_lock(sb, level, !wait, _RET_IP_);
#endif
	percpu_counter_inc(&sb->s_writers.counter[level-1]);
	/*
	 * Make sure counter is updated before we check for frozen.
	 * freeze_super() first sets frozen and then checks the counter.
	 */
	smp_mb();
	if (unlikely(sb->s_writers.frozen >= level)) {
		__sb_end_write(sb, level);
		goto retry;
	}
	return 1;
}
EXPORT_SYMBOL(__sb_start_write);

/**
 * sb_wait_write - wait until all writers to given file system finish
 * @sb: the super for which we wait
 * @level: type of writers we wait for (normal vs page fault)
 *
 * This function waits until there are no writers of given type to given file
 * system. Caller of this function should make sure there can be no new writers
 * of type @level before calling this function. Otherwise this function can
 * livelock.
 */
static void sb_wait_write(struct super_block *sb, int level)
{
	s64 writers;

	/*
	 * We just cycle-through lockdep here so that it does not complain
	 * about returning with lock to userspace
	 */
	rwsem_acquire(&sb->s_writers.lock_map[level-1], 0, 0, _THIS_IP_);
	rwsem_release(&sb->s_writers.lock_map[level-1], 1, _THIS_IP_);

	do {
		DEFINE_WAIT(wait);

		/*
		 * We use a barrier in prepare_to_wait() to separate setting
		 * of frozen and checking of the counter
		 */
		prepare_to_wait(&sb->s_writers.wait, &wait,
				TASK_UNINTERRUPTIBLE);

		writers = percpu_counter_sum(&sb->s_writers.counter[level-1]);
		if (writers)
			schedule();

		finish_wait(&sb->s_writers.wait, &wait);
	} while (writers);
}

/**
 * freeze_super - lock the filesystem and force it into a consistent state
 * @sb: the super to lock
 *
 * Syncs the super to make sure the filesystem is consistent and calls the fs's
 * freeze_fs.  Subsequent calls to this without first thawing the fs will return
 * -EBUSY.
 *
 * During this function, sb->s_writers.frozen goes through these values:
 *
 * SB_UNFROZEN: File system is normal, all writes progress as usual.
 *
 * SB_FREEZE_WRITE: The file system is in the process of being frozen.  New
 * writes should be blocked, though page faults are still allowed. We wait for
 * all writes to complete and then proceed to the next stage.
 *
 * SB_FREEZE_PAGEFAULT: Freezing continues. Now also page faults are blocked
 * but internal fs threads can still modify the filesystem (although they
 * should not dirty new pages or inodes), writeback can run etc. After waiting
 * for all running page faults we sync the filesystem which will clean all
 * dirty pages and inodes (no new dirty pages or inodes can be created when
 * sync is running).
 *
 * SB_FREEZE_FS: The file system is frozen. Now all internal sources of fs
 * modification are blocked (e.g. XFS preallocation truncation on inode
 * reclaim). This is usually implemented by blocking new transactions for
 * filesystems that have them and need this additional guard. After all
 * internal writers are finished we call ->freeze_fs() to finish filesystem
 * freezing. Then we transition to SB_FREEZE_COMPLETE state. This state is
 * mostly auxiliary for filesystems to verify they do not modify frozen fs.
 *
 * sb->s_writers.frozen is protected by sb->s_umount.
 */
int freeze_super(struct super_block *sb)
{
	int ret;

	atomic_inc(&sb->s_active);
	down_write(&sb->s_umount);
	if (sb->s_writers.frozen != SB_UNFROZEN) {
		deactivate_locked_super(sb);
		return -EBUSY;
	}

	if (!(sb->s_flags & MS_BORN)) {
		up_write(&sb->s_umount);
		return 0;	/* sic - it's "nothing to do" */
	}

	if (sb->s_flags & MS_RDONLY) {
		/* Nothing to do really... */
		sb->s_writers.frozen = SB_FREEZE_COMPLETE;
		up_write(&sb->s_umount);
		return 0;
	}

	/* From now on, no new normal writers can start */
	sb->s_writers.frozen = SB_FREEZE_WRITE;
<<<<<<< HEAD
	smp_wmb();

	/* Release s_umount to preserve sb_start_write -> s_umount ordering */
	up_write(&sb->s_umount);

	sb_wait_write(sb, SB_FREEZE_WRITE);

	/* Now we go and block page faults... */
	down_write(&sb->s_umount);
	sb->s_writers.frozen = SB_FREEZE_PAGEFAULT;
	smp_wmb();

=======
	smp_wmb();

	/* Release s_umount to preserve sb_start_write -> s_umount ordering */
	up_write(&sb->s_umount);

	sb_wait_write(sb, SB_FREEZE_WRITE);

	/* Now we go and block page faults... */
	down_write(&sb->s_umount);
	sb->s_writers.frozen = SB_FREEZE_PAGEFAULT;
	smp_wmb();

>>>>>>> 985b11fa
	sb_wait_write(sb, SB_FREEZE_PAGEFAULT);

	/* All writers are done so after syncing there won't be dirty data */
	sync_filesystem(sb);

	/* Now wait for internal filesystem counter */
	sb->s_writers.frozen = SB_FREEZE_FS;
	smp_wmb();
	sb_wait_write(sb, SB_FREEZE_FS);

	if (sb->s_op->freeze_fs) {
		ret = sb->s_op->freeze_fs(sb);
		if (ret) {
			printk(KERN_ERR
				"VFS:Filesystem freeze failed\n");
			sb->s_writers.frozen = SB_UNFROZEN;
			smp_wmb();
			wake_up(&sb->s_writers.wait_unfrozen);
			deactivate_locked_super(sb);
			return ret;
		}
	}
	/*
	 * This is just for debugging purposes so that fs can warn if it
	 * sees write activity when frozen is set to SB_FREEZE_COMPLETE.
	 */
	sb->s_writers.frozen = SB_FREEZE_COMPLETE;
	up_write(&sb->s_umount);
	return 0;
}
EXPORT_SYMBOL(freeze_super);

/**
 * thaw_super -- unlock filesystem
 * @sb: the super to thaw
 *
 * Unlocks the filesystem and marks it writeable again after freeze_super().
 */
int thaw_super(struct super_block *sb)
{
	int error;

	down_write(&sb->s_umount);
	if (sb->s_writers.frozen == SB_UNFROZEN) {
		up_write(&sb->s_umount);
		return -EINVAL;
	}

	if (sb->s_flags & MS_RDONLY)
		goto out;

	if (sb->s_op->unfreeze_fs) {
		error = sb->s_op->unfreeze_fs(sb);
		if (error) {
			printk(KERN_ERR
				"VFS:Filesystem thaw failed\n");
			up_write(&sb->s_umount);
			return error;
		}
	}

out:
	sb->s_writers.frozen = SB_UNFROZEN;
	smp_wmb();
	wake_up(&sb->s_writers.wait_unfrozen);
	deactivate_locked_super(sb);

	return 0;
}
EXPORT_SYMBOL(thaw_super);<|MERGE_RESOLUTION|>--- conflicted
+++ resolved
@@ -1345,7 +1345,6 @@
 
 	/* From now on, no new normal writers can start */
 	sb->s_writers.frozen = SB_FREEZE_WRITE;
-<<<<<<< HEAD
 	smp_wmb();
 
 	/* Release s_umount to preserve sb_start_write -> s_umount ordering */
@@ -1358,20 +1357,6 @@
 	sb->s_writers.frozen = SB_FREEZE_PAGEFAULT;
 	smp_wmb();
 
-=======
-	smp_wmb();
-
-	/* Release s_umount to preserve sb_start_write -> s_umount ordering */
-	up_write(&sb->s_umount);
-
-	sb_wait_write(sb, SB_FREEZE_WRITE);
-
-	/* Now we go and block page faults... */
-	down_write(&sb->s_umount);
-	sb->s_writers.frozen = SB_FREEZE_PAGEFAULT;
-	smp_wmb();
-
->>>>>>> 985b11fa
 	sb_wait_write(sb, SB_FREEZE_PAGEFAULT);
 
 	/* All writers are done so after syncing there won't be dirty data */
