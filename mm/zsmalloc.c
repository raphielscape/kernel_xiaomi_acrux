/*
 * zsmalloc memory allocator
 *
 * Copyright (C) 2011  Nitin Gupta
 * Copyright (C) 2012, 2013 Minchan Kim
 *
 * This code is released using a dual license strategy: BSD/GPL
 * You can choose the license that better fits your requirements.
 *
 * Released under the terms of 3-clause BSD License
 * Released under the terms of GNU General Public License Version 2.0
 */

/*
 * Following is how we use various fields and flags of underlying
 * struct page(s) to form a zspage.
 *
 * Usage of struct page fields:
 *	page->private: points to zspage
 *	page->freelist(index): links together all component pages of a zspage
 *		For the huge page, this is always 0, so we use this field
 *		to store handle.
 *
 * Usage of struct page flags:
 *	PG_private: identifies the first component page
 *	PG_private2: identifies the last component page
 *	PG_owner_priv_1: indentifies the huge component page
 *
 */

#include <linux/module.h>
#include <linux/kernel.h>
#include <linux/sched.h>
#include <linux/bitops.h>
#include <linux/errno.h>
#include <linux/highmem.h>
#include <linux/string.h>
#include <linux/slab.h>
#include <asm/tlbflush.h>
#include <asm/pgtable.h>
#include <linux/cpumask.h>
#include <linux/cpu.h>
#include <linux/vmalloc.h>
#include <linux/preempt.h>
#include <linux/spinlock.h>
#include <linux/types.h>
#include <linux/debugfs.h>
#include <linux/zsmalloc.h>
#include <linux/zpool.h>
#include <linux/mount.h>
#include <linux/migrate.h>
#include <linux/pagemap.h>

#define ZSPAGE_MAGIC	0x58

/*
 * This must be power of 2 and greater than of equal to sizeof(link_free).
 * These two conditions ensure that any 'struct link_free' itself doesn't
 * span more than 1 page which avoids complex case of mapping 2 pages simply
 * to restore link_free pointer values.
 */
#define ZS_ALIGN		8

/*
 * A single 'zspage' is composed of up to 2^N discontiguous 0-order (single)
 * pages. ZS_MAX_ZSPAGE_ORDER defines upper limit on N.
 */
#define ZS_MAX_ZSPAGE_ORDER 2
#define ZS_MAX_PAGES_PER_ZSPAGE (_AC(1, UL) << ZS_MAX_ZSPAGE_ORDER)

#define ZS_HANDLE_SIZE (sizeof(unsigned long))

/*
 * Object location (<PFN>, <obj_idx>) is encoded as
 * as single (unsigned long) handle value.
 *
 * Note that object index <obj_idx> starts from 0.
 *
 * This is made more complicated by various memory models and PAE.
 */

#ifndef MAX_PHYSMEM_BITS
#ifdef CONFIG_HIGHMEM64G
#define MAX_PHYSMEM_BITS 36
#else /* !CONFIG_HIGHMEM64G */
/*
 * If this definition of MAX_PHYSMEM_BITS is used, OBJ_INDEX_BITS will just
 * be PAGE_SHIFT
 */
#define MAX_PHYSMEM_BITS BITS_PER_LONG
#endif
#endif
#define _PFN_BITS		(MAX_PHYSMEM_BITS - PAGE_SHIFT)

/*
 * Memory for allocating for handle keeps object position by
 * encoding <page, obj_idx> and the encoded value has a room
 * in least bit(ie, look at obj_to_location).
 * We use the bit to synchronize between object access by
 * user and migration.
 */
#define HANDLE_PIN_BIT	0

/*
 * Head in allocated object should have OBJ_ALLOCATED_TAG
 * to identify the object was allocated or not.
 * It's okay to add the status bit in the least bit because
 * header keeps handle which is 4byte-aligned address so we
 * have room for two bit at least.
 */
#define OBJ_ALLOCATED_TAG 1
#define OBJ_TAG_BITS 1
#define OBJ_INDEX_BITS	(BITS_PER_LONG - _PFN_BITS - OBJ_TAG_BITS)
#define OBJ_INDEX_MASK	((_AC(1, UL) << OBJ_INDEX_BITS) - 1)

#define MAX(a, b) ((a) >= (b) ? (a) : (b))
/* ZS_MIN_ALLOC_SIZE must be multiple of ZS_ALIGN */
#define ZS_MIN_ALLOC_SIZE \
	MAX(32, (ZS_MAX_PAGES_PER_ZSPAGE << PAGE_SHIFT >> OBJ_INDEX_BITS))
/* each chunk includes extra space to keep handle */
#define ZS_MAX_ALLOC_SIZE	PAGE_SIZE

/*
 * On systems with 4K page size, this gives 255 size classes! There is a
 * trader-off here:
 *  - Large number of size classes is potentially wasteful as free page are
 *    spread across these classes
 *  - Small number of size classes causes large internal fragmentation
 *  - Probably its better to use specific size classes (empirically
 *    determined). NOTE: all those class sizes must be set as multiple of
 *    ZS_ALIGN to make sure link_free itself never has to span 2 pages.
 *
 *  ZS_MIN_ALLOC_SIZE and ZS_SIZE_CLASS_DELTA must be multiple of ZS_ALIGN
 *  (reason above)
 */
#define ZS_SIZE_CLASS_DELTA	(PAGE_SIZE >> CLASS_BITS)

/*
 * We do not maintain any list for completely empty or full pages
 */
enum fullness_group {
	ZS_EMPTY,
	ZS_ALMOST_EMPTY,
	ZS_ALMOST_FULL,
	ZS_FULL,
	NR_ZS_FULLNESS,
};

enum zs_stat_type {
	CLASS_EMPTY,
	CLASS_ALMOST_EMPTY,
	CLASS_ALMOST_FULL,
	CLASS_FULL,
	OBJ_ALLOCATED,
	OBJ_USED,
	NR_ZS_STAT_TYPE,
};

struct zs_size_stat {
	unsigned long objs[NR_ZS_STAT_TYPE];
};

#ifdef CONFIG_ZSMALLOC_STAT
static struct dentry *zs_stat_root;
#endif

#ifdef CONFIG_COMPACTION
static struct vfsmount *zsmalloc_mnt;
#endif

/*
 * number of size_classes
 */
static int zs_size_classes;

/*
 * We assign a page to ZS_ALMOST_EMPTY fullness group when:
 *	n <= N / f, where
 * n = number of allocated objects
 * N = total number of objects zspage can store
 * f = fullness_threshold_frac
 *
 * Similarly, we assign zspage to:
 *	ZS_ALMOST_FULL	when n > N / f
 *	ZS_EMPTY	when n == 0
 *	ZS_FULL		when n == N
 *
 * (see: fix_fullness_group())
 */
static const int fullness_threshold_frac = 4;

struct size_class {
	spinlock_t lock;
	struct list_head fullness_list[NR_ZS_FULLNESS];
	/*
	 * Size of objects stored in this class. Must be multiple
	 * of ZS_ALIGN.
	 */
	int size;
	int objs_per_zspage;
	/* Number of PAGE_SIZE sized pages to combine to form a 'zspage' */
	int pages_per_zspage;

	unsigned int index;
	struct zs_size_stat stats;
};

/* huge object: pages_per_zspage == 1 && maxobj_per_zspage == 1 */
static void SetPageHugeObject(struct page *page)
{
	SetPageOwnerPriv1(page);
}

static void ClearPageHugeObject(struct page *page)
{
	ClearPageOwnerPriv1(page);
}

static int PageHugeObject(struct page *page)
{
	return PageOwnerPriv1(page);
}

/*
 * Placed within free objects to form a singly linked list.
 * For every zspage, zspage->freeobj gives head of this list.
 *
 * This must be power of 2 and less than or equal to ZS_ALIGN
 */
struct link_free {
	union {
		/*
		 * Free object index;
		 * It's valid for non-allocated object
		 */
		unsigned long next;
		/*
		 * Handle of allocated object.
		 */
		unsigned long handle;
	};
};

struct zs_pool {
	const char *name;

	struct size_class **size_class;
	struct kmem_cache *handle_cachep;
	struct kmem_cache *zspage_cachep;

	atomic_long_t pages_allocated;

	struct zs_pool_stats stats;

	/* Compact classes */
	struct shrinker shrinker;
	/*
	 * To signify that register_shrinker() was successful
	 * and unregister_shrinker() will not Oops.
	 */
	bool shrinker_enabled;
#ifdef CONFIG_ZSMALLOC_STAT
	struct dentry *stat_dentry;
#endif
#ifdef CONFIG_COMPACTION
	struct inode *inode;
	struct work_struct free_work;
#endif
};

/*
 * A zspage's class index and fullness group
 * are encoded in its (first)page->mapping
 */
#define FULLNESS_BITS	2
#define CLASS_BITS	8
#define ISOLATED_BITS	3
#define MAGIC_VAL_BITS	8

struct zspage {
	struct {
		unsigned int fullness:FULLNESS_BITS;
		unsigned int class:CLASS_BITS;
		unsigned int isolated:ISOLATED_BITS;
		unsigned int magic:MAGIC_VAL_BITS;
	};
	unsigned int inuse;
	unsigned int freeobj;
	struct page *first_page;
	struct list_head list; /* fullness list */
#ifdef CONFIG_COMPACTION
	rwlock_t lock;
#endif
};

struct mapping_area {
#ifdef CONFIG_PGTABLE_MAPPING
	struct vm_struct *vm; /* vm area for mapping object that span pages */
#else
	char *vm_buf; /* copy buffer for objects that span pages */
#endif
	char *vm_addr; /* address of kmap_atomic()'ed pages */
	enum zs_mapmode vm_mm; /* mapping mode */
};

#ifdef CONFIG_COMPACTION
static int zs_register_migration(struct zs_pool *pool);
static void zs_unregister_migration(struct zs_pool *pool);
static void migrate_lock_init(struct zspage *zspage);
static void migrate_read_lock(struct zspage *zspage);
static void migrate_read_unlock(struct zspage *zspage);
static void kick_deferred_free(struct zs_pool *pool);
static void init_deferred_free(struct zs_pool *pool);
static void SetZsPageMovable(struct zs_pool *pool, struct zspage *zspage);
#else
static int zsmalloc_mount(void) { return 0; }
static void zsmalloc_unmount(void) {}
static int zs_register_migration(struct zs_pool *pool) { return 0; }
static void zs_unregister_migration(struct zs_pool *pool) {}
static void migrate_lock_init(struct zspage *zspage) {}
static void migrate_read_lock(struct zspage *zspage) {}
static void migrate_read_unlock(struct zspage *zspage) {}
static void kick_deferred_free(struct zs_pool *pool) {}
static void init_deferred_free(struct zs_pool *pool) {}
static void SetZsPageMovable(struct zs_pool *pool, struct zspage *zspage) {}
#endif

static int create_cache(struct zs_pool *pool)
{
	pool->handle_cachep = kmem_cache_create("zs_handle", ZS_HANDLE_SIZE,
					0, 0, NULL);
	if (!pool->handle_cachep)
		return 1;

	pool->zspage_cachep = kmem_cache_create("zspage", sizeof(struct zspage),
					0, 0, NULL);
	if (!pool->zspage_cachep) {
		kmem_cache_destroy(pool->handle_cachep);
		pool->handle_cachep = NULL;
		return 1;
	}

	return 0;
}

static void destroy_cache(struct zs_pool *pool)
{
	kmem_cache_destroy(pool->handle_cachep);
	kmem_cache_destroy(pool->zspage_cachep);
}

static unsigned long cache_alloc_handle(struct zs_pool *pool, gfp_t gfp)
{
	return (unsigned long)kmem_cache_alloc(pool->handle_cachep,
			gfp & ~(__GFP_HIGHMEM|__GFP_MOVABLE));
}

static void cache_free_handle(struct zs_pool *pool, unsigned long handle)
{
	kmem_cache_free(pool->handle_cachep, (void *)handle);
}

static struct zspage *cache_alloc_zspage(struct zs_pool *pool, gfp_t flags)
{
	return kmem_cache_alloc(pool->zspage_cachep,
			flags & ~(__GFP_HIGHMEM|__GFP_MOVABLE));
};

static void cache_free_zspage(struct zs_pool *pool, struct zspage *zspage)
{
	kmem_cache_free(pool->zspage_cachep, zspage);
}

static void record_obj(unsigned long handle, unsigned long obj)
{
	/*
	 * lsb of @obj represents handle lock while other bits
	 * represent object value the handle is pointing so
	 * updating shouldn't do store tearing.
	 */
	WRITE_ONCE(*(unsigned long *)handle, obj);
}

/* zpool driver */

#ifdef CONFIG_ZPOOL

static void *zs_zpool_create(const char *name, gfp_t gfp,
			     const struct zpool_ops *zpool_ops,
			     struct zpool *zpool)
{
	/*
	 * Ignore global gfp flags: zs_malloc() may be invoked from
	 * different contexts and its caller must provide a valid
	 * gfp mask.
	 */
	return zs_create_pool(name);
}

static void zs_zpool_destroy(void *pool)
{
	zs_destroy_pool(pool);
}

static int zs_zpool_malloc(void *pool, size_t size, gfp_t gfp,
			unsigned long *handle)
{
	*handle = zs_malloc(pool, size, gfp);
	return *handle ? 0 : -1;
}
static void zs_zpool_free(void *pool, unsigned long handle)
{
	zs_free(pool, handle);
}

static int zs_zpool_shrink(void *pool, unsigned int pages,
			unsigned int *reclaimed)
{
	return -EINVAL;
}

static void *zs_zpool_map(void *pool, unsigned long handle,
			enum zpool_mapmode mm)
{
	enum zs_mapmode zs_mm;

	switch (mm) {
	case ZPOOL_MM_RO:
		zs_mm = ZS_MM_RO;
		break;
	case ZPOOL_MM_WO:
		zs_mm = ZS_MM_WO;
		break;
	case ZPOOL_MM_RW: /* fallthru */
	default:
		zs_mm = ZS_MM_RW;
		break;
	}

	return zs_map_object(pool, handle, zs_mm);
}
static void zs_zpool_unmap(void *pool, unsigned long handle)
{
	zs_unmap_object(pool, handle);
}

static u64 zs_zpool_total_size(void *pool)
{
	return zs_get_total_pages(pool) << PAGE_SHIFT;
}

static struct zpool_driver zs_zpool_driver = {
	.type =		"zsmalloc",
	.owner =	THIS_MODULE,
	.create =	zs_zpool_create,
	.destroy =	zs_zpool_destroy,
	.malloc =	zs_zpool_malloc,
	.free =		zs_zpool_free,
	.shrink =	zs_zpool_shrink,
	.map =		zs_zpool_map,
	.unmap =	zs_zpool_unmap,
	.total_size =	zs_zpool_total_size,
};

MODULE_ALIAS("zpool-zsmalloc");
#endif /* CONFIG_ZPOOL */

static unsigned int get_maxobj_per_zspage(int size, int pages_per_zspage)
{
	return pages_per_zspage * PAGE_SIZE / size;
}

/* per-cpu VM mapping areas for zspage accesses that cross page boundaries */
static DEFINE_PER_CPU(struct mapping_area, zs_map_area);

static bool is_zspage_isolated(struct zspage *zspage)
{
	return zspage->isolated;
}

<<<<<<< HEAD
static int is_first_page(struct page *page)
=======
static __maybe_unused int is_first_page(struct page *page)
>>>>>>> a45bbc5a
{
	return PagePrivate(page);
}

/* Protected by class->lock */
static inline int get_zspage_inuse(struct zspage *zspage)
{
	return zspage->inuse;
}

static inline void set_zspage_inuse(struct zspage *zspage, int val)
{
	zspage->inuse = val;
}

static inline void mod_zspage_inuse(struct zspage *zspage, int val)
{
	zspage->inuse += val;
}

static inline struct page *get_first_page(struct zspage *zspage)
{
	struct page *first_page = zspage->first_page;

	VM_BUG_ON_PAGE(!is_first_page(first_page), first_page);
	return first_page;
}

static inline int get_first_obj_offset(struct page *page)
{
	return page->units;
}

static inline void set_first_obj_offset(struct page *page, int offset)
{
	page->units = offset;
}

static inline unsigned int get_freeobj(struct zspage *zspage)
{
	return zspage->freeobj;
}

static inline void set_freeobj(struct zspage *zspage, unsigned int obj)
{
	zspage->freeobj = obj;
}

static void get_zspage_mapping(struct zspage *zspage,
				unsigned int *class_idx,
				enum fullness_group *fullness)
{
	BUG_ON(zspage->magic != ZSPAGE_MAGIC);

	*fullness = zspage->fullness;
	*class_idx = zspage->class;
}

static void set_zspage_mapping(struct zspage *zspage,
				unsigned int class_idx,
				enum fullness_group fullness)
{
	zspage->class = class_idx;
	zspage->fullness = fullness;
}

/*
 * zsmalloc divides the pool into various size classes where each
 * class maintains a list of zspages where each zspage is divided
 * into equal sized chunks. Each allocation falls into one of these
 * classes depending on its size. This function returns index of the
 * size class which has chunk size big enough to hold the give size.
 */
static int get_size_class_index(int size)
{
	int idx = 0;

	if (likely(size > ZS_MIN_ALLOC_SIZE))
		idx = DIV_ROUND_UP(size - ZS_MIN_ALLOC_SIZE,
				ZS_SIZE_CLASS_DELTA);

	return min(zs_size_classes - 1, idx);
}

/* type can be of enum type zs_stat_type or fullness_group */
static inline void zs_stat_inc(struct size_class *class,
				int type, unsigned long cnt)
{
	class->stats.objs[type] += cnt;
}

/* type can be of enum type zs_stat_type or fullness_group */
static inline void zs_stat_dec(struct size_class *class,
				int type, unsigned long cnt)
{
	class->stats.objs[type] -= cnt;
}

/* type can be of enum type zs_stat_type or fullness_group */
static inline unsigned long zs_stat_get(struct size_class *class,
				int type)
{
	return class->stats.objs[type];
}

#ifdef CONFIG_ZSMALLOC_STAT

static int __init zs_stat_init(void)
{
	if (!debugfs_initialized())
		return -ENODEV;

	zs_stat_root = debugfs_create_dir("zsmalloc", NULL);
	if (!zs_stat_root)
		return -ENOMEM;

	return 0;
}

static void __exit zs_stat_exit(void)
{
	debugfs_remove_recursive(zs_stat_root);
}

static unsigned long zs_can_compact(struct size_class *class);

static int zs_stats_size_show(struct seq_file *s, void *v)
{
	int i;
	struct zs_pool *pool = s->private;
	struct size_class *class;
	int objs_per_zspage;
	unsigned long class_almost_full, class_almost_empty;
	unsigned long obj_allocated, obj_used, pages_used, freeable;
	unsigned long total_class_almost_full = 0, total_class_almost_empty = 0;
	unsigned long total_objs = 0, total_used_objs = 0, total_pages = 0;
	unsigned long total_freeable = 0;

	seq_printf(s, " %5s %5s %11s %12s %13s %10s %10s %16s %8s\n",
			"class", "size", "almost_full", "almost_empty",
			"obj_allocated", "obj_used", "pages_used",
			"pages_per_zspage", "freeable");

	for (i = 0; i < zs_size_classes; i++) {
		class = pool->size_class[i];

		if (class->index != i)
			continue;

		spin_lock(&class->lock);
		class_almost_full = zs_stat_get(class, CLASS_ALMOST_FULL);
		class_almost_empty = zs_stat_get(class, CLASS_ALMOST_EMPTY);
		obj_allocated = zs_stat_get(class, OBJ_ALLOCATED);
		obj_used = zs_stat_get(class, OBJ_USED);
		freeable = zs_can_compact(class);
		spin_unlock(&class->lock);

		objs_per_zspage = get_maxobj_per_zspage(class->size,
				class->pages_per_zspage);
		pages_used = obj_allocated / objs_per_zspage *
				class->pages_per_zspage;

		seq_printf(s, " %5u %5u %11lu %12lu %13lu"
				" %10lu %10lu %16d %8lu\n",
			i, class->size, class_almost_full, class_almost_empty,
			obj_allocated, obj_used, pages_used,
			class->pages_per_zspage, freeable);

		total_class_almost_full += class_almost_full;
		total_class_almost_empty += class_almost_empty;
		total_objs += obj_allocated;
		total_used_objs += obj_used;
		total_pages += pages_used;
		total_freeable += freeable;
	}

	seq_puts(s, "\n");
	seq_printf(s, " %5s %5s %11lu %12lu %13lu %10lu %10lu %16s %8lu\n",
			"Total", "", total_class_almost_full,
			total_class_almost_empty, total_objs,
			total_used_objs, total_pages, "", total_freeable);

	return 0;
}

static int zs_stats_size_open(struct inode *inode, struct file *file)
{
	return single_open(file, zs_stats_size_show, inode->i_private);
}

static const struct file_operations zs_stat_size_ops = {
	.open           = zs_stats_size_open,
	.read           = seq_read,
	.llseek         = seq_lseek,
	.release        = single_release,
};

static int zs_pool_stat_create(struct zs_pool *pool, const char *name)
{
	struct dentry *entry;

	if (!zs_stat_root)
		return -ENODEV;

	entry = debugfs_create_dir(name, zs_stat_root);
	if (!entry) {
		pr_warn("debugfs dir <%s> creation failed\n", name);
		return -ENOMEM;
	}
	pool->stat_dentry = entry;

	entry = debugfs_create_file("classes", S_IFREG | S_IRUGO,
			pool->stat_dentry, pool, &zs_stat_size_ops);
	if (!entry) {
		pr_warn("%s: debugfs file entry <%s> creation failed\n",
				name, "classes");
		return -ENOMEM;
	}

	return 0;
}

static void zs_pool_stat_destroy(struct zs_pool *pool)
{
	debugfs_remove_recursive(pool->stat_dentry);
}

#else /* CONFIG_ZSMALLOC_STAT */
static int __init zs_stat_init(void)
{
	return 0;
}

static void __exit zs_stat_exit(void)
{
}

static inline int zs_pool_stat_create(struct zs_pool *pool, const char *name)
{
	return 0;
}

static inline void zs_pool_stat_destroy(struct zs_pool *pool)
{
}
#endif


/*
 * For each size class, zspages are divided into different groups
 * depending on how "full" they are. This was done so that we could
 * easily find empty or nearly empty zspages when we try to shrink
 * the pool (not yet implemented). This function returns fullness
 * status of the given page.
 */
static enum fullness_group get_fullness_group(struct size_class *class,
						struct zspage *zspage)
{
	int inuse, objs_per_zspage;
	enum fullness_group fg;

	inuse = get_zspage_inuse(zspage);
	objs_per_zspage = class->objs_per_zspage;

	if (inuse == 0)
		fg = ZS_EMPTY;
	else if (inuse == objs_per_zspage)
		fg = ZS_FULL;
	else if (inuse <= 3 * objs_per_zspage / fullness_threshold_frac)
		fg = ZS_ALMOST_EMPTY;
	else
		fg = ZS_ALMOST_FULL;

	return fg;
}

/*
 * Each size class maintains various freelists and zspages are assigned
 * to one of these freelists based on the number of live objects they
 * have. This functions inserts the given zspage into the freelist
 * identified by <class, fullness_group>.
 */
static void insert_zspage(struct size_class *class,
				struct zspage *zspage,
				enum fullness_group fullness)
{
	struct zspage *head;

	zs_stat_inc(class, fullness, 1);
	head = list_first_entry_or_null(&class->fullness_list[fullness],
					struct zspage, list);
	/*
	 * We want to see more ZS_FULL pages and less almost empty/full.
	 * Put pages with higher ->inuse first.
	 */
	if (head) {
		if (get_zspage_inuse(zspage) < get_zspage_inuse(head)) {
			list_add(&zspage->list, &head->list);
			return;
		}
	}
	list_add(&zspage->list, &class->fullness_list[fullness]);
}

/*
 * This function removes the given zspage from the freelist identified
 * by <class, fullness_group>.
 */
static void remove_zspage(struct size_class *class,
				struct zspage *zspage,
				enum fullness_group fullness)
{
	VM_BUG_ON(list_empty(&class->fullness_list[fullness]));
	VM_BUG_ON(is_zspage_isolated(zspage));

	list_del_init(&zspage->list);
	zs_stat_dec(class, fullness, 1);
}

/*
 * Each size class maintains zspages in different fullness groups depending
 * on the number of live objects they contain. When allocating or freeing
 * objects, the fullness status of the page can change, say, from ALMOST_FULL
 * to ALMOST_EMPTY when freeing an object. This function checks if such
 * a status change has occurred for the given page and accordingly moves the
 * page from the freelist of the old fullness group to that of the new
 * fullness group.
 */
static enum fullness_group fix_fullness_group(struct size_class *class,
						struct zspage *zspage)
{
	int class_idx;
	enum fullness_group currfg, newfg;

	get_zspage_mapping(zspage, &class_idx, &currfg);
	newfg = get_fullness_group(class, zspage);
	if (newfg == currfg)
		goto out;

	if (!is_zspage_isolated(zspage)) {
		remove_zspage(class, zspage, currfg);
		insert_zspage(class, zspage, newfg);
	}

	set_zspage_mapping(zspage, class_idx, newfg);

out:
	return newfg;
}

/*
 * We have to decide on how many pages to link together
 * to form a zspage for each size class. This is important
 * to reduce wastage due to unusable space left at end of
 * each zspage which is given as:
 *     wastage = Zp % class_size
 *     usage = Zp - wastage
 * where Zp = zspage size = k * PAGE_SIZE where k = 1, 2, ...
 *
 * For example, for size class of 3/8 * PAGE_SIZE, we should
 * link together 3 PAGE_SIZE sized pages to form a zspage
 * since then we can perfectly fit in 8 such objects.
 */
static int get_pages_per_zspage(int class_size)
{
	int i, max_usedpc = 0;
	/* zspage order which gives maximum used size per KB */
	int max_usedpc_order = 1;

	for (i = 1; i <= ZS_MAX_PAGES_PER_ZSPAGE; i++) {
		int zspage_size;
		int waste, usedpc;

		zspage_size = i * PAGE_SIZE;
		waste = zspage_size % class_size;
		usedpc = (zspage_size - waste) * 100 / zspage_size;

		if (usedpc > max_usedpc) {
			max_usedpc = usedpc;
			max_usedpc_order = i;
		}
	}

	return max_usedpc_order;
}

static struct zspage *get_zspage(struct page *page)
{
	struct zspage *zspage = (struct zspage *)page->private;

	BUG_ON(zspage->magic != ZSPAGE_MAGIC);
	return zspage;
}

static struct page *get_next_page(struct page *page)
{
	if (unlikely(PageHugeObject(page)))
		return NULL;

	return page->freelist;
}

/**
 * obj_to_location - get (<page>, <obj_idx>) from encoded object value
 * @page: page object resides in zspage
 * @obj_idx: object index
 */
static void obj_to_location(unsigned long obj, struct page **page,
				unsigned int *obj_idx)
{
	obj >>= OBJ_TAG_BITS;
	*page = pfn_to_page(obj >> OBJ_INDEX_BITS);
	*obj_idx = (obj & OBJ_INDEX_MASK);
}

/**
 * location_to_obj - get obj value encoded from (<page>, <obj_idx>)
 * @page: page object resides in zspage
 * @obj_idx: object index
 */
static unsigned long location_to_obj(struct page *page, unsigned int obj_idx)
{
	unsigned long obj;

	obj = page_to_pfn(page) << OBJ_INDEX_BITS;
	obj |= obj_idx & OBJ_INDEX_MASK;
	obj <<= OBJ_TAG_BITS;

	return obj;
}

static unsigned long handle_to_obj(unsigned long handle)
{
	return *(unsigned long *)handle;
}

static unsigned long obj_to_head(struct page *page, void *obj)
{
	if (unlikely(PageHugeObject(page))) {
		VM_BUG_ON_PAGE(!is_first_page(page), page);
		return page->index;
	} else
		return *(unsigned long *)obj;
}

static inline int testpin_tag(unsigned long handle)
{
	return bit_spin_is_locked(HANDLE_PIN_BIT, (unsigned long *)handle);
}

static inline int trypin_tag(unsigned long handle)
{
	return bit_spin_trylock(HANDLE_PIN_BIT, (unsigned long *)handle);
}

static void pin_tag(unsigned long handle)
{
	bit_spin_lock(HANDLE_PIN_BIT, (unsigned long *)handle);
}

static void unpin_tag(unsigned long handle)
{
	bit_spin_unlock(HANDLE_PIN_BIT, (unsigned long *)handle);
}

static void reset_page(struct page *page)
{
	__ClearPageMovable(page);
	clear_bit(PG_private, &page->flags);
	clear_bit(PG_private_2, &page->flags);
	set_page_private(page, 0);
	page_mapcount_reset(page);
	ClearPageHugeObject(page);
	page->freelist = NULL;
}

/*
 * To prevent zspage destroy during migration, zspage freeing should
 * hold locks of all pages in the zspage.
 */
void lock_zspage(struct zspage *zspage)
{
	struct page *page = get_first_page(zspage);

	do {
		lock_page(page);
	} while ((page = get_next_page(page)) != NULL);
}

int trylock_zspage(struct zspage *zspage)
{
	struct page *cursor, *fail;

	for (cursor = get_first_page(zspage); cursor != NULL; cursor =
					get_next_page(cursor)) {
		if (!trylock_page(cursor)) {
			fail = cursor;
			goto unlock;
		}
	}

	return 1;
unlock:
	for (cursor = get_first_page(zspage); cursor != fail; cursor =
					get_next_page(cursor))
		unlock_page(cursor);

	return 0;
}

static void __free_zspage(struct zs_pool *pool, struct size_class *class,
				struct zspage *zspage)
{
	struct page *page, *next;
	enum fullness_group fg;
	unsigned int class_idx;

	get_zspage_mapping(zspage, &class_idx, &fg);

	assert_spin_locked(&class->lock);

	VM_BUG_ON(get_zspage_inuse(zspage));
	VM_BUG_ON(fg != ZS_EMPTY);

	next = page = get_first_page(zspage);
	do {
		VM_BUG_ON_PAGE(!PageLocked(page), page);
		next = get_next_page(page);
		reset_page(page);
		unlock_page(page);
		put_page(page);
		page = next;
	} while (page != NULL);

	cache_free_zspage(pool, zspage);

	zs_stat_dec(class, OBJ_ALLOCATED, get_maxobj_per_zspage(
			class->size, class->pages_per_zspage));
	atomic_long_sub(class->pages_per_zspage,
					&pool->pages_allocated);
}

static void free_zspage(struct zs_pool *pool, struct size_class *class,
				struct zspage *zspage)
{
	VM_BUG_ON(get_zspage_inuse(zspage));
	VM_BUG_ON(list_empty(&zspage->list));

	if (!trylock_zspage(zspage)) {
		kick_deferred_free(pool);
		return;
	}

	remove_zspage(class, zspage, ZS_EMPTY);
	__free_zspage(pool, class, zspage);
}

/* Initialize a newly allocated zspage */
static void init_zspage(struct size_class *class, struct zspage *zspage)
{
	unsigned int freeobj = 1;
	unsigned long off = 0;
	struct page *page = get_first_page(zspage);

	while (page) {
		struct page *next_page;
		struct link_free *link;
		void *vaddr;

		set_first_obj_offset(page, off);

		vaddr = kmap_atomic(page);
		link = (struct link_free *)vaddr + off / sizeof(*link);

		while ((off += class->size) < PAGE_SIZE) {
			link->next = freeobj++ << OBJ_ALLOCATED_TAG;
			link += class->size / sizeof(*link);
		}

		/*
		 * We now come to the last (full or partial) object on this
		 * page, which must point to the first object on the next
		 * page (if present)
		 */
		next_page = get_next_page(page);
		if (next_page) {
			link->next = freeobj++ << OBJ_ALLOCATED_TAG;
		} else {
			/*
			 * Reset OBJ_ALLOCATED_TAG bit to last link to tell
			 * whether it's allocated object or not.
			 */
			link->next = -1 << OBJ_ALLOCATED_TAG;
		}
		kunmap_atomic(vaddr);
		page = next_page;
		off %= PAGE_SIZE;
	}

	set_freeobj(zspage, 0);
}

static void create_page_chain(struct size_class *class, struct zspage *zspage,
				struct page *pages[])
{
	int i;
	struct page *page;
	struct page *prev_page = NULL;
	int nr_pages = class->pages_per_zspage;

	/*
	 * Allocate individual pages and link them together as:
	 * 1. all pages are linked together using page->freelist
	 * 2. each sub-page point to zspage using page->private
	 *
	 * we set PG_private to identify the first page (i.e. no other sub-page
	 * has this flag set) and PG_private_2 to identify the last page.
	 */
	for (i = 0; i < nr_pages; i++) {
		page = pages[i];
		set_page_private(page, (unsigned long)zspage);
		page->freelist = NULL;
		if (i == 0) {
			zspage->first_page = page;
			SetPagePrivate(page);
			if (unlikely(class->objs_per_zspage == 1 &&
					class->pages_per_zspage == 1))
				SetPageHugeObject(page);
		} else {
			prev_page->freelist = page;
		}
		if (i == nr_pages - 1)
			SetPagePrivate2(page);
		prev_page = page;
	}
}

/*
 * Allocate a zspage for the given size class
 */
static struct zspage *alloc_zspage(struct zs_pool *pool,
					struct size_class *class,
					gfp_t gfp)
{
	int i;
	struct page *pages[ZS_MAX_PAGES_PER_ZSPAGE];
	struct zspage *zspage = cache_alloc_zspage(pool, gfp);

	if (!zspage)
		return NULL;

	memset(zspage, 0, sizeof(struct zspage));
	zspage->magic = ZSPAGE_MAGIC;
	migrate_lock_init(zspage);

	for (i = 0; i < class->pages_per_zspage; i++) {
		struct page *page;

		page = alloc_page(gfp);
		if (!page) {
			while (--i >= 0)
				__free_page(pages[i]);
			cache_free_zspage(pool, zspage);
			return NULL;
		}
		pages[i] = page;
	}

	create_page_chain(class, zspage, pages);
	init_zspage(class, zspage);

	return zspage;
}

static struct zspage *find_get_zspage(struct size_class *class)
{
	int i;
	struct zspage *zspage;

	for (i = ZS_ALMOST_FULL; i >= ZS_EMPTY; i--) {
		zspage = list_first_entry_or_null(&class->fullness_list[i],
				struct zspage, list);
		if (zspage)
			break;
	}

	return zspage;
}

#ifdef CONFIG_PGTABLE_MAPPING
static inline int __zs_cpu_up(struct mapping_area *area)
{
	/*
	 * Make sure we don't leak memory if a cpu UP notification
	 * and zs_init() race and both call zs_cpu_up() on the same cpu
	 */
	if (area->vm)
		return 0;
	area->vm = alloc_vm_area(PAGE_SIZE * 2, NULL);
	if (!area->vm)
		return -ENOMEM;
	return 0;
}

static inline void __zs_cpu_down(struct mapping_area *area)
{
	if (area->vm)
		free_vm_area(area->vm);
	area->vm = NULL;
}

static inline void *__zs_map_object(struct mapping_area *area,
				struct page *pages[2], int off, int size)
{
	BUG_ON(map_vm_area(area->vm, PAGE_KERNEL, pages));
	area->vm_addr = area->vm->addr;
	return area->vm_addr + off;
}

static inline void __zs_unmap_object(struct mapping_area *area,
				struct page *pages[2], int off, int size)
{
	unsigned long addr = (unsigned long)area->vm_addr;

	unmap_kernel_range(addr, PAGE_SIZE * 2);
}

#else /* CONFIG_PGTABLE_MAPPING */

static inline int __zs_cpu_up(struct mapping_area *area)
{
	/*
	 * Make sure we don't leak memory if a cpu UP notification
	 * and zs_init() race and both call zs_cpu_up() on the same cpu
	 */
	if (area->vm_buf)
		return 0;
	area->vm_buf = kmalloc(ZS_MAX_ALLOC_SIZE, GFP_KERNEL);
	if (!area->vm_buf)
		return -ENOMEM;
	return 0;
}

static inline void __zs_cpu_down(struct mapping_area *area)
{
	kfree(area->vm_buf);
	area->vm_buf = NULL;
}

static void *__zs_map_object(struct mapping_area *area,
			struct page *pages[2], int off, int size)
{
	int sizes[2];
	void *addr;
	char *buf = area->vm_buf;

	/* disable page faults to match kmap_atomic() return conditions */
	pagefault_disable();

	/* no read fastpath */
	if (area->vm_mm == ZS_MM_WO)
		goto out;

	sizes[0] = PAGE_SIZE - off;
	sizes[1] = size - sizes[0];

	/* copy object to per-cpu buffer */
	addr = kmap_atomic(pages[0]);
	memcpy(buf, addr + off, sizes[0]);
	kunmap_atomic(addr);
	addr = kmap_atomic(pages[1]);
	memcpy(buf + sizes[0], addr, sizes[1]);
	kunmap_atomic(addr);
out:
	return area->vm_buf;
}

static void __zs_unmap_object(struct mapping_area *area,
			struct page *pages[2], int off, int size)
{
	int sizes[2];
	void *addr;
	char *buf;

	/* no write fastpath */
	if (area->vm_mm == ZS_MM_RO)
		goto out;

	buf = area->vm_buf;
	buf = buf + ZS_HANDLE_SIZE;
	size -= ZS_HANDLE_SIZE;
	off += ZS_HANDLE_SIZE;

	sizes[0] = PAGE_SIZE - off;
	sizes[1] = size - sizes[0];

	/* copy per-cpu buffer to object */
	addr = kmap_atomic(pages[0]);
	memcpy(addr + off, buf, sizes[0]);
	kunmap_atomic(addr);
	addr = kmap_atomic(pages[1]);
	memcpy(addr, buf + sizes[0], sizes[1]);
	kunmap_atomic(addr);

out:
	/* enable page faults to match kunmap_atomic() return conditions */
	pagefault_enable();
}

#endif /* CONFIG_PGTABLE_MAPPING */

static int zs_cpu_notifier(struct notifier_block *nb, unsigned long action,
				void *pcpu)
{
	int ret, cpu = (long)pcpu;
	struct mapping_area *area;

	switch (action) {
	case CPU_UP_PREPARE:
		area = &per_cpu(zs_map_area, cpu);
		ret = __zs_cpu_up(area);
		if (ret)
			return notifier_from_errno(ret);
		break;
	case CPU_DEAD:
	case CPU_UP_CANCELED:
		area = &per_cpu(zs_map_area, cpu);
		__zs_cpu_down(area);
		break;
	}

	return NOTIFY_OK;
}

static struct notifier_block zs_cpu_nb = {
	.notifier_call = zs_cpu_notifier
};

static int zs_register_cpu_notifier(void)
{
	int cpu, uninitialized_var(ret);

	cpu_notifier_register_begin();

	__register_cpu_notifier(&zs_cpu_nb);
	for_each_online_cpu(cpu) {
		ret = zs_cpu_notifier(NULL, CPU_UP_PREPARE, (void *)(long)cpu);
		if (notifier_to_errno(ret))
			break;
	}

	cpu_notifier_register_done();
	return notifier_to_errno(ret);
}

static void zs_unregister_cpu_notifier(void)
{
	int cpu;

	cpu_notifier_register_begin();

	for_each_online_cpu(cpu)
		zs_cpu_notifier(NULL, CPU_DEAD, (void *)(long)cpu);
	__unregister_cpu_notifier(&zs_cpu_nb);

	cpu_notifier_register_done();
}

static void init_zs_size_classes(void)
{
	int nr;

	nr = (ZS_MAX_ALLOC_SIZE - ZS_MIN_ALLOC_SIZE) / ZS_SIZE_CLASS_DELTA + 1;
	if ((ZS_MAX_ALLOC_SIZE - ZS_MIN_ALLOC_SIZE) % ZS_SIZE_CLASS_DELTA)
		nr += 1;

	zs_size_classes = nr;
}

static bool can_merge(struct size_class *prev, int size, int pages_per_zspage)
{
	if (prev->pages_per_zspage != pages_per_zspage)
		return false;

	if (get_maxobj_per_zspage(prev->size, prev->pages_per_zspage)
		!= get_maxobj_per_zspage(size, pages_per_zspage))
		return false;

	return true;
}

static bool zspage_full(struct size_class *class, struct zspage *zspage)
{
	return get_zspage_inuse(zspage) == class->objs_per_zspage;
}

unsigned long zs_get_total_pages(struct zs_pool *pool)
{
	return atomic_long_read(&pool->pages_allocated);
}
EXPORT_SYMBOL_GPL(zs_get_total_pages);

/**
 * zs_map_object - get address of allocated object from handle.
 * @pool: pool from which the object was allocated
 * @handle: handle returned from zs_malloc
 *
 * Before using an object allocated from zs_malloc, it must be mapped using
 * this function. When done with the object, it must be unmapped using
 * zs_unmap_object.
 *
 * Only one object can be mapped per cpu at a time. There is no protection
 * against nested mappings.
 *
 * This function returns with preemption and page faults disabled.
 */
void *zs_map_object(struct zs_pool *pool, unsigned long handle,
			enum zs_mapmode mm)
{
	struct zspage *zspage;
	struct page *page;
	unsigned long obj, off;
	unsigned int obj_idx;

	unsigned int class_idx;
	enum fullness_group fg;
	struct size_class *class;
	struct mapping_area *area;
	struct page *pages[2];
	void *ret;

	/*
	 * Because we use per-cpu mapping areas shared among the
	 * pools/users, we can't allow mapping in interrupt context
	 * because it can corrupt another users mappings.
	 */
	WARN_ON_ONCE(in_interrupt());

	/* From now on, migration cannot move the object */
	pin_tag(handle);

	obj = handle_to_obj(handle);
	obj_to_location(obj, &page, &obj_idx);
	zspage = get_zspage(page);

	/* migration cannot move any subpage in this zspage */
	migrate_read_lock(zspage);

	get_zspage_mapping(zspage, &class_idx, &fg);
	class = pool->size_class[class_idx];
	off = (class->size * obj_idx) & ~PAGE_MASK;

	area = &get_cpu_var(zs_map_area);
	area->vm_mm = mm;
	if (off + class->size <= PAGE_SIZE) {
		/* this object is contained entirely within a page */
		area->vm_addr = kmap_atomic(page);
		ret = area->vm_addr + off;
		goto out;
	}

	/* this object spans two pages */
	pages[0] = page;
	pages[1] = get_next_page(page);
	BUG_ON(!pages[1]);

	ret = __zs_map_object(area, pages, off, class->size);
out:
	if (likely(!PageHugeObject(page)))
		ret += ZS_HANDLE_SIZE;

	return ret;
}
EXPORT_SYMBOL_GPL(zs_map_object);

void zs_unmap_object(struct zs_pool *pool, unsigned long handle)
{
	struct zspage *zspage;
	struct page *page;
	unsigned long obj, off;
	unsigned int obj_idx;

	unsigned int class_idx;
	enum fullness_group fg;
	struct size_class *class;
	struct mapping_area *area;

	obj = handle_to_obj(handle);
	obj_to_location(obj, &page, &obj_idx);
	zspage = get_zspage(page);
	get_zspage_mapping(zspage, &class_idx, &fg);
	class = pool->size_class[class_idx];
	off = (class->size * obj_idx) & ~PAGE_MASK;

	area = this_cpu_ptr(&zs_map_area);
	if (off + class->size <= PAGE_SIZE)
		kunmap_atomic(area->vm_addr);
	else {
		struct page *pages[2];

		pages[0] = page;
		pages[1] = get_next_page(page);
		BUG_ON(!pages[1]);

		__zs_unmap_object(area, pages, off, class->size);
	}
	put_cpu_var(zs_map_area);

	migrate_read_unlock(zspage);
	unpin_tag(handle);
}
EXPORT_SYMBOL_GPL(zs_unmap_object);

static unsigned long obj_malloc(struct size_class *class,
				struct zspage *zspage, unsigned long handle)
{
	int i, nr_page, offset;
	unsigned long obj;
	struct link_free *link;

	struct page *m_page;
	unsigned long m_offset;
	void *vaddr;

	handle |= OBJ_ALLOCATED_TAG;
	obj = get_freeobj(zspage);

	offset = obj * class->size;
	nr_page = offset >> PAGE_SHIFT;
	m_offset = offset & ~PAGE_MASK;
	m_page = get_first_page(zspage);

	for (i = 0; i < nr_page; i++)
		m_page = get_next_page(m_page);

	vaddr = kmap_atomic(m_page);
	link = (struct link_free *)vaddr + m_offset / sizeof(*link);
	set_freeobj(zspage, link->next >> OBJ_ALLOCATED_TAG);
	if (likely(!PageHugeObject(m_page)))
		/* record handle in the header of allocated chunk */
		link->handle = handle;
	else
		/* record handle to page->index */
		zspage->first_page->index = handle;

	kunmap_atomic(vaddr);
	mod_zspage_inuse(zspage, 1);
	zs_stat_inc(class, OBJ_USED, 1);

	obj = location_to_obj(m_page, obj);

	return obj;
}


/**
 * zs_malloc - Allocate block of given size from pool.
 * @pool: pool to allocate from
 * @size: size of block to allocate
 *
 * On success, handle to the allocated object is returned,
 * otherwise 0.
 * Allocation requests with size > ZS_MAX_ALLOC_SIZE will fail.
 */
unsigned long zs_malloc(struct zs_pool *pool, size_t size, gfp_t gfp)
{
	unsigned long handle, obj;
	struct size_class *class;
	enum fullness_group newfg;
	struct zspage *zspage;

	if (unlikely(!size || size > ZS_MAX_ALLOC_SIZE))
		return 0;

	handle = cache_alloc_handle(pool, gfp);
	if (!handle)
		return 0;

	/* extra space in chunk to keep the handle */
	size += ZS_HANDLE_SIZE;
	class = pool->size_class[get_size_class_index(size)];

	spin_lock(&class->lock);
	zspage = find_get_zspage(class);
	if (likely(zspage)) {
		obj = obj_malloc(class, zspage, handle);
		/* Now move the zspage to another fullness group, if required */
		fix_fullness_group(class, zspage);
		record_obj(handle, obj);
		spin_unlock(&class->lock);

		return handle;
	}

	spin_unlock(&class->lock);

	zspage = alloc_zspage(pool, class, gfp);
	if (!zspage) {
		cache_free_handle(pool, handle);
		return 0;
	}

	spin_lock(&class->lock);
	obj = obj_malloc(class, zspage, handle);
	newfg = get_fullness_group(class, zspage);
	insert_zspage(class, zspage, newfg);
	set_zspage_mapping(zspage, class->index, newfg);
	record_obj(handle, obj);
	atomic_long_add(class->pages_per_zspage,
				&pool->pages_allocated);
	zs_stat_inc(class, OBJ_ALLOCATED, get_maxobj_per_zspage(
			class->size, class->pages_per_zspage));

	/* We completely set up zspage so mark them as movable */
	SetZsPageMovable(pool, zspage);
	spin_unlock(&class->lock);

	return handle;
}
EXPORT_SYMBOL_GPL(zs_malloc);

static void obj_free(struct size_class *class, unsigned long obj)
{
	struct link_free *link;
	struct zspage *zspage;
	struct page *f_page;
	unsigned long f_offset;
	unsigned int f_objidx;
	void *vaddr;

	obj &= ~OBJ_ALLOCATED_TAG;
	obj_to_location(obj, &f_page, &f_objidx);
	f_offset = (class->size * f_objidx) & ~PAGE_MASK;
	zspage = get_zspage(f_page);

	vaddr = kmap_atomic(f_page);

	/* Insert this object in containing zspage's freelist */
	link = (struct link_free *)(vaddr + f_offset);
	link->next = get_freeobj(zspage) << OBJ_ALLOCATED_TAG;
	kunmap_atomic(vaddr);
	set_freeobj(zspage, f_objidx);
	mod_zspage_inuse(zspage, -1);
	zs_stat_dec(class, OBJ_USED, 1);
}

void zs_free(struct zs_pool *pool, unsigned long handle)
{
	struct zspage *zspage;
	struct page *f_page;
	unsigned long obj;
	unsigned int f_objidx;
	int class_idx;
	struct size_class *class;
	enum fullness_group fullness;
	bool isolated;

	if (unlikely(!handle))
		return;

	pin_tag(handle);
	obj = handle_to_obj(handle);
	obj_to_location(obj, &f_page, &f_objidx);
	zspage = get_zspage(f_page);

	migrate_read_lock(zspage);

	get_zspage_mapping(zspage, &class_idx, &fullness);
	class = pool->size_class[class_idx];

	spin_lock(&class->lock);
	obj_free(class, obj);
	fullness = fix_fullness_group(class, zspage);
	if (fullness != ZS_EMPTY) {
		migrate_read_unlock(zspage);
		goto out;
	}

	isolated = is_zspage_isolated(zspage);
	migrate_read_unlock(zspage);
	/* If zspage is isolated, zs_page_putback will free the zspage */
	if (likely(!isolated))
		free_zspage(pool, class, zspage);
out:

	spin_unlock(&class->lock);
	unpin_tag(handle);
	cache_free_handle(pool, handle);
}
EXPORT_SYMBOL_GPL(zs_free);

static void zs_object_copy(struct size_class *class, unsigned long dst,
				unsigned long src)
{
	struct page *s_page, *d_page;
	unsigned int s_objidx, d_objidx;
	unsigned long s_off, d_off;
	void *s_addr, *d_addr;
	int s_size, d_size, size;
	int written = 0;

	s_size = d_size = class->size;

	obj_to_location(src, &s_page, &s_objidx);
	obj_to_location(dst, &d_page, &d_objidx);

	s_off = (class->size * s_objidx) & ~PAGE_MASK;
	d_off = (class->size * d_objidx) & ~PAGE_MASK;

	if (s_off + class->size > PAGE_SIZE)
		s_size = PAGE_SIZE - s_off;

	if (d_off + class->size > PAGE_SIZE)
		d_size = PAGE_SIZE - d_off;

	s_addr = kmap_atomic(s_page);
	d_addr = kmap_atomic(d_page);

	while (1) {
		size = min(s_size, d_size);
		memcpy(d_addr + d_off, s_addr + s_off, size);
		written += size;

		if (written == class->size)
			break;

		s_off += size;
		s_size -= size;
		d_off += size;
		d_size -= size;

		if (s_off >= PAGE_SIZE) {
			kunmap_atomic(d_addr);
			kunmap_atomic(s_addr);
			s_page = get_next_page(s_page);
			s_addr = kmap_atomic(s_page);
			d_addr = kmap_atomic(d_page);
			s_size = class->size - written;
			s_off = 0;
		}

		if (d_off >= PAGE_SIZE) {
			kunmap_atomic(d_addr);
			d_page = get_next_page(d_page);
			d_addr = kmap_atomic(d_page);
			d_size = class->size - written;
			d_off = 0;
		}
	}

	kunmap_atomic(d_addr);
	kunmap_atomic(s_addr);
}

/*
 * Find alloced object in zspage from index object and
 * return handle.
 */
static unsigned long find_alloced_obj(struct size_class *class,
					struct page *page, int index)
{
	unsigned long head;
	int offset = 0;
	unsigned long handle = 0;
	void *addr = kmap_atomic(page);

	offset = get_first_obj_offset(page);
	offset += class->size * index;

	while (offset < PAGE_SIZE) {
		head = obj_to_head(page, addr + offset);
		if (head & OBJ_ALLOCATED_TAG) {
			handle = head & ~OBJ_ALLOCATED_TAG;
			if (trypin_tag(handle))
				break;
			handle = 0;
		}

		offset += class->size;
		index++;
	}

	kunmap_atomic(addr);
	return handle;
}

struct zs_compact_control {
	/* Source spage for migration which could be a subpage of zspage */
	struct page *s_page;
	/* Destination page for migration which should be a first page
	 * of zspage. */
	struct page *d_page;
	 /* Starting object index within @s_page which used for live object
	  * in the subpage. */
	int index;
};

static int migrate_zspage(struct zs_pool *pool, struct size_class *class,
				struct zs_compact_control *cc)
{
	unsigned long used_obj, free_obj;
	unsigned long handle;
	struct page *s_page = cc->s_page;
	struct page *d_page = cc->d_page;
	unsigned long index = cc->index;
	int ret = 0;

	while (1) {
		handle = find_alloced_obj(class, s_page, index);
		if (!handle) {
			s_page = get_next_page(s_page);
			if (!s_page)
				break;
			index = 0;
			continue;
		}

		/* Stop if there is no more space */
		if (zspage_full(class, get_zspage(d_page))) {
			unpin_tag(handle);
			ret = -ENOMEM;
			break;
		}

		used_obj = handle_to_obj(handle);
		free_obj = obj_malloc(class, get_zspage(d_page), handle);
		zs_object_copy(class, free_obj, used_obj);
		index++;
		/*
		 * record_obj updates handle's value to free_obj and it will
		 * invalidate lock bit(ie, HANDLE_PIN_BIT) of handle, which
		 * breaks synchronization using pin_tag(e,g, zs_free) so
		 * let's keep the lock bit.
		 */
		free_obj |= BIT(HANDLE_PIN_BIT);
		record_obj(handle, free_obj);
		unpin_tag(handle);
		obj_free(class, used_obj);
	}

	/* Remember last position in this iteration */
	cc->s_page = s_page;
	cc->index = index;

	return ret;
}

static struct zspage *isolate_zspage(struct size_class *class, bool source)
{
	int i;
	struct zspage *zspage;
	enum fullness_group fg[2] = {ZS_ALMOST_EMPTY, ZS_ALMOST_FULL};

	if (!source) {
		fg[0] = ZS_ALMOST_FULL;
		fg[1] = ZS_ALMOST_EMPTY;
	}

	for (i = 0; i < 2; i++) {
		zspage = list_first_entry_or_null(&class->fullness_list[fg[i]],
							struct zspage, list);
		if (zspage) {
			VM_BUG_ON(is_zspage_isolated(zspage));
			remove_zspage(class, zspage, fg[i]);
			return zspage;
		}
	}

	return zspage;
}

/*
 * putback_zspage - add @zspage into right class's fullness list
 * @class: destination class
 * @zspage: target page
 *
 * Return @zspage's fullness_group
 */
static enum fullness_group putback_zspage(struct size_class *class,
			struct zspage *zspage)
{
	enum fullness_group fullness;

	VM_BUG_ON(is_zspage_isolated(zspage));

	fullness = get_fullness_group(class, zspage);
	insert_zspage(class, zspage, fullness);
	set_zspage_mapping(zspage, class->index, fullness);

	return fullness;
}

#ifdef CONFIG_COMPACTION
static struct dentry *zs_mount(struct file_system_type *fs_type,
				int flags, const char *dev_name, void *data)
{
	static const struct dentry_operations ops = {
		.d_dname = simple_dname,
	};

	return mount_pseudo(fs_type, "zsmalloc:", NULL, &ops, ZSMALLOC_MAGIC);
}

static struct file_system_type zsmalloc_fs = {
	.name		= "zsmalloc",
	.mount		= zs_mount,
	.kill_sb	= kill_anon_super,
};

static int zsmalloc_mount(void)
{
	int ret = 0;

	zsmalloc_mnt = kern_mount(&zsmalloc_fs);
	if (IS_ERR(zsmalloc_mnt))
		ret = PTR_ERR(zsmalloc_mnt);

	return ret;
}

static void zsmalloc_unmount(void)
{
	kern_unmount(zsmalloc_mnt);
}

static void migrate_lock_init(struct zspage *zspage)
{
	rwlock_init(&zspage->lock);
}

static void migrate_read_lock(struct zspage *zspage)
{
	read_lock(&zspage->lock);
}

static void migrate_read_unlock(struct zspage *zspage)
{
	read_unlock(&zspage->lock);
}

static void migrate_write_lock(struct zspage *zspage)
{
	write_lock(&zspage->lock);
}

static void migrate_write_unlock(struct zspage *zspage)
{
	write_unlock(&zspage->lock);
}

/* Number of isolated subpage for *page migration* in this zspage */
static void inc_zspage_isolation(struct zspage *zspage)
{
	zspage->isolated++;
}

static void dec_zspage_isolation(struct zspage *zspage)
{
	zspage->isolated--;
}

static void replace_sub_page(struct size_class *class, struct zspage *zspage,
				struct page *newpage, struct page *oldpage)
{
	struct page *page;
	struct page *pages[ZS_MAX_PAGES_PER_ZSPAGE] = {NULL, };
	int idx = 0;

	page = get_first_page(zspage);
	do {
		if (page == oldpage)
			pages[idx] = newpage;
		else
			pages[idx] = page;
		idx++;
	} while ((page = get_next_page(page)) != NULL);

	create_page_chain(class, zspage, pages);
	set_first_obj_offset(newpage, get_first_obj_offset(oldpage));
	if (unlikely(PageHugeObject(oldpage)))
		newpage->index = oldpage->index;
	__SetPageMovable(newpage, page_mapping(oldpage));
}

bool zs_page_isolate(struct page *page, isolate_mode_t mode)
{
	struct zs_pool *pool;
	struct size_class *class;
	int class_idx;
	enum fullness_group fullness;
	struct zspage *zspage;
	struct address_space *mapping;

	/*
	 * Page is locked so zspage couldn't be destroyed. For detail, look at
	 * lock_zspage in free_zspage.
	 */
	VM_BUG_ON_PAGE(!PageMovable(page), page);
	VM_BUG_ON_PAGE(PageIsolated(page), page);

	zspage = get_zspage(page);

	/*
	 * Without class lock, fullness could be stale while class_idx is okay
	 * because class_idx is constant unless page is freed so we should get
	 * fullness again under class lock.
	 */
	get_zspage_mapping(zspage, &class_idx, &fullness);
	mapping = page_mapping(page);
	pool = mapping->private_data;
	class = pool->size_class[class_idx];

	spin_lock(&class->lock);
	if (get_zspage_inuse(zspage) == 0) {
		spin_unlock(&class->lock);
		return false;
	}

	/* zspage is isolated for object migration */
	if (list_empty(&zspage->list) && !is_zspage_isolated(zspage)) {
		spin_unlock(&class->lock);
		return false;
	}

	/*
	 * If this is first time isolation for the zspage, isolate zspage from
	 * size_class to prevent further object allocation from the zspage.
	 */
	if (!list_empty(&zspage->list) && !is_zspage_isolated(zspage)) {
		get_zspage_mapping(zspage, &class_idx, &fullness);
		remove_zspage(class, zspage, fullness);
	}

	inc_zspage_isolation(zspage);
	spin_unlock(&class->lock);

	return true;
}

int zs_page_migrate(struct address_space *mapping, struct page *newpage,
		struct page *page, enum migrate_mode mode)
{
	struct zs_pool *pool;
	struct size_class *class;
	int class_idx;
	enum fullness_group fullness;
	struct zspage *zspage;
	struct page *dummy;
	void *s_addr, *d_addr, *addr;
	int offset, pos;
	unsigned long handle, head;
	unsigned long old_obj, new_obj;
	unsigned int obj_idx;
	int ret = -EAGAIN;

	VM_BUG_ON_PAGE(!PageMovable(page), page);
	VM_BUG_ON_PAGE(!PageIsolated(page), page);

	zspage = get_zspage(page);

	/* Concurrent compactor cannot migrate any subpage in zspage */
	migrate_write_lock(zspage);
	get_zspage_mapping(zspage, &class_idx, &fullness);
	pool = mapping->private_data;
	class = pool->size_class[class_idx];
	offset = get_first_obj_offset(page);

	spin_lock(&class->lock);
	if (!get_zspage_inuse(zspage)) {
		ret = -EBUSY;
		goto unlock_class;
	}

	pos = offset;
	s_addr = kmap_atomic(page);
	while (pos < PAGE_SIZE) {
		head = obj_to_head(page, s_addr + pos);
		if (head & OBJ_ALLOCATED_TAG) {
			handle = head & ~OBJ_ALLOCATED_TAG;
			if (!trypin_tag(handle))
				goto unpin_objects;
		}
		pos += class->size;
	}

	/*
	 * Here, any user cannot access all objects in the zspage so let's move.
	 */
	d_addr = kmap_atomic(newpage);
	memcpy(d_addr, s_addr, PAGE_SIZE);
	kunmap_atomic(d_addr);

	for (addr = s_addr + offset; addr < s_addr + pos;
					addr += class->size) {
		head = obj_to_head(page, addr);
		if (head & OBJ_ALLOCATED_TAG) {
			handle = head & ~OBJ_ALLOCATED_TAG;
			if (!testpin_tag(handle))
				BUG();

			old_obj = handle_to_obj(handle);
			obj_to_location(old_obj, &dummy, &obj_idx);
			new_obj = (unsigned long)location_to_obj(newpage,
								obj_idx);
			new_obj |= BIT(HANDLE_PIN_BIT);
			record_obj(handle, new_obj);
		}
	}

	replace_sub_page(class, zspage, newpage, page);
	get_page(newpage);

	dec_zspage_isolation(zspage);

	/*
	 * Page migration is done so let's putback isolated zspage to
	 * the list if @page is final isolated subpage in the zspage.
	 */
	if (!is_zspage_isolated(zspage))
		putback_zspage(class, zspage);

	reset_page(page);
	put_page(page);
	page = newpage;

	ret = MIGRATEPAGE_SUCCESS;
unpin_objects:
	for (addr = s_addr + offset; addr < s_addr + pos;
						addr += class->size) {
		head = obj_to_head(page, addr);
		if (head & OBJ_ALLOCATED_TAG) {
			handle = head & ~OBJ_ALLOCATED_TAG;
			if (!testpin_tag(handle))
				BUG();
			unpin_tag(handle);
		}
	}
	kunmap_atomic(s_addr);
unlock_class:
	spin_unlock(&class->lock);
	migrate_write_unlock(zspage);

	return ret;
}

void zs_page_putback(struct page *page)
{
	struct zs_pool *pool;
	struct size_class *class;
	int class_idx;
	enum fullness_group fg;
	struct address_space *mapping;
	struct zspage *zspage;

	VM_BUG_ON_PAGE(!PageMovable(page), page);
	VM_BUG_ON_PAGE(!PageIsolated(page), page);

	zspage = get_zspage(page);
	get_zspage_mapping(zspage, &class_idx, &fg);
	mapping = page_mapping(page);
	pool = mapping->private_data;
	class = pool->size_class[class_idx];

	spin_lock(&class->lock);
	dec_zspage_isolation(zspage);
	if (!is_zspage_isolated(zspage)) {
		fg = putback_zspage(class, zspage);
		/*
		 * Due to page_lock, we cannot free zspage immediately
		 * so let's defer.
		 */
		if (fg == ZS_EMPTY)
			schedule_work(&pool->free_work);
	}
	spin_unlock(&class->lock);
}

const struct address_space_operations zsmalloc_aops = {
	.isolate_page = zs_page_isolate,
	.migratepage = zs_page_migrate,
	.putback_page = zs_page_putback,
};

static int zs_register_migration(struct zs_pool *pool)
{
	pool->inode = alloc_anon_inode(zsmalloc_mnt->mnt_sb);
	if (IS_ERR(pool->inode)) {
		pool->inode = NULL;
		return 1;
	}

	pool->inode->i_mapping->private_data = pool;
	pool->inode->i_mapping->a_ops = &zsmalloc_aops;
	return 0;
}

static void zs_unregister_migration(struct zs_pool *pool)
{
	flush_work(&pool->free_work);
	if (pool->inode)
		iput(pool->inode);
}

/*
 * Caller should hold page_lock of all pages in the zspage
 * In here, we cannot use zspage meta data.
 */
static void async_free_zspage(struct work_struct *work)
{
	int i;
	struct size_class *class;
	unsigned int class_idx;
	enum fullness_group fullness;
	struct zspage *zspage, *tmp;
	LIST_HEAD(free_pages);
	struct zs_pool *pool = container_of(work, struct zs_pool,
					free_work);

	for (i = 0; i < zs_size_classes; i++) {
		class = pool->size_class[i];
		if (class->index != i)
			continue;

		spin_lock(&class->lock);
		list_splice_init(&class->fullness_list[ZS_EMPTY], &free_pages);
		spin_unlock(&class->lock);
	}


	list_for_each_entry_safe(zspage, tmp, &free_pages, list) {
		list_del(&zspage->list);
		lock_zspage(zspage);

		get_zspage_mapping(zspage, &class_idx, &fullness);
		VM_BUG_ON(fullness != ZS_EMPTY);
		class = pool->size_class[class_idx];
		spin_lock(&class->lock);
		__free_zspage(pool, pool->size_class[class_idx], zspage);
		spin_unlock(&class->lock);
	}
};

static void kick_deferred_free(struct zs_pool *pool)
{
	schedule_work(&pool->free_work);
}

static void init_deferred_free(struct zs_pool *pool)
{
	INIT_WORK(&pool->free_work, async_free_zspage);
}

static void SetZsPageMovable(struct zs_pool *pool, struct zspage *zspage)
{
	struct page *page = get_first_page(zspage);

	do {
		WARN_ON(!trylock_page(page));
		__SetPageMovable(page, pool->inode->i_mapping);
		unlock_page(page);
	} while ((page = get_next_page(page)) != NULL);
}
#endif

/*
 *
 * Based on the number of unused allocated objects calculate
 * and return the number of pages that we can free.
 */
static unsigned long zs_can_compact(struct size_class *class)
{
	unsigned long obj_wasted;
	unsigned long obj_allocated = zs_stat_get(class, OBJ_ALLOCATED);
	unsigned long obj_used = zs_stat_get(class, OBJ_USED);

	if (obj_allocated <= obj_used)
		return 0;

	obj_wasted = obj_allocated - obj_used;
	obj_wasted /= get_maxobj_per_zspage(class->size,
			class->pages_per_zspage);

	return obj_wasted * class->pages_per_zspage;
}

static void __zs_compact(struct zs_pool *pool, struct size_class *class)
{
	struct zs_compact_control cc;
	struct zspage *src_zspage;
	struct zspage *dst_zspage = NULL;

	spin_lock(&class->lock);
	while ((src_zspage = isolate_zspage(class, true))) {

		if (!zs_can_compact(class))
			break;

		cc.index = 0;
		cc.s_page = get_first_page(src_zspage);

		while ((dst_zspage = isolate_zspage(class, false))) {
			cc.d_page = get_first_page(dst_zspage);
			/*
			 * If there is no more space in dst_page, resched
			 * and see if anyone had allocated another zspage.
			 */
			if (!migrate_zspage(pool, class, &cc))
				break;

			putback_zspage(class, dst_zspage);
		}

		/* Stop if we couldn't find slot */
		if (dst_zspage == NULL)
			break;

		putback_zspage(class, dst_zspage);
		if (putback_zspage(class, src_zspage) == ZS_EMPTY) {
			free_zspage(pool, class, src_zspage);
			pool->stats.pages_compacted += class->pages_per_zspage;
		}
		spin_unlock(&class->lock);
		cond_resched();
		spin_lock(&class->lock);
	}

	if (src_zspage)
		putback_zspage(class, src_zspage);

	spin_unlock(&class->lock);
}

unsigned long zs_compact(struct zs_pool *pool)
{
	int i;
	struct size_class *class;

	for (i = zs_size_classes - 1; i >= 0; i--) {
		class = pool->size_class[i];
		if (!class)
			continue;
		if (class->index != i)
			continue;
		__zs_compact(pool, class);
	}

	return pool->stats.pages_compacted;
}
EXPORT_SYMBOL_GPL(zs_compact);

void zs_pool_stats(struct zs_pool *pool, struct zs_pool_stats *stats)
{
	memcpy(stats, &pool->stats, sizeof(struct zs_pool_stats));
}
EXPORT_SYMBOL_GPL(zs_pool_stats);

static unsigned long zs_shrinker_scan(struct shrinker *shrinker,
		struct shrink_control *sc)
{
	unsigned long pages_freed;
	struct zs_pool *pool = container_of(shrinker, struct zs_pool,
			shrinker);

	pages_freed = pool->stats.pages_compacted;
	/*
	 * Compact classes and calculate compaction delta.
	 * Can run concurrently with a manually triggered
	 * (by user) compaction.
	 */
	pages_freed = zs_compact(pool) - pages_freed;

	return pages_freed ? pages_freed : SHRINK_STOP;
}

static unsigned long zs_shrinker_count(struct shrinker *shrinker,
		struct shrink_control *sc)
{
	int i;
	struct size_class *class;
	unsigned long pages_to_free = 0;
	struct zs_pool *pool = container_of(shrinker, struct zs_pool,
			shrinker);

	for (i = zs_size_classes - 1; i >= 0; i--) {
		class = pool->size_class[i];
		if (!class)
			continue;
		if (class->index != i)
			continue;

		pages_to_free += zs_can_compact(class);
	}

	return pages_to_free;
}

static void zs_unregister_shrinker(struct zs_pool *pool)
{
	if (pool->shrinker_enabled) {
		unregister_shrinker(&pool->shrinker);
		pool->shrinker_enabled = false;
	}
}

static int zs_register_shrinker(struct zs_pool *pool)
{
	pool->shrinker.scan_objects = zs_shrinker_scan;
	pool->shrinker.count_objects = zs_shrinker_count;
	pool->shrinker.batch = 0;
	pool->shrinker.seeks = DEFAULT_SEEKS;

	return register_shrinker(&pool->shrinker);
}

/**
 * zs_create_pool - Creates an allocation pool to work from.
 * @flags: allocation flags used to allocate pool metadata
 *
 * This function must be called before anything when using
 * the zsmalloc allocator.
 *
 * On success, a pointer to the newly created pool is returned,
 * otherwise NULL.
 */
struct zs_pool *zs_create_pool(const char *name)
{
	int i;
	struct zs_pool *pool;
	struct size_class *prev_class = NULL;

	pool = kzalloc(sizeof(*pool), GFP_KERNEL);
	if (!pool)
		return NULL;

	init_deferred_free(pool);
	pool->size_class = kcalloc(zs_size_classes, sizeof(struct size_class *),
			GFP_KERNEL);
	if (!pool->size_class) {
		kfree(pool);
		return NULL;
	}

	pool->name = kstrdup(name, GFP_KERNEL);
	if (!pool->name)
		goto err;

	if (create_cache(pool))
		goto err;

	/*
	 * Iterate reversly, because, size of size_class that we want to use
	 * for merging should be larger or equal to current size.
	 */
	for (i = zs_size_classes - 1; i >= 0; i--) {
		int size;
		int pages_per_zspage;
		struct size_class *class;
		int fullness = 0;

		size = ZS_MIN_ALLOC_SIZE + i * ZS_SIZE_CLASS_DELTA;
		if (size > ZS_MAX_ALLOC_SIZE)
			size = ZS_MAX_ALLOC_SIZE;
		pages_per_zspage = get_pages_per_zspage(size);

		/*
		 * size_class is used for normal zsmalloc operation such
		 * as alloc/free for that size. Although it is natural that we
		 * have one size_class for each size, there is a chance that we
		 * can get more memory utilization if we use one size_class for
		 * many different sizes whose size_class have same
		 * characteristics. So, we makes size_class point to
		 * previous size_class if possible.
		 */
		if (prev_class) {
			if (can_merge(prev_class, size, pages_per_zspage)) {
				pool->size_class[i] = prev_class;
				continue;
			}
		}

		class = kzalloc(sizeof(struct size_class), GFP_KERNEL);
		if (!class)
			goto err;

		class->size = size;
		class->index = i;
		class->pages_per_zspage = pages_per_zspage;
		class->objs_per_zspage = class->pages_per_zspage *
						PAGE_SIZE / class->size;
		spin_lock_init(&class->lock);
		pool->size_class[i] = class;
		for (fullness = ZS_EMPTY; fullness < NR_ZS_FULLNESS;
							fullness++)
			INIT_LIST_HEAD(&class->fullness_list[fullness]);

		prev_class = class;
	}

	if (zs_pool_stat_create(pool, name))
		goto err;

	if (zs_register_migration(pool))
		goto err;

	/*
	 * Not critical, we still can use the pool
	 * and user can trigger compaction manually.
	 */
	if (zs_register_shrinker(pool) == 0)
		pool->shrinker_enabled = true;
	return pool;

err:
	zs_destroy_pool(pool);
	return NULL;
}
EXPORT_SYMBOL_GPL(zs_create_pool);

void zs_destroy_pool(struct zs_pool *pool)
{
	int i;

	zs_unregister_shrinker(pool);
	zs_unregister_migration(pool);
	zs_pool_stat_destroy(pool);

	for (i = 0; i < zs_size_classes; i++) {
		int fg;
		struct size_class *class = pool->size_class[i];

		if (!class)
			continue;

		if (class->index != i)
			continue;

		for (fg = ZS_EMPTY; fg < NR_ZS_FULLNESS; fg++) {
			if (!list_empty(&class->fullness_list[fg])) {
				pr_info("Freeing non-empty class with size %db, fullness group %d\n",
					class->size, fg);
			}
		}
		kfree(class);
	}

	destroy_cache(pool);
	kfree(pool->size_class);
	kfree(pool->name);
	kfree(pool);
}
EXPORT_SYMBOL_GPL(zs_destroy_pool);

static int __init zs_init(void)
{
	int ret;

	ret = zsmalloc_mount();
	if (ret)
		goto out;

	ret = zs_register_cpu_notifier();

	if (ret)
		goto notifier_fail;

	init_zs_size_classes();

#ifdef CONFIG_ZPOOL
	zpool_register_driver(&zs_zpool_driver);
#endif

	ret = zs_stat_init();
	if (ret) {
		pr_err("zs stat initialization failed\n");
		goto stat_fail;
	}
	return 0;

stat_fail:
#ifdef CONFIG_ZPOOL
	zpool_unregister_driver(&zs_zpool_driver);
#endif
notifier_fail:
	zs_unregister_cpu_notifier();
	zsmalloc_unmount();
out:
	return ret;
}

static void __exit zs_exit(void)
{
#ifdef CONFIG_ZPOOL
	zpool_unregister_driver(&zs_zpool_driver);
#endif
	zsmalloc_unmount();
	zs_unregister_cpu_notifier();

	zs_stat_exit();
}

module_init(zs_init);
module_exit(zs_exit);

MODULE_LICENSE("Dual BSD/GPL");
MODULE_AUTHOR("Nitin Gupta <ngupta@vflare.org>");<|MERGE_RESOLUTION|>--- conflicted
+++ resolved
@@ -478,11 +478,7 @@
 	return zspage->isolated;
 }
 
-<<<<<<< HEAD
-static int is_first_page(struct page *page)
-=======
 static __maybe_unused int is_first_page(struct page *page)
->>>>>>> a45bbc5a
 {
 	return PagePrivate(page);
 }
