--- conflicted
+++ resolved
@@ -2017,8 +2017,6 @@
 	 recoverable data corruption scenarios to system-halting panics,
 	 for easier detection and debug.
 
-<<<<<<< HEAD
-=======
 config CC_WERROR
 	bool "Treat all compile warnings as errors"
 	default n
@@ -2029,7 +2027,6 @@
 
 	 If unsure, say N.
 
->>>>>>> a45bbc5a
 source "samples/Kconfig"
 
 source "lib/Kconfig.kgdb"
