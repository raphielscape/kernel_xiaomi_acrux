--- conflicted
+++ resolved
@@ -25,13 +25,9 @@
 	 sha1.o md5.o irq_regs.o argv_split.o \
 	 proportions.o flex_proportions.o ratelimit.o show_mem.o \
 	 is_single_threaded.o plist.o decompress.o kobject_uevent.o \
-<<<<<<< HEAD
-	 earlycpio.o seq_buf.o
+	 earlycpio.o seq_buf.o siphash.o
 
 lib-$(CONFIG_DEBUG_KERNEL) += nmi_backtrace.o
-=======
-	 earlycpio.o seq_buf.o siphash.o nmi_backtrace.o
->>>>>>> 0b37c946
 
 obj-$(CONFIG_ARCH_HAS_DEBUG_STRICT_USER_COPY_CHECKS) += usercopy.o
 lib-$(CONFIG_MMU) += ioremap.o
