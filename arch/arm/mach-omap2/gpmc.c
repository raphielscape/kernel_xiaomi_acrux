--- conflicted
+++ resolved
@@ -804,19 +804,10 @@
 		if (!gpmc_cs_mem_enabled(cs))
 			continue;
 		gpmc_cs_get_memconf(cs, &base, &size);
-<<<<<<< HEAD
-		rc = gpmc_cs_insert_mem(cs, base, size);
-		if (rc < 0) {
-			while (--cs >= 0)
-				if (gpmc_cs_mem_enabled(cs))
-					gpmc_cs_delete_mem(cs);
-			return rc;
-=======
 		if (gpmc_cs_insert_mem(cs, base, size)) {
 			pr_warn("%s: disabling cs %d mapped at 0x%x-0x%x\n",
 				__func__, cs, base, base + size);
 			gpmc_cs_disable_mem(cs);
->>>>>>> bc8fd900
 		}
 	}
 }
@@ -1625,17 +1616,7 @@
 	dev_info(gpmc_dev, "GPMC revision %d.%d\n", GPMC_REVISION_MAJOR(l),
 		 GPMC_REVISION_MINOR(l));
 
-<<<<<<< HEAD
-	rc = gpmc_mem_init();
-	if (rc < 0) {
-		clk_disable_unprepare(gpmc_l3_clk);
-		clk_put(gpmc_l3_clk);
-		dev_err(gpmc_dev, "failed to reserve memory\n");
-		return rc;
-	}
-=======
 	gpmc_mem_init();
->>>>>>> bc8fd900
 
 	if (gpmc_setup_irq() < 0)
 		dev_warn(gpmc_dev, "gpmc_setup_irq failed\n");
